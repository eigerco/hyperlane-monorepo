--- conflicted
+++ resolved
@@ -3,11 +3,7 @@
   "description": "A yarn workspace of core Hyperlane packages",
   "version": "0.0.0",
   "devDependencies": {
-<<<<<<< HEAD
     "@trivago/prettier-plugin-sort-imports": "^4.2.1",
-=======
-    "@trivago/prettier-plugin-sort-imports": "^4.2.0",
->>>>>>> 9c39d68c
     "@typescript-eslint/eslint-plugin": "^5.62.0",
     "@typescript-eslint/parser": "^5.62.0",
     "eslint": "^8.43.0",
