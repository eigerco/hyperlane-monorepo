--- conflicted
+++ resolved
@@ -3,11 +3,7 @@
   "description": "A yarn workspace of core Hyperlane packages",
   "version": "0.0.0",
   "devDependencies": {
-<<<<<<< HEAD
-    "@eslint/js": "^9.15.0",
-=======
     "@eslint/js": "^9.31.0",
->>>>>>> e0f28a6d
     "@trivago/prettier-plugin-sort-imports": "^5.2.2",
     "@typescript-eslint/eslint-plugin": "^8.1.6",
     "@typescript-eslint/parser": "^8.1.6",
@@ -31,16 +27,6 @@
   "private": true,
   "scripts": {
     "agent-configs": "yarn --cwd typescript/infra/ update-agent-config:mainnet3 && yarn --cwd typescript/infra/ update-agent-config:testnet4 && yarn prettier",
-<<<<<<< HEAD
-    "build": "yarn workspaces foreach --all --parallel --topological-dev run build",
-    "clean": "yarn workspaces foreach --all --parallel run clean",
-    "prettier": "yarn workspaces foreach --since --parallel run prettier",
-    "lint": "yarn workspaces foreach --all --parallel run lint",
-    "test": "yarn workspaces foreach --all --parallel run test",
-    "test:ci": "yarn workspaces foreach --all --topological-dev run test:ci",
-    "coverage": "yarn workspaces foreach --all --parallel run coverage",
-    "version:prepare": "yarn changeset version && yarn workspaces foreach --all --parallel run version:update && yarn install --no-immutable",
-=======
     "build": "turbo run build",
     "clean": "turbo run clean",
     "prettier": "turbo run prettier",
@@ -49,7 +35,6 @@
     "test:ci": "turbo run test:ci",
     "coverage": "turbo run coverage",
     "version:prepare": "yarn changeset version && turbo run version:update && yarn install --no-immutable",
->>>>>>> e0f28a6d
     "version:check": "yarn changeset status",
     "release": "yarn build && yarn changeset publish",
     "postinstall": "husky install"
