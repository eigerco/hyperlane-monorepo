FROM node:20-alpine

WORKDIR /hyperlane-monorepo

<<<<<<< HEAD
RUN apk add --update --no-cache git g++ make py3-pip jq bash curl

RUN yarn set version 4.5.1
=======
RUN apk add --update --no-cache git g++ make py3-pip jq bash curl && \
    yarn set version 4.5.1
>>>>>>> e0f28a6d

# Copy package.json and friends
COPY package.json yarn.lock .yarnrc.yml ./
COPY .yarn/plugins ./.yarn/plugins
COPY .yarn/releases ./.yarn/releases
COPY .yarn/patches ./.yarn/patches

COPY typescript/ccip-server/package.json ./typescript/ccip-server/
COPY typescript/ccip-server/prisma ./typescript/ccip-server/prisma
COPY typescript/cli/package.json ./typescript/cli/
COPY typescript/cosmos-sdk/package.json ./typescript/cosmos-sdk/
COPY typescript/cosmos-types/package.json ./typescript/cosmos-types/
COPY typescript/eslint-config/package.json ./typescript/eslint-config/
COPY typescript/github-proxy/package.json ./typescript/github-proxy/
COPY typescript/helloworld/package.json ./typescript/helloworld/
COPY typescript/http-registry-server/package.json ./typescript/http-registry-server/
COPY typescript/infra/package.json ./typescript/infra/
COPY typescript/sdk/package.json ./typescript/sdk/
COPY typescript/tsconfig/package.json ./typescript/tsconfig/
COPY typescript/utils/package.json ./typescript/utils/
COPY typescript/widgets/package.json ./typescript/widgets/
<<<<<<< HEAD
COPY typescript/github-proxy/package.json ./typescript/github-proxy/
COPY typescript/cosmos-types/package.json ./typescript/cosmos-types/
COPY typescript/cosmos-sdk/package.json ./typescript/cosmos-sdk/
=======
>>>>>>> e0f28a6d
COPY solidity/package.json ./solidity/
COPY starknet/package.json ./starknet/

RUN yarn install && yarn cache clean

# Copy everything else
COPY turbo.json ./
COPY typescript ./typescript
COPY solidity ./solidity
COPY starknet ./starknet

RUN yarn build

# Baked-in registry version
# keep for back-compat until we update all usage of the monorepo image (e.g. key-funder)
ENV REGISTRY_URI="/hyperlane-registry"
ARG REGISTRY_COMMIT="main"
RUN git clone https://github.com/hyperlane-xyz/hyperlane-registry.git "$REGISTRY_URI" \
    && cd "$REGISTRY_URI" \
    && git fetch origin "$REGISTRY_COMMIT" \
    && git checkout "$REGISTRY_COMMIT"

# Add entrypoint script that allows overriding the registry commit
COPY docker-entrypoint.sh /usr/local/bin/
RUN chmod +x /usr/local/bin/docker-entrypoint.sh
ENTRYPOINT ["docker-entrypoint.sh"]<|MERGE_RESOLUTION|>--- conflicted
+++ resolved
@@ -2,14 +2,8 @@
 
 WORKDIR /hyperlane-monorepo
 
-<<<<<<< HEAD
-RUN apk add --update --no-cache git g++ make py3-pip jq bash curl
-
-RUN yarn set version 4.5.1
-=======
 RUN apk add --update --no-cache git g++ make py3-pip jq bash curl && \
     yarn set version 4.5.1
->>>>>>> e0f28a6d
 
 # Copy package.json and friends
 COPY package.json yarn.lock .yarnrc.yml ./
@@ -31,12 +25,6 @@
 COPY typescript/tsconfig/package.json ./typescript/tsconfig/
 COPY typescript/utils/package.json ./typescript/utils/
 COPY typescript/widgets/package.json ./typescript/widgets/
-<<<<<<< HEAD
-COPY typescript/github-proxy/package.json ./typescript/github-proxy/
-COPY typescript/cosmos-types/package.json ./typescript/cosmos-types/
-COPY typescript/cosmos-sdk/package.json ./typescript/cosmos-sdk/
-=======
->>>>>>> e0f28a6d
 COPY solidity/package.json ./solidity/
 COPY starknet/package.json ./starknet/
 
