name: Build and Push Monorepo Image to GCR
on:
  push:
    branches: [main]
    tags:
      - '**'
  pull_request:
    paths:
      # For now, because this image is only used to use `infra`, we just build for infra or .registryrc changes
      - 'typescript/infra/**'
      - '.registryrc'
      - 'Dockerfile'
      - 'docker-entrypoint.sh'
      - '.dockerignore'
      - '.github/workflows/monorepo-docker.yml'
      - 'typescript/ccip-server/**'
  workflow_dispatch:
    inputs:
      include_arm64:
        description: 'Include arm64 in the build'
        required: false
        default: 'false'

concurrency:
  group: build-push-monorepo-${{ github.ref }}
  cancel-in-progress: true

jobs:
  check-env:
    runs-on: ubuntu-latest
    # assign output from step to job output
    outputs:
      gcloud-service-key: ${{ steps.gcloud-service-key.outputs.defined }}
    steps:
      - id: gcloud-service-key
        # assign GCLOUD_SERVICE_KEY to env for access in conditional
        env:
          GCLOUD_SERVICE_KEY: ${{ secrets.GCLOUD_SERVICE_KEY }}
        if: "${{ env.GCLOUD_SERVICE_KEY != '' }}"
        # runs if GCLOUD_SERVICE_KEY is defined, so we set the output to true
        run: echo "defined=true" >> $GITHUB_OUTPUT

  build-and-push-to-gcr:
    runs-on: ubuntu-latest
    permissions:
      contents: read
      id-token: write

    # uses check-env to determine if secrets.GCLOUD_SERVICE_KEY is defined
    needs: [check-env]
    if: needs.check-env.outputs.gcloud-service-key == 'true'

    steps:
      - uses: actions/checkout@v4
        with:
          ref: ${{ github.event.pull_request.head.sha || github.sha }}
          submodules: recursive

      - name: Generate tag data
        id: taggen
        run: |
          echo "TAG_DATE=$(date +'%Y%m%d-%H%M%S')" >> $GITHUB_OUTPUT
          echo "TAG_SHA=$(echo '${{ github.event.pull_request.head.sha || github.sha }}' | cut -b 1-7)" >> $GITHUB_OUTPUT
      - name: Docker meta
        id: meta
        uses: docker/metadata-action@v5
        with:
          # list of Docker images to use as base name for tags
          images: |
            gcr.io/abacus-labs-dev/hyperlane-monorepo
          # generate Docker tags based on the following events/attributes
          tags: |
            type=ref,event=branch
            type=ref,event=pr
            type=raw,value=${{ steps.taggen.outputs.TAG_SHA }}-${{ steps.taggen.outputs.TAG_DATE }}
      - name: Set up Depot CLI
        uses: depot/setup-action@v1
      - name: Login to GCR
        uses: docker/login-action@v3
        with:
          registry: gcr.io
          username: _json_key
          password: ${{ secrets.GCLOUD_SERVICE_KEY }}

      - name: Read .registryrc
        shell: bash
        run: |
          REGISTRY_VERSION=$(cat .registryrc)
          echo "REGISTRY_VERSION=$REGISTRY_VERSION" >> $GITHUB_ENV

      - name: Determine platforms
        id: determine-platforms
        run: |
          if [ "${{ github.event.inputs.include_arm64 }}" == "true" ]; then
            echo "platforms=linux/amd64,linux/arm64" >> $GITHUB_OUTPUT
          else
            echo "platforms=linux/amd64" >> $GITHUB_OUTPUT
          fi

      - name: Build and push
        uses: depot/build-push-action@v1
        with:
          project: 3cpjhx94qv
          context: ./
          file: ./Dockerfile
          push: true
          tags: ${{ steps.meta.outputs.tags }}
          labels: ${{ steps.meta.outputs.labels }}
          build-args: |
            REGISTRY_COMMIT=${{ env.REGISTRY_VERSION }}
<<<<<<< HEAD
          platforms: linux/amd64,linux/arm64
=======
          platforms: ${{ steps.determine-platforms.outputs.platforms }}
>>>>>>> e0f28a6d
<|MERGE_RESOLUTION|>--- conflicted
+++ resolved
@@ -108,8 +108,4 @@
           labels: ${{ steps.meta.outputs.labels }}
           build-args: |
             REGISTRY_COMMIT=${{ env.REGISTRY_VERSION }}
-<<<<<<< HEAD
-          platforms: linux/amd64,linux/arm64
-=======
-          platforms: ${{ steps.determine-platforms.outputs.platforms }}
->>>>>>> e0f28a6d
+          platforms: ${{ steps.determine-platforms.outputs.platforms }}