--- conflicted
+++ resolved
@@ -56,22 +56,4 @@
         uses: github/codeql-action/upload-sarif@v3
         with:
           sarif_file: ${{ steps.slither.outputs.sarif }}
-<<<<<<< HEAD
-          category: "slither"
-=======
-          category: 'slither'
-
-      - name: Olympix Integrated Security
-        uses: olympix/integrated-security@main
-        env:
-          OLYMPIX_API_TOKEN: ${{ secrets.OLYMPIX_API_TOKEN }}
-          OLYMPIX_CLI_LOG_LEVEL: 0
-        with:
-          args: -p ./solidity/contracts --output-format sarif --output-path ./
-
-      - name: Upload result to GitHub Code Scanning
-        uses: github/codeql-action/upload-sarif@v3
-        with:
-          sarif_file: olympix.sarif
-          category: 'olympix'
->>>>>>> 6cadc4b8
+          category: "slither"