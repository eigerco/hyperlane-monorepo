# File extension owners

<<<<<<< HEAD
*.sol @yorhodes @aroralanuk @ltyu
*.ts @yorhodes @ltyu
=======
*.sol @yorhodes @larryob
*.ts @yorhodes @ltyu @xeno097
>>>>>>> e0f28a6d
*.rs @tkporter @daniel-savu @ameten

# Package owners

## Contracts
solidity/ @yorhodes @tkporter @ltyu @larryob
starknet/ @yorhodes @tkporter @troykessler

## Agents
rust/ @tkporter @daniel-savu @ameten @kamiyaa

## SDK
<<<<<<< HEAD
typescript/utils @yorhodes @ltyu @paulbalaji
typescript/sdk @yorhodes @ltyu @paulbalaji
typescript/widgets @xaroz @cmcewen

## CLI
typescript/cli @yorhodes @ltyu
=======
typescript/utils @yorhodes @ltyu @paulbalaji @xaroz @xeno097 @antigremlin
typescript/sdk @yorhodes @ltyu @paulbalaji @xaroz @xeno097 @antigremlin
typescript/widgets @xaroz @cmcewen @antigremlin

## CLI
typescript/cli @yorhodes @ltyu @xeno097 @antigremlin
>>>>>>> e0f28a6d

## Infra
typescript/infra @tkporter @paulbalaji @Mo-Hussain

## Cosmos
typescript/cosmos-sdk @troykessler @yjamin
typescript/cosmos-types @troykessler @yjamin

## CCIP Server
typescript/ccip-server @Mo-Hussain @nambrot<|MERGE_RESOLUTION|>--- conflicted
+++ resolved
@@ -1,12 +1,7 @@
 # File extension owners
 
-<<<<<<< HEAD
-*.sol @yorhodes @aroralanuk @ltyu
-*.ts @yorhodes @ltyu
-=======
 *.sol @yorhodes @larryob
 *.ts @yorhodes @ltyu @xeno097
->>>>>>> e0f28a6d
 *.rs @tkporter @daniel-savu @ameten
 
 # Package owners
@@ -19,21 +14,12 @@
 rust/ @tkporter @daniel-savu @ameten @kamiyaa
 
 ## SDK
-<<<<<<< HEAD
-typescript/utils @yorhodes @ltyu @paulbalaji
-typescript/sdk @yorhodes @ltyu @paulbalaji
-typescript/widgets @xaroz @cmcewen
-
-## CLI
-typescript/cli @yorhodes @ltyu
-=======
 typescript/utils @yorhodes @ltyu @paulbalaji @xaroz @xeno097 @antigremlin
 typescript/sdk @yorhodes @ltyu @paulbalaji @xaroz @xeno097 @antigremlin
 typescript/widgets @xaroz @cmcewen @antigremlin
 
 ## CLI
 typescript/cli @yorhodes @ltyu @xeno097 @antigremlin
->>>>>>> e0f28a6d
 
 ## Infra
 typescript/infra @tkporter @paulbalaji @Mo-Hussain
