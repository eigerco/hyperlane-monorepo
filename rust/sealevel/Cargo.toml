[workspace]
members = [
  "client",
  "libraries/access-control",
  "libraries/account-utils",
  "libraries/ecdsa-signature",
  "libraries/hyperlane-sealevel-connection-client",
  "libraries/hyperlane-sealevel-token",
  "libraries/interchain-security-module-interface",
  "libraries/message-recipient-interface",
  "libraries/multisig-ism",
  "libraries/serializable-account-meta",
  "libraries/test-transaction-utils",
  "libraries/test-utils",
  "programs/hyperlane-sealevel-igp",
  "programs/hyperlane-sealevel-igp-test",
  "programs/hyperlane-sealevel-token",
  "programs/hyperlane-sealevel-token-collateral",
  "programs/hyperlane-sealevel-token-native",
  "programs/ism/multisig-ism-message-id",
  "programs/ism/test-ism",
  "programs/mailbox",
  "programs/mailbox-test",
  "programs/test-send-receiver",
  "programs/validator-announce",
]

[workspace.package]
documentation = "https://docs.hyperlane.xyz"
edition = "2021"
homepage = "https://hyperlane.xyz"
license-file = "../../LICENSE.md"
publish = false
version = "0.1.0"

[workspace.dependencies]
Inflector = "0.11.4"
anyhow = "1.0"
async-trait = "0.1"
async-rwlock = "1.3"
auto_impl = "1.0"
axum = "0.6.1"
backtrace = "0.3"
base64 = "0.21.2"
bigdecimal = "0.4.2"
bincode = "1.3"
borsh = "0.9"
bs58 = "0.5.0"
bytes = "1"
clap = "4"
config = "0.13.3"
console-subscriber = "0.2.0"
convert_case = "0.6"
crunchy = "0.2"
ctrlc = "3.2"
curve25519-dalek = { version = "~3.2", features = ["serde"] }
derive-new = "0.5"
eyre = "=0.6.8"
fixed-hash = "0.8.0"
futures = "0.3"
futures-util = "0.3"
generic-array = { version = "0.14", features = ["serde", "more_lengths"] }
# Required for WASM support https://docs.rs/getrandom/latest/getrandom/#webassembly-support
bech32 = "0.9.1"
elliptic-curve = "0.12.3"
getrandom = { version = "0.2", features = ["js"] }
hex = "0.4.3"
injective-protobuf = "0.2.2"
injective-std = "0.1.5"
itertools = "*"
jobserver = "=0.1.26"
jsonrpc-core = "18.0"
k256 = { version = "0.13.1", features = ["std", "ecdsa"] }
log = "0.4"
macro_rules_attribute = "0.2"
maplit = "1.0"
mockall = "0.11"
nix = { version = "0.26", default-features = false }
num = "0.4"
num-bigint = "0.4"
num-derive = "0.4.0"
num-traits = "0.2"
once_cell = "1.18.0"
parking_lot = "0.12"
paste = "1.0"
pretty_env_logger = "0.5.0"
primitive-types = "=0.12.1"
prometheus = "0.13"
protobuf = "*"
rand = "0.8.5"
regex = "1.5"
reqwest = "0.11"
ripemd = "0.1.3"
rlp = "=0.5.2"
<<<<<<< HEAD
rocksdb = "0.22.0"
sea-orm = { version = "0.11.1", features = [
  "sqlx-postgres",
  "runtime-tokio-native-tls",
  "with-bigdecimal",
  "with-time",
  "macros",
] }
sea-orm-migration = { version = "0.11.1", features = [
  "sqlx-postgres",
  "runtime-tokio-native-tls",
] }
=======
rocksdb = "0.21.0"
>>>>>>> e381a8dd
semver = "1.0"
serde = { version = "1.0", features = ["derive"] }
serde_bytes = "0.11"
serde_derive = "1.0"
serde_json = "1.0"
sha2 = { version = "0.10.6", default-features = false }
sha256 = "1.1.4"
sha3 = "0.10"
solana-account-decoder = "=1.14.13"
solana-banks-client = "=1.14.13"
solana-banks-interface = "=1.14.13"
solana-banks-server = "=1.14.13"
solana-clap-utils = "=1.14.13"
solana-cli-config = "=1.14.13"
solana-client = "=1.14.13"
solana-program = "=1.14.13"
solana-program-test = "=1.14.13"
solana-sdk = "=1.14.13"
solana-transaction-status = "=1.14.13"
solana-zk-token-sdk = "=1.14.13"
spl-associated-token-account = { version = "=1.1.2", features = [
  "no-entrypoint",
] }
spl-noop = { version = "=0.1.3", features = ["no-entrypoint"] }
spl-token = { version = "=3.5.0", features = ["no-entrypoint"] }
spl-token-2022 = { version = "=0.5.0", features = ["no-entrypoint"] }
spl-type-length-value = "=0.1.0"
static_assertions = "1.1"
strum = "0.26.2"
strum_macros = "0.26.2"
tempfile = "3.3"
thiserror = "1.0"
time = "0.3"
tiny-keccak = "2.0.2"
tokio = { version = "1.37", features = ["parking_lot", "tracing"] }
tokio-metrics = { version = "0.3.1", default-features = false }
tokio-test = "0.4"
toml_edit = "0.19.14"
tonic = "0.9.2"
tracing = { version = "0.1" }
tracing-error = "0.2"
tracing-futures = "0.2"
tracing-subscriber = { version = "0.3", default-features = false }
tracing-test = "0.2.2"
typetag = "0.2"
uint = "0.9.5"
ureq = { version = "2.4", default-features = false }
url = "2.3"
uuid = "=1.11.0"
walkdir = "2"
warp = "0.3"
which = "4.3"
ya-gcp = { version = "0.11.1", features = ["storage"] }


[profile.release.package.access-control]
overflow-checks = true

[profile.release.package.account-utils]
overflow-checks = true

[profile.release.package.ecdsa-signature]
overflow-checks = true

[profile.release.package.hyperlane-sealevel-connection-client]
overflow-checks = true

[profile.release.package.hyperlane-sealevel-token-lib]
overflow-checks = true

[profile.release.package.hyperlane-sealevel-interchain-security-module-interface]
overflow-checks = true

[profile.release.package.hyperlane-sealevel-message-recipient-interface]
overflow-checks = true

[profile.release.package.multisig-ism]
overflow-checks = true

[profile.release.package.serializable-account-meta]
overflow-checks = true

[profile.release.package.hyperlane-test-transaction-utils]
overflow-checks = true

[profile.release.package.hyperlane-test-utils]
overflow-checks = true

[profile.release.package.hyperlane-sealevel-mailbox]
overflow-checks = true

[profile.release.package.hyperlane-sealevel-igp]
overflow-checks = true

[profile.release.package.hyperlane-sealevel-igp-test]
overflow-checks = true

[profile.release.package.hyperlane-sealevel-token]
overflow-checks = true

[profile.release.package.hyperlane-sealevel-token-collateral]
overflow-checks = true

[profile.release.package.hyperlane-sealevel-token-native]
overflow-checks = true

[profile.release.package.hyperlane-sealevel-multisig-ism-message-id]
overflow-checks = true

[profile.release.package.hyperlane-sealevel-test-ism]
overflow-checks = true

[profile.release.package.hyperlane-sealevel-mailbox-test]
overflow-checks = true

[profile.release.package.hyperlane-sealevel-test-send-receiver]
overflow-checks = true

[profile.release.package.hyperlane-sealevel-validator-announce]
overflow-checks = true


[workspace.dependencies.ethers]
features = []
git = "https://github.com/hyperlane-xyz/ethers-rs"
tag = "2024-04-25"

[workspace.dependencies.ethers-contract]
features = ["legacy"]
git = "https://github.com/hyperlane-xyz/ethers-rs"
tag = "2024-04-25"

[workspace.dependencies.ethers-providers]
features = []
git = "https://github.com/hyperlane-xyz/ethers-rs"
tag = "2024-04-25"

[workspace.dependencies.ethers-signers]
features = ["aws"]
git = "https://github.com/hyperlane-xyz/ethers-rs"
tag = "2024-04-25"

[patch.crates-io.bumpalo]
git = "https://github.com/fitzgen/bumpalo"
tag = "3.14.0"
version = "=3.14.0"

[patch.crates-io.curve25519-dalek]
branch = "v3.2.2-relax-zeroize"
git = "https://github.com/Eclipse-Laboratories-Inc/curve25519-dalek"
version = "3.2.2"

[patch.crates-io.primitive-types]
branch = "hyperlane"
git = "https://github.com/hyperlane-xyz/parity-common.git"
version = "=0.12.1"

[patch.crates-io.rlp]
branch = "hyperlane"
git = "https://github.com/hyperlane-xyz/parity-common.git"
version = "=0.5.2"

[patch.crates-io.solana-account-decoder]
git = "https://github.com/hyperlane-xyz/solana.git"
tag = "hyperlane-1.14.13-2024-11-20"
version = "=1.14.13"

[patch.crates-io.solana-banks-client]
git = "https://github.com/hyperlane-xyz/solana.git"
tag = "hyperlane-1.14.13-2024-11-20"
version = "=1.14.13"

[patch.crates-io.solana-clap-utils]
git = "https://github.com/hyperlane-xyz/solana.git"
tag = "hyperlane-1.14.13-2024-11-20"
version = "=1.14.13"

[patch.crates-io.solana-cli-config]
git = "https://github.com/hyperlane-xyz/solana.git"
tag = "hyperlane-1.14.13-2024-11-20"
version = "=1.14.13"

[patch.crates-io.solana-client]
git = "https://github.com/hyperlane-xyz/solana.git"
tag = "hyperlane-1.14.13-2024-11-20"
version = "=1.14.13"

[patch.crates-io.solana-program]
git = "https://github.com/hyperlane-xyz/solana.git"
tag = "hyperlane-1.14.13-2024-11-20"
version = "=1.14.13"

[patch.crates-io.solana-program-test]
git = "https://github.com/hyperlane-xyz/solana.git"
tag = "hyperlane-1.14.13-2024-11-20"
version = "=1.14.13"

[patch.crates-io.solana-sdk]
git = "https://github.com/hyperlane-xyz/solana.git"
tag = "hyperlane-1.14.13-2024-11-20"
version = "=1.14.13"

[patch.crates-io.solana-transaction-status]
git = "https://github.com/hyperlane-xyz/solana.git"
tag = "hyperlane-1.14.13-2024-11-20"
version = "=1.14.13"

[patch.crates-io.solana-zk-token-sdk]
git = "https://github.com/hyperlane-xyz/solana.git"
tag = "hyperlane-1.14.13-2024-11-20"
version = "=1.14.13"

[patch.crates-io.spl-associated-token-account]
branch = "hyperlane"
git = "https://github.com/hyperlane-xyz/solana-program-library.git"
version = "=1.1.2"

[patch.crates-io.spl-noop]
branch = "hyperlane"
git = "https://github.com/hyperlane-xyz/solana-program-library.git"
version = "=0.1.3"

[patch.crates-io.spl-token]
branch = "hyperlane"
git = "https://github.com/hyperlane-xyz/solana-program-library.git"
version = "=3.5.0"

[patch.crates-io.spl-token-2022]
branch = "hyperlane"
git = "https://github.com/hyperlane-xyz/solana-program-library.git"
version = "=0.5.0"

[patch.crates-io.spl-type-length-value]
version = "=0.1.0"
git = "https://github.com/hyperlane-xyz/solana-program-library.git"
branch = "hyperlane"<|MERGE_RESOLUTION|>--- conflicted
+++ resolved
@@ -92,7 +92,6 @@
 reqwest = "0.11"
 ripemd = "0.1.3"
 rlp = "=0.5.2"
-<<<<<<< HEAD
 rocksdb = "0.22.0"
 sea-orm = { version = "0.11.1", features = [
   "sqlx-postgres",
@@ -105,9 +104,7 @@
   "sqlx-postgres",
   "runtime-tokio-native-tls",
 ] }
-=======
 rocksdb = "0.21.0"
->>>>>>> e381a8dd
 semver = "1.0"
 serde = { version = "1.0", features = ["derive"] }
 serde_bytes = "0.11"
