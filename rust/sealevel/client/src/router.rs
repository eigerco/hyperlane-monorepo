use hyperlane_core::{utils::hex_or_base58_to_h256, H256};
use serde::{Deserialize, Serialize};
use std::{
    collections::HashMap,
    fs::File,
    path::{Path, PathBuf},
};

use solana_client::rpc_client::RpcClient;
use solana_program::instruction::Instruction;
use solana_sdk::{
    account_utils::StateMut,
    bpf_loader_upgradeable::{self, UpgradeableLoaderState},
<<<<<<< HEAD
    commitment_config::CommitmentConfig,
=======
>>>>>>> e0f28a6d
    pubkey::Pubkey,
};

use account_utils::DiscriminatorData;
use hyperlane_sealevel_connection_client::router::RemoteRouterConfig;
use hyperlane_sealevel_igp::accounts::{Igp, InterchainGasPaymasterType, OverheadIgp};

use crate::{
    adjust_gas_price_if_needed,
    artifacts::{write_json, HexAndBase58ProgramIdArtifact},
    cmd_utils::{create_new_directory, deploy_program},
    read_core_program_ids,
    registry::{ChainMetadata, FileSystemRegistry},
    warp_route, Context, CoreProgramIds,
};

/// Optional connection client configuration.
#[derive(Debug, Deserialize, Serialize, Clone)]
#[serde(rename_all = "camelCase")]
pub struct OptionalConnectionClientConfig {
    #[serde(default)]
    #[serde(with = "crate::serde::serde_option_pubkey")]
    mailbox: Option<Pubkey>,
    #[serde(default)]
    #[serde(with = "crate::serde::serde_option_pubkey")]
    interchain_gas_paymaster: Option<Pubkey>,
    #[serde(default)]
    #[serde(with = "crate::serde::serde_option_pubkey")]
    interchain_security_module: Option<Pubkey>,
}

impl OptionalConnectionClientConfig {
    pub fn mailbox(&self, default: Pubkey) -> Pubkey {
        self.mailbox.unwrap_or(default)
    }

    pub fn interchain_security_module(&self) -> Option<Pubkey> {
        self.interchain_security_module
    }

    /// Uses the configured IGP account, if Some, to get the IGP program ID
    /// and generate a config of the form Some((program_id, Igp account)).
    pub fn interchain_gas_paymaster_config(
        &self,
        client: &RpcClient,
    ) -> Option<(Pubkey, InterchainGasPaymasterType)> {
        if let Some(igp_pubkey) = self.interchain_gas_paymaster {
            let account = client
                .get_account(&self.interchain_gas_paymaster.unwrap())
                .unwrap();

            match &account.data[1..9] {
                Igp::DISCRIMINATOR_SLICE => {
                    Some((account.owner, InterchainGasPaymasterType::Igp(igp_pubkey)))
                }
                OverheadIgp::DISCRIMINATOR_SLICE => Some((
                    account.owner,
                    InterchainGasPaymasterType::OverheadIgp(igp_pubkey),
                )),
                _ => {
                    panic!("Invalid IGP account configured {}", igp_pubkey);
                }
            }
        } else {
            None
        }
    }
}

/// Optional ownable configuration.
#[derive(Debug, Deserialize, Serialize, Clone)]
#[serde(rename_all = "camelCase")]
pub struct OptionalOwnableConfig {
    #[serde(default)]
    #[serde(with = "crate::serde::serde_option_pubkey")]
    pub owner: Option<Pubkey>,
}

impl OptionalOwnableConfig {
    pub fn owner(&self, default: Pubkey) -> Pubkey {
        self.owner.unwrap_or(default)
    }
}

/// Router configuration.
#[derive(Debug, Deserialize, Serialize, Clone)]
#[serde(rename_all = "camelCase")]
pub struct RouterConfig {
    // Kept as a string to allow for hex or base58
    pub foreign_deployment: Option<String>,
    #[serde(flatten)]
    pub ownable: OptionalOwnableConfig,
    #[serde(flatten)]
    pub connection_client: OptionalConnectionClientConfig,
}

<<<<<<< HEAD
#[derive(Debug, Deserialize, Serialize, Clone)]
#[serde(rename_all = "camelCase")]
pub struct RpcUrlConfig {
    pub http: String,
}

/// An abridged version of the Typescript ChainMetadata
#[derive(Debug, Deserialize, Serialize, Clone)]
#[serde(rename_all = "camelCase")]
pub struct ChainMetadata {
    // Can be a string or a number
    chain_id: serde_json::Value,
    /// Hyperlane domain, only required if differs from id above
    domain_id: Option<u32>,
    name: String,
    /// Collection of RPC endpoints
    rpc_urls: Vec<RpcUrlConfig>,
    pub is_testnet: Option<bool>,
}

impl ChainMetadata {
    pub fn client(&self) -> RpcClient {
        RpcClient::new_with_commitment(self.rpc_urls[0].http.clone(), CommitmentConfig::confirmed())
    }

    pub fn domain_id(&self) -> u32 {
        self.domain_id.unwrap_or_else(|| {
            // Try to parse as a number, otherwise panic, as the domain ID must
            // be specified if the chain id is not a number.
            self.chain_id
                .as_u64()
                .and_then(|v| v.try_into().ok())
                .unwrap_or_else(|| {
                    panic!(
                        "Unable to get domain ID for chain {:?}: domain_id is undefined and could not fall back to chain_id {:?}",
                        self.name, self.chain_id
                    )
                })
        })
    }
}

=======
>>>>>>> e0f28a6d
pub trait RouterConfigGetter {
    fn router_config(&self) -> &RouterConfig;
}

pub(crate) trait RouterDeployer<Config: RouterConfigGetter + std::fmt::Debug>:
    ConnectionClient
{
    #[allow(clippy::too_many_arguments)]
    fn deploy(
        &self,
        ctx: &mut Context,
        key_dir: &Path,
        environments_dir: &Path,
        environment: &str,
        built_so_dir: &Path,
        chain_metadata: &ChainMetadata,
        app_config: &Config,
        existing_program_ids: Option<&HashMap<String, Pubkey>>,
    ) -> Pubkey {
        let program_name = self.program_name(app_config);

        println!(
            "Attempting deploy {} on chain: {}\nApp config: {:?}",
            program_name, chain_metadata.name, app_config
        );

        let program_id = existing_program_ids
            .and_then(|existing_program_ids| {
                existing_program_ids
                    .get(&chain_metadata.name)
                    .and_then(|id| {
                        chain_metadata
                            .client()
                            .get_account_with_commitment(id, ctx.commitment)
                            .unwrap()
                            .value
                            .map(|_| {
                                println!("Recovered existing program id {}", id);
                                *id
                            })
                    })
            })
            .unwrap_or_else(|| {
                let chain_program_name = format!("{}-{}", program_name, chain_metadata.name);

                let program_id = deploy_program(
                    ctx.payer_keypair_path(),
                    key_dir,
                    &chain_program_name,
                    built_so_dir
                        .join(format!("{}.so", program_name))
                        .to_str()
                        .unwrap(),
                    &chain_metadata.rpc_urls[0].http,
                    chain_metadata.domain_id,
                )
                .unwrap();

                program_id
            });

        let core_program_ids =
            read_core_program_ids(environments_dir, environment, &chain_metadata.name);
        self.init_program_idempotent(
            ctx,
            &chain_metadata.client(),
            &core_program_ids,
            chain_metadata,
            app_config,
            program_id,
        );

        program_id
    }

    fn verify_config(
        &self,
        _ctx: &mut Context,
        _app_configs: &HashMap<String, Config>,
        _app_configs_to_deploy: &HashMap<&String, &Config>,
<<<<<<< HEAD
        _chain_configs: &HashMap<String, ChainMetadata>,
=======
        _chain_metadatas: &HashMap<String, ChainMetadata>,
>>>>>>> e0f28a6d
    ) {
        // By default, do nothing.
    }

    fn init_program_idempotent(
        &self,
        ctx: &mut Context,
        client: &RpcClient,
        core_program_ids: &CoreProgramIds,
        chain_metadata: &ChainMetadata,
        app_config: &Config,
        program_id: Pubkey,
    );

    fn post_deploy(
        &self,
        _ctx: &mut Context,
        _app_configs: &HashMap<String, Config>,
        _app_configs_to_deploy: &HashMap<&String, &Config>,
        _chain_metadatas: &HashMap<String, ChainMetadata>,
        _routers: &HashMap<u32, H256>,
    ) {
        // By default, do nothing.
    }

    /// The program's name, i.e. the name of the program's .so file (without the .so suffix)
    /// and the name that will be used to create the keypair file
    fn program_name(&self, config: &Config) -> &str;

    fn enroll_remote_routers_instruction(
        &self,
        program_id: Pubkey,
        payer: Pubkey,
        router_configs: Vec<RemoteRouterConfig>,
    ) -> Instruction;

    fn get_routers(&self, rpc_client: &RpcClient, program_id: &Pubkey) -> HashMap<u32, H256>;
}

pub(crate) trait Ownable {
    /// Gets the owner configured on-chain.
    fn get_owner(&self, client: &RpcClient, program_id: &Pubkey) -> Option<Pubkey>;

    /// Gets an instruction to set the owner.
    fn set_owner_instruction(
        &self,
        client: &RpcClient,
        program_id: &Pubkey,
        new_owner: Option<Pubkey>,
    ) -> Instruction;
}

pub(crate) trait ConnectionClient: Ownable {
    /// Gets the interchain security module configured on-chain.
    fn get_interchain_security_module(
        &self,
        client: &RpcClient,
        program_id: &Pubkey,
    ) -> Option<Pubkey>;

    /// Gets an instruction to set the interchain security module.
    fn set_interchain_security_module_instruction(
        &self,
        client: &RpcClient,
        program_id: &Pubkey,
        ism: Option<Pubkey>,
    ) -> Instruction;

    /// Gets the IGP configured on-chain.
    fn get_interchain_gas_paymaster(
        &self,
        client: &RpcClient,
        program_id: &Pubkey,
    ) -> Option<(Pubkey, InterchainGasPaymasterType)>;

    /// Gets an instruction to set the IGP.
    fn set_interchain_gas_paymaster_instruction(
        &self,
        client: &RpcClient,
        program_id: &Pubkey,
        igp_config: Option<(Pubkey, InterchainGasPaymasterType)>,
    ) -> Option<Instruction>;
}

/// Idempotently deploys routers on multiple Sealevel chains and enrolls all routers (including
/// foreign deployments) on each Sealevel chain.
#[allow(clippy::too_many_arguments)]
pub(crate) fn deploy_routers<
    Config: for<'a> Deserialize<'a> + RouterConfigGetter + std::fmt::Debug + Clone,
    Deployer: RouterDeployer<Config>,
>(
    ctx: &mut Context,
    deployer: Deployer,
    app_name: &str,
    deploy_name: &str,
    app_config_file_path: PathBuf,
    registry_path: PathBuf,
    environments_dir_path: PathBuf,
    environment: &str,
    built_so_dir_path: PathBuf,
) {
    // Load the app configs from the app config file.
    let app_config_file = File::open(app_config_file_path).unwrap();
    let app_configs: HashMap<String, Config> = serde_json::from_reader(app_config_file).unwrap();

    // Load the chain configs from the chain config file.
    let registry = FileSystemRegistry::new(registry_path);
    let chain_metadatas: HashMap<String, ChainMetadata> = registry.get_metadata();

    let environments_dir = create_new_directory(&environments_dir_path, environment);

    let artifacts_dir = create_new_directory(&environments_dir, app_name);
    let deploy_dir = create_new_directory(&artifacts_dir, deploy_name);
    let keys_dir = create_new_directory(&deploy_dir, "keys");

    let existing_program_ids = read_router_program_ids(&deploy_dir);

    // Builds a HashMap of all the foreign deployments from the app config.
    // These domains with foreign deployments will not have any txs / deployments
    // made directly to them, but the routers will be enrolled on the other chains.
    let foreign_deployments = app_configs
        .iter()
        .filter_map(|(chain_name, app_config)| {
            app_config
                .router_config()
                .foreign_deployment
                .as_ref()
                .map(|foreign_deployment| {
                    let chain_metadata = chain_metadatas.get(chain_name).unwrap();
                    (
                        chain_metadata.domain_id,
                        hex_or_base58_to_h256(foreign_deployment).unwrap(),
                    )
                })
        })
        .collect::<HashMap<u32, H256>>();

    // A map of all the routers, including the foreign deployments.
    let mut routers: HashMap<u32, H256> = foreign_deployments;

    // Non-foreign app configs to deploy to.
    let app_configs_to_deploy = app_configs
        .iter()
        .filter(|(_, app_config)| app_config.router_config().foreign_deployment.is_none())
        .collect::<HashMap<_, _>>();

    // Verify the configuration.
    println!("Verifying configuration...");
<<<<<<< HEAD
    deployer.verify_config(ctx, &app_configs, &app_configs_to_deploy, &chain_configs);
=======
    deployer.verify_config(ctx, &app_configs, &app_configs_to_deploy, &chain_metadatas);
>>>>>>> e0f28a6d
    println!("Configuration successfully verified!");

    warp_route::install_spl_token_cli();

    // Now we deploy to chains that don't have a foreign deployment
    for (chain_name, app_config) in app_configs_to_deploy.iter() {
        let chain_metadata = chain_metadatas
            .get(*chain_name)
            .unwrap_or_else(|| panic!("Chain config not found for chain: {}", chain_name));

        adjust_gas_price_if_needed(chain_name.as_str(), ctx);

        // Deploy - this is idempotent.
        let program_id = deployer.deploy(
            ctx,
            &keys_dir,
            &environments_dir_path,
            environment,
            &built_so_dir_path,
            chain_metadata,
            app_config,
            existing_program_ids.as_ref(),
        );

        // Add the router to the list of routers.
        routers.insert(
            chain_metadata.domain_id,
            H256::from_slice(&program_id.to_bytes()[..]),
        );

        configure_connection_client(
            ctx,
            &deployer,
            &program_id,
            app_config.router_config(),
            chain_metadata,
        );

        configure_owner(
            ctx,
            &deployer,
            &program_id,
            app_config.router_config(),
            chain_metadata,
        );

<<<<<<< HEAD
        configure_upgrade_authority(ctx, &program_id, app_config.router_config(), chain_config);
=======
        configure_upgrade_authority(ctx, &program_id, app_config.router_config(), chain_metadata);
>>>>>>> e0f28a6d
    }

    // Now enroll all the routers.
    enroll_all_remote_routers(
        &deployer,
        ctx,
        &app_configs_to_deploy,
        &chain_metadatas,
        &routers,
    );

    // Call the post-deploy hook.
    deployer.post_deploy(
        ctx,
        &app_configs,
        &app_configs_to_deploy,
        &chain_metadatas,
        &routers,
    );

    // Now write the program ids to a file!
    let routers_by_name: HashMap<String, H256> = routers
        .iter()
        .map(|(domain_id, router)| {
            (
                chain_metadatas
                    .iter()
                    .find(|(_, chain_metadata)| chain_metadata.domain_id == *domain_id)
                    .unwrap()
                    .0
                    .clone(),
                *router,
            )
        })
        .collect::<HashMap<String, H256>>();
    write_router_program_ids(&deploy_dir, &routers_by_name);
}

// Idempotent.
// TODO: This should really be brought out into some nicer abstraction, and we should
// also look for IGP inconsistency etc.
fn configure_connection_client(
    ctx: &mut Context,
    deployer: &impl ConnectionClient,
    program_id: &Pubkey,
    router_config: &RouterConfig,
    chain_metadata: &ChainMetadata,
) {
    let client = chain_metadata.client();

    let actual_ism = deployer.get_interchain_security_module(&client, program_id);
    let expected_ism = router_config.connection_client.interchain_security_module();

    let owner = deployer.get_owner(&client, program_id);

    if actual_ism != expected_ism {
        if let Some(owner) = owner {
            ctx.new_txn()
                .add_with_description(
                    deployer.set_interchain_security_module_instruction(
                        &client,
                        program_id,
                        expected_ism,
                    ),
                    format!(
                        "Setting ISM for chain: {} ({}) to {:?}",
                        chain_metadata.name, chain_metadata.domain_id, expected_ism
                    ),
                )
                .with_client(&client)
                .send_with_pubkey_signer(&owner);
        } else {
            println!(
                "WARNING: Cannot set ISM for chain: {} ({}) to {:?}, the existing owner is None",
                chain_metadata.name, chain_metadata.domain_id, expected_ism
            );
        }
    }

    let actual_igp = deployer.get_interchain_gas_paymaster(&client, program_id);
    let expected_igp = router_config
        .connection_client
        .interchain_gas_paymaster_config(&client);

    if actual_igp != expected_igp {
        let instruction = deployer.set_interchain_gas_paymaster_instruction(
            &client,
            program_id,
            expected_igp.clone(),
        );
        if let Some(instruction) = instruction {
            if let Some(owner) = owner {
                ctx.new_txn()
                    .add_with_description(
                        instruction,
                        format!(
                            "Setting IGP for chain: {} ({}) to {:?}",
                            chain_metadata.name, chain_metadata.domain_id, expected_igp
                        ),
                    )
                    .with_client(&client)
                    .send_with_pubkey_signer(&owner);
            } else {
                println!(
                    "WARNING: Cannot set IGP for chain: {} ({}) to {:?}, the existing owner is None",
                    chain_metadata.name, chain_metadata.domain_id, expected_igp
                );
            }
        } else {
            println!("WARNING: Invalid configured IGP {:?}, expected {:?} for chain {} ({}), but cannot craft instruction to change it", actual_igp, expected_igp, chain_metadata.name, chain_metadata.domain_id);
        }
    }
}

// Idempotent.
// TODO: This should really be brought out into some nicer abstraction
fn configure_owner(
    ctx: &mut Context,
    deployer: &impl ConnectionClient,
    program_id: &Pubkey,
    router_config: &RouterConfig,
    chain_metadata: &ChainMetadata,
) {
    let client = chain_metadata.client();

    let actual_owner = deployer.get_owner(&client, program_id);
    let expected_owner = Some(router_config.ownable.owner(ctx.payer_pubkey));

    if actual_owner != expected_owner {
<<<<<<< HEAD
        if actual_owner != Some(ctx.payer_pubkey) {
            println!(
                "WARNING: Ownership transfer cannot be completed for chain: {} ({}) from {:?} to {:?}, the existing owner is not the payer account",
                chain_config.name,
                chain_config.domain_id(),
=======
        if let Some(actual_owner) = actual_owner {
            ctx.new_txn()
                .add_with_description(
                    deployer.set_owner_instruction(&client, program_id, expected_owner),
                    format!(
                        "Setting owner for chain: {} ({}) to {:?}",
                        chain_metadata.name, chain_metadata.domain_id, expected_owner,
                    ),
                )
                .with_client(&client)
                .send_with_pubkey_signer(&actual_owner);
        } else {
            // Flag if we can't change the owner
            println!(
                "WARNING: Ownership transfer cannot be completed for chain: {} ({}) from {:?} to {:?}, the existing owner is None",
                chain_metadata.name,
                chain_metadata.domain_id,
>>>>>>> e0f28a6d
                actual_owner,
                expected_owner,
            );
            return;
        }
<<<<<<< HEAD
        ctx.new_txn()
            .add_with_description(
                deployer.set_owner_instruction(&client, program_id, expected_owner),
                format!(
                    "Setting owner for chain: {} ({}) to {:?}",
                    chain_config.name,
                    chain_config.domain_id(),
                    expected_owner,
                ),
            )
            .with_client(&client)
            .send_with_payer();
=======
>>>>>>> e0f28a6d

        // Sanity check that it was updated!

        // Sleep 5 seconds for the owner to update
        std::thread::sleep(std::time::Duration::from_secs(5));

        let new_owner = deployer.get_owner(&client, program_id);
        assert_eq!(new_owner, expected_owner);
    }
}

/// Idempotent. Attempts to set the upgrade authority to the intended owner if
/// the payer can change the upgrade authority.
fn configure_upgrade_authority(
    ctx: &mut Context,
    program_id: &Pubkey,
    router_config: &RouterConfig,
<<<<<<< HEAD
    chain_config: &ChainMetadata,
) {
    let client = chain_config.client();
=======
    chain_metadata: &ChainMetadata,
) {
    let client = chain_metadata.client();
>>>>>>> e0f28a6d

    let actual_upgrade_authority = get_program_upgrade_authority(&client, program_id).unwrap();
    let expected_upgrade_authority = Some(router_config.ownable.owner(ctx.payer_pubkey));

    // And the upgrade authority is not what we expect...
    if actual_upgrade_authority.is_some() && actual_upgrade_authority != expected_upgrade_authority
    {
<<<<<<< HEAD
        // Flag if we can't change the upgrade authority
        if actual_upgrade_authority != Some(ctx.payer_pubkey) {
            println!(
                "WARNING: Upgrade authority transfer cannot be completed for chain: {} ({}) from {:?} to {:?}, the existing upgrade authority is not the payer account",
                chain_config.name,
                chain_config.domain_id(),
=======
        if let Some(actual_upgrade_authority) = actual_upgrade_authority {
            // Then set the upgrade authority to what we expect.
            ctx.new_txn()
                .add_with_description(
                    bpf_loader_upgradeable::set_upgrade_authority(
                        program_id,
                        &actual_upgrade_authority,
                        expected_upgrade_authority.as_ref(),
                    ),
                    format!(
                        "Setting upgrade authority for chain: {} ({}) to {:?}",
                        chain_metadata.name, chain_metadata.domain_id, expected_upgrade_authority,
                    ),
                )
                .with_client(&client)
                .send_with_pubkey_signer(&actual_upgrade_authority);
        } else {
            // Flag if we can't change the upgrade authority
            println!(
                "WARNING: Upgrade authority transfer cannot be completed for chain: {} ({}) from {:?} to {:?}, the existing upgrade authority is None",
                chain_metadata.name,
                chain_metadata.domain_id,
>>>>>>> e0f28a6d
                actual_upgrade_authority,
                expected_upgrade_authority,
            );
            return;
        }

<<<<<<< HEAD
        // Then set the upgrade authority to what we expect.
        ctx.new_txn()
            .add_with_description(
                bpf_loader_upgradeable::set_upgrade_authority(
                    program_id,
                    actual_upgrade_authority.as_ref().unwrap(),
                    expected_upgrade_authority.as_ref(),
                ),
                format!(
                    "Setting upgrade authority for chain: {} ({}) to {:?}",
                    chain_config.name,
                    chain_config.domain_id(),
                    expected_upgrade_authority,
                ),
            )
            .with_client(&client)
            .send_with_payer();

=======
>>>>>>> e0f28a6d
        // Sanity check that it was updated!

        // Sleep 5 seconds for the upgrade authority to update
        std::thread::sleep(std::time::Duration::from_secs(5));

        let new_upgrade_authority = get_program_upgrade_authority(&client, program_id).unwrap();
        assert_eq!(new_upgrade_authority, expected_upgrade_authority);
    }
}

fn get_program_upgrade_authority(
    client: &RpcClient,
    program_id: &Pubkey,
) -> Result<Option<Pubkey>, &'static str> {
    let program_account = client.get_account(program_id).unwrap();
    // If the program isn't upgradeable, exit
    if program_account.owner != bpf_loader_upgradeable::id() {
        return Err("Program is not upgradeable");
    }

    // The program id must actually be a program
    let programdata_address = if let Ok(UpgradeableLoaderState::Program {
        programdata_address,
    }) = program_account.state()
    {
        programdata_address
    } else {
        return Err("Unable to deserialize program account");
    };

    let program_data_account = client.get_account(&programdata_address).unwrap();

    // If the program data account somehow isn't deserializable, exit
    let actual_upgrade_authority = if let Ok(UpgradeableLoaderState::ProgramData {
        upgrade_authority_address,
        slot: _,
    }) = program_data_account.state()
    {
        upgrade_authority_address
    } else {
        return Err("Unable to deserialize program data account");
    };

    Ok(actual_upgrade_authority)
}

/// For each chain in app_configs_to_deploy, enrolls all the remote routers.
/// Idempotent.
fn enroll_all_remote_routers<
    Config: for<'a> Deserialize<'a> + RouterConfigGetter + std::fmt::Debug + Clone,
>(
    deployer: &impl RouterDeployer<Config>,
    ctx: &mut Context,
    app_configs_to_deploy: &HashMap<&String, &Config>,
    chain_metadatas: &HashMap<String, ChainMetadata>,
    routers: &HashMap<u32, H256>,
) {
    for (chain_name, _) in app_configs_to_deploy.iter() {
        adjust_gas_price_if_needed(chain_name.as_str(), ctx);
        let chain_metadata = chain_metadatas
            .get(*chain_name)
            .unwrap_or_else(|| panic!("Chain config not found for chain: {}", chain_name));
        let client = chain_metadata.client();

        let domain_id = chain_metadata.domain_id;
        let program_id: Pubkey =
            Pubkey::new_from_array(*routers.get(&domain_id).unwrap().as_fixed_bytes());

        let enrolled_routers = deployer.get_routers(&chain_metadata.client(), &program_id);
        let expected_routers = routers
            .iter()
            .filter(|(router_domain_id, _)| *router_domain_id != &domain_id)
            .map(|(domain, router)| {
                (
                    *domain,
                    RemoteRouterConfig {
                        domain: *domain,
                        router: Some(*router),
                    },
                )
            })
            .collect::<HashMap<u32, RemoteRouterConfig>>();

        // Routers to enroll (or update to a Some value)
        let routers_to_enroll = expected_routers
            .iter()
            .filter(|(domain, router_config)| {
                enrolled_routers.get(domain) != router_config.router.as_ref()
            })
            .map(|(_, router_config)| router_config.clone());

        // Routers to remove
        let routers_to_unenroll = enrolled_routers
            .iter()
            .filter(|(domain, _)| !expected_routers.contains_key(domain))
            .map(|(domain, _)| RemoteRouterConfig {
                domain: *domain,
                router: None,
            });

        // All router config changes
        let router_configs = routers_to_enroll
            .chain(routers_to_unenroll)
            .collect::<Vec<RemoteRouterConfig>>();

        if !router_configs.is_empty() {
            adjust_gas_price_if_needed(chain_name.as_str(), ctx);

            let owner = deployer.get_owner(&client, &program_id);

            if let Some(owner) = owner {
                ctx.new_txn()
                    .add_with_description(
                        deployer.enroll_remote_routers_instruction(
                            program_id,
                            owner,
                            router_configs.clone(),
                        ),
                        format!(
                            "Enrolling routers for chain: {}, program_id {}, routers: {:?}",
                            chain_name, program_id, router_configs,
                        ),
                    )
                    .with_client(&chain_metadata.client())
                    .send_with_pubkey_signer(&owner);
            } else {
                println!(
                    "WARNING: Cannot enroll routers for chain: {} ({}) with program_id {}, the existing owner is None",
                    chain_name, domain_id, program_id
                );
            }
        } else {
            println!(
                "No router changes for chain: {}, program_id {}",
                chain_name, program_id
            );
        }
    }
}

// Writes router program IDs as hex and base58.
fn write_router_program_ids(deploy_dir: &Path, routers: &HashMap<String, H256>) {
    let serialized_program_ids = routers
        .iter()
        .map(|(chain_name, router)| (chain_name.clone(), (*router).into()))
        .collect::<HashMap<String, HexAndBase58ProgramIdArtifact>>();

    let program_ids_file = deploy_dir.join("program-ids.json");
    write_json(&program_ids_file, serialized_program_ids);
}

fn read_router_program_ids(deploy_dir: &Path) -> Option<HashMap<String, Pubkey>> {
    let program_ids_file = deploy_dir.join("program-ids.json");

    if !program_ids_file.exists() {
        return None;
    }

    let serialized_program_ids: HashMap<String, HexAndBase58ProgramIdArtifact> =
        serde_json::from_reader(File::open(program_ids_file).unwrap()).unwrap();

    let existing_program_ids = serialized_program_ids
        .iter()
        .map(|(chain_name, program_id)| (chain_name.clone(), program_id.into()))
        .collect::<HashMap<String, Pubkey>>();

    Some(existing_program_ids)
}<|MERGE_RESOLUTION|>--- conflicted
+++ resolved
@@ -11,10 +11,6 @@
 use solana_sdk::{
     account_utils::StateMut,
     bpf_loader_upgradeable::{self, UpgradeableLoaderState},
-<<<<<<< HEAD
-    commitment_config::CommitmentConfig,
-=======
->>>>>>> e0f28a6d
     pubkey::Pubkey,
 };
 
@@ -111,51 +107,6 @@
     pub connection_client: OptionalConnectionClientConfig,
 }
 
-<<<<<<< HEAD
-#[derive(Debug, Deserialize, Serialize, Clone)]
-#[serde(rename_all = "camelCase")]
-pub struct RpcUrlConfig {
-    pub http: String,
-}
-
-/// An abridged version of the Typescript ChainMetadata
-#[derive(Debug, Deserialize, Serialize, Clone)]
-#[serde(rename_all = "camelCase")]
-pub struct ChainMetadata {
-    // Can be a string or a number
-    chain_id: serde_json::Value,
-    /// Hyperlane domain, only required if differs from id above
-    domain_id: Option<u32>,
-    name: String,
-    /// Collection of RPC endpoints
-    rpc_urls: Vec<RpcUrlConfig>,
-    pub is_testnet: Option<bool>,
-}
-
-impl ChainMetadata {
-    pub fn client(&self) -> RpcClient {
-        RpcClient::new_with_commitment(self.rpc_urls[0].http.clone(), CommitmentConfig::confirmed())
-    }
-
-    pub fn domain_id(&self) -> u32 {
-        self.domain_id.unwrap_or_else(|| {
-            // Try to parse as a number, otherwise panic, as the domain ID must
-            // be specified if the chain id is not a number.
-            self.chain_id
-                .as_u64()
-                .and_then(|v| v.try_into().ok())
-                .unwrap_or_else(|| {
-                    panic!(
-                        "Unable to get domain ID for chain {:?}: domain_id is undefined and could not fall back to chain_id {:?}",
-                        self.name, self.chain_id
-                    )
-                })
-        })
-    }
-}
-
-=======
->>>>>>> e0f28a6d
 pub trait RouterConfigGetter {
     fn router_config(&self) -> &RouterConfig;
 }
@@ -236,11 +187,7 @@
         _ctx: &mut Context,
         _app_configs: &HashMap<String, Config>,
         _app_configs_to_deploy: &HashMap<&String, &Config>,
-<<<<<<< HEAD
-        _chain_configs: &HashMap<String, ChainMetadata>,
-=======
         _chain_metadatas: &HashMap<String, ChainMetadata>,
->>>>>>> e0f28a6d
     ) {
         // By default, do nothing.
     }
@@ -389,11 +336,7 @@
 
     // Verify the configuration.
     println!("Verifying configuration...");
-<<<<<<< HEAD
-    deployer.verify_config(ctx, &app_configs, &app_configs_to_deploy, &chain_configs);
-=======
     deployer.verify_config(ctx, &app_configs, &app_configs_to_deploy, &chain_metadatas);
->>>>>>> e0f28a6d
     println!("Configuration successfully verified!");
 
     warp_route::install_spl_token_cli();
@@ -440,11 +383,7 @@
             chain_metadata,
         );
 
-<<<<<<< HEAD
-        configure_upgrade_authority(ctx, &program_id, app_config.router_config(), chain_config);
-=======
         configure_upgrade_authority(ctx, &program_id, app_config.router_config(), chain_metadata);
->>>>>>> e0f28a6d
     }
 
     // Now enroll all the routers.
@@ -574,13 +513,6 @@
     let expected_owner = Some(router_config.ownable.owner(ctx.payer_pubkey));
 
     if actual_owner != expected_owner {
-<<<<<<< HEAD
-        if actual_owner != Some(ctx.payer_pubkey) {
-            println!(
-                "WARNING: Ownership transfer cannot be completed for chain: {} ({}) from {:?} to {:?}, the existing owner is not the payer account",
-                chain_config.name,
-                chain_config.domain_id(),
-=======
         if let Some(actual_owner) = actual_owner {
             ctx.new_txn()
                 .add_with_description(
@@ -598,27 +530,11 @@
                 "WARNING: Ownership transfer cannot be completed for chain: {} ({}) from {:?} to {:?}, the existing owner is None",
                 chain_metadata.name,
                 chain_metadata.domain_id,
->>>>>>> e0f28a6d
                 actual_owner,
                 expected_owner,
             );
             return;
         }
-<<<<<<< HEAD
-        ctx.new_txn()
-            .add_with_description(
-                deployer.set_owner_instruction(&client, program_id, expected_owner),
-                format!(
-                    "Setting owner for chain: {} ({}) to {:?}",
-                    chain_config.name,
-                    chain_config.domain_id(),
-                    expected_owner,
-                ),
-            )
-            .with_client(&client)
-            .send_with_payer();
-=======
->>>>>>> e0f28a6d
 
         // Sanity check that it was updated!
 
@@ -636,15 +552,9 @@
     ctx: &mut Context,
     program_id: &Pubkey,
     router_config: &RouterConfig,
-<<<<<<< HEAD
-    chain_config: &ChainMetadata,
-) {
-    let client = chain_config.client();
-=======
     chain_metadata: &ChainMetadata,
 ) {
     let client = chain_metadata.client();
->>>>>>> e0f28a6d
 
     let actual_upgrade_authority = get_program_upgrade_authority(&client, program_id).unwrap();
     let expected_upgrade_authority = Some(router_config.ownable.owner(ctx.payer_pubkey));
@@ -652,14 +562,6 @@
     // And the upgrade authority is not what we expect...
     if actual_upgrade_authority.is_some() && actual_upgrade_authority != expected_upgrade_authority
     {
-<<<<<<< HEAD
-        // Flag if we can't change the upgrade authority
-        if actual_upgrade_authority != Some(ctx.payer_pubkey) {
-            println!(
-                "WARNING: Upgrade authority transfer cannot be completed for chain: {} ({}) from {:?} to {:?}, the existing upgrade authority is not the payer account",
-                chain_config.name,
-                chain_config.domain_id(),
-=======
         if let Some(actual_upgrade_authority) = actual_upgrade_authority {
             // Then set the upgrade authority to what we expect.
             ctx.new_txn()
@@ -682,34 +584,12 @@
                 "WARNING: Upgrade authority transfer cannot be completed for chain: {} ({}) from {:?} to {:?}, the existing upgrade authority is None",
                 chain_metadata.name,
                 chain_metadata.domain_id,
->>>>>>> e0f28a6d
                 actual_upgrade_authority,
                 expected_upgrade_authority,
             );
             return;
         }
 
-<<<<<<< HEAD
-        // Then set the upgrade authority to what we expect.
-        ctx.new_txn()
-            .add_with_description(
-                bpf_loader_upgradeable::set_upgrade_authority(
-                    program_id,
-                    actual_upgrade_authority.as_ref().unwrap(),
-                    expected_upgrade_authority.as_ref(),
-                ),
-                format!(
-                    "Setting upgrade authority for chain: {} ({}) to {:?}",
-                    chain_config.name,
-                    chain_config.domain_id(),
-                    expected_upgrade_authority,
-                ),
-            )
-            .with_client(&client)
-            .send_with_payer();
-
-=======
->>>>>>> e0f28a6d
         // Sanity check that it was updated!
 
         // Sleep 5 seconds for the upgrade authority to update
