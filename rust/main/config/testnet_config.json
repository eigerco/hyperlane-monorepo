{
  "chains": {
    "alfajores": {
      "aggregationHook": "0xdBabD76358897E68E4964647C1fb8Bf524f5EFdB",
      "blockExplorers": [
        {
          "apiUrl": "https://explorer.celo.org/alfajores/api",
          "family": "blockscout",
          "name": "Blockscout",
          "url": "https://explorer.celo.org/alfajores"
        }
      ],
      "blocks": {
        "confirmations": 3,
        "estimateBlockTime": 5,
        "reorgPeriod": 0
      },
      "chainId": 44787,
      "deployer": {
        "name": "Abacus Works",
        "url": "https://www.hyperlane.xyz"
      },
      "displayName": "Alfajores",
      "domainId": 44787,
      "domainRoutingIsm": "0xD1DCBe1546bb911f2570E939a231A28F14C29638",
      "domainRoutingIsmFactory": "0x30d9A03762431F8A917a0C469E7A62Bf55092Ca6",
      "fallbackRoutingHook": "0x3528B1aeF3a3d29E0eae90ad777A2b4A6a48aC3F",
      "index": {
        "from": 20231908
      },
      "interchainAccountIsm": "0x6895d3916B94b386fAA6ec9276756e16dAe7480E",
      "interchainAccountRouter": "0xEbA64c8a9b4a61a9210d5fe7E4375380999C821b",
      "interchainGasPaymaster": "0x44769b0f4a6f01339e131a691cc2eebbb519d297",
<<<<<<< HEAD
      "interchainSecurityModule": "0x6eb8681a46098b93a63731e752a7d32970104021",
=======
      "interchainSecurityModule": "0x9a61371af2b381e9786172fa5205039c3Ed52880",
>>>>>>> e0f28a6d
      "isTestnet": true,
      "mailbox": "0xEf9F292fcEBC3848bF4bB92a96a04F9ECBb78E59",
      "merkleTreeHook": "0x221FA9CBaFcd6c1C3d206571Cf4427703e023FFa",
      "name": "alfajores",
      "nativeToken": {
        "decimals": 18,
        "name": "CELO",
        "symbol": "CELO"
      },
      "pausableHook": "0x4a2902395A40Ecf0B57CaB362b59bAffba9BB4aE",
      "pausableIsm": "0xA4caB1565083D33899A6eE69B174cC7729b3EaDF",
      "protocol": "ethereum",
      "protocolFee": "0xC9D50584F08Bf6cCD1004d14c7062044b45E3b48",
      "proxyAdmin": "0x4eDBf5846D973c53AF478cf62aB5bC92807521e3",
      "rpcUrls": [
        {
          "http": "https://alfajores-forno.celo-testnet.org"
        }
      ],
      "staticAggregationHookFactory": "0x71bB34Ee833467443628CEdFAA188B2387827Cee",
      "staticAggregationIsm": "0x8B29157852340cC5d3d0E289be3B0344E8812173",
      "staticAggregationIsmFactory": "0x4bE8AC22f506B1504C93C3A5b1579C5e7c550D9C",
      "staticMerkleRootMultisigIsmFactory": "0xa9C7e306C0941896CA1fd528aA59089571D8D67E",
      "staticMessageIdMultisigIsmFactory": "0xC1b8c0e56D6a34940Ee2B86172450B54AFd633A7",
      "storageGasOracle": "0x8356113754C7aCa297Db3089b89F87CC125499fb",
      "testRecipient": "0x6489d13AcAd3B8dce4c5B31f375DE4f9451E7b38",
      "testTokenRecipient": "0x92dC0a76452a9D9358D2d2dEd8CddA209DF67c45",
      "timelockController": "0x0000000000000000000000000000000000000000",
      "validatorAnnounce": "0x3726EE36a2A9e11a40d1ffD7D9A1A16e0154cDA0",
      "staticMerkleRootWeightedMultisigIsmFactory": "0x374961678da5911083599314974B94094513F95c",
      "staticMessageIdWeightedMultisigIsmFactory": "0x1Fa22d908f5a5E7F5429D9146E5a3740D8AC10d7",
      "gasCurrencyCoinGeckoId": "celo"
    },
    "arbitrumsepolia": {
      "aggregationHook": "0xD2670EedcD21116c6F0B331Ce391eA4B3Bf1aB19",
      "blockExplorers": [
        {
          "apiKey": "QAI5SWBNHJSFAN6KMS9RC5JGFKV2IYD2Z5",
          "apiUrl": "https://api-sepolia.arbiscan.io/api",
          "family": "etherscan",
          "name": "Arbiscan",
          "url": "https://sepolia.arbiscan.io"
        }
      ],
      "blocks": {
        "confirmations": 1,
        "estimateBlockTime": 3,
        "reorgPeriod": 0
      },
      "chainId": 421614,
      "deployer": {
        "name": "Abacus Works",
        "url": "https://www.hyperlane.xyz"
      },
      "displayName": "Arbitrum Sepolia",
      "domainId": 421614,
      "domainRoutingIsm": "0xaCA2f65aFDa2cbC8BF28DdE096eCF83aCd121c0b",
      "domainRoutingIsmFactory": "0xd785272D240B07719e417622cbd2cfA0E584d1bd",
      "fallbackRoutingHook": "0xAb9B273366D794B7F80B4378bc8Aaca75C6178E2",
      "index": {
        "from": 49690504
      },
      "interchainGasPaymaster": "0xc756cFc1b7d0d4646589EDf10eD54b201237F5e8",
<<<<<<< HEAD
      "interchainSecurityModule": "0xCcBd620d93097f7bF0699dd530e50a4309Aae746",
=======
      "interchainSecurityModule": "0x77261C0517a16B86c80608aA711Bb993b2aA1111",
>>>>>>> e0f28a6d
      "isTestnet": true,
      "mailbox": "0x598facE78a4302f11E3de0bee1894Da0b2Cb71F8",
      "merkleTreeHook": "0xAD34A66Bf6dB18E858F6B686557075568c6E031C",
      "name": "arbitrumsepolia",
      "nativeToken": {
        "decimals": 18,
        "name": "Ether",
        "symbol": "ETH"
      },
      "pausableHook": "0x86fb9F1c124fB20ff130C41a79a432F770f67AFD",
      "pausableIsm": "0x54ba950390670f27892AFFC670Ba6ed598E5B8Df",
      "protocol": "ethereum",
      "protocolFee": "0x75f3E2a4f424401195A5E176246Ecc9f7e7680ff",
      "proxyAdmin": "0x666a24F62f7A97BA33c151776Eb3D9441a059eB8",
      "rpcUrls": [
        {
          "http": "https://arbitrum-sepolia.drpc.org"
        },
        {
          "http": "https://arbitrum-sepolia.gateway.tenderly.co"
        },
        {
          "http": "https://sepolia-rollup.arbitrum.io/rpc"
        }
      ],
      "staticAggregationHookFactory": "0x0526E47C49742C15F8817ef8cf0d8FFc72139D4F",
      "staticAggregationIsm": "0x29cEAFEE1F76B9CE271750f86B2bD12C23F9dDb6",
      "staticAggregationIsmFactory": "0xfc8d0D2E15A36f1A3F3aE3Cb127B706c1f23Aadc",
      "staticMerkleRootMultisigIsmFactory": "0x1D5EbC3e15e9ECDe0e3530C85899556797eeaea5",
      "staticMessageIdMultisigIsmFactory": "0xF7F0DaB0BECE4498dAc7eb616e288809D4499371",
      "storageGasOracle": "0xddf4C3e791caCaFd26D7fb275549739B38ae6e75",
      "technicalStack": "arbitrumnitro",
      "testRecipient": "0x6c13643B3927C57DB92c790E4E3E7Ee81e13f78C",
      "validatorAnnounce": "0x1b33611fCc073aB0737011d5512EF673Bff74962",
      "staticMerkleRootWeightedMultisigIsmFactory": "0x1aFD5191738d365C8079e955E4cEdDfe7e01C62d",
      "staticMessageIdWeightedMultisigIsmFactory": "0xC81e6D1070aFA48DA4e4f35E744CC1aE43532a10",
      "gasCurrencyCoinGeckoId": "ethereum",
      "interchainAccountIsm": "0xaec6382e1e16Ee12DBEf0e7EA5ADa51217813Fc3",
      "interchainAccountRouter": "0x20cC3a33C49fa13627303669edf2DcA7F1E76a50",
      "timelockController": "0x0000000000000000000000000000000000000000"
    },
    "basesepolia": {
      "aggregationHook": "0xccA408a6A9A6dc405C3278647421eb4317466943",
      "blockExplorers": [
        {
          "apiKey": "R8CVTG7HDJYD5JDV2GSD5TGQH3J2KJDSSY",
          "apiUrl": "https://api-sepolia.basescan.org/api",
          "family": "etherscan",
          "name": "BaseScan",
          "url": "https://sepolia.basescan.org"
        }
      ],
      "blocks": {
        "confirmations": 1,
        "estimateBlockTime": 2,
        "reorgPeriod": 1
      },
      "chainId": 84532,
      "deployer": {
        "name": "Abacus Works",
        "url": "https://www.hyperlane.xyz"
      },
      "displayName": "Base Sepolia",
      "domainId": 84532,
      "domainRoutingIsm": "0x4ac19e0bafc2aF6B98094F0a1B817dF196551219",
      "domainRoutingIsmFactory": "0x16B710b86CAd07E6F1C531861a16F5feC29dba37",
      "fallbackRoutingHook": "0xddf4C3e791caCaFd26D7fb275549739B38ae6e75",
      "index": {
        "from": 13851043
      },
      "interchainGasPaymaster": "0x28B02B97a850872C4D33C3E024fab6499ad96564",
<<<<<<< HEAD
      "interchainSecurityModule": "0x29DA71997b898C79f4Ab11703fb65Bd5dE23BB5c",
=======
      "interchainSecurityModule": "0xC7Ee6061c213555033f414Ff1841c63e9fB0aFED",
>>>>>>> e0f28a6d
      "isTestnet": true,
      "mailbox": "0x6966b0E55883d49BFB24539356a2f8A673E02039",
      "merkleTreeHook": "0x86fb9F1c124fB20ff130C41a79a432F770f67AFD",
      "name": "basesepolia",
      "nativeToken": {
        "decimals": 18,
        "name": "Ether",
        "symbol": "ETH"
      },
      "pausableHook": "0x19Be55D859368e02d7b9C00803Eb677BDC1359Bd",
      "pausableIsm": "0xAD34A66Bf6dB18E858F6B686557075568c6E031C",
      "protocol": "ethereum",
      "protocolFee": "0x1b33611fCc073aB0737011d5512EF673Bff74962",
      "proxyAdmin": "0x44b764045BfDC68517e10e783E69B376cef196B2",
      "rpcUrls": [
        {
          "http": "https://sepolia.base.org"
        },
        {
          "http": "https://base-sepolia-rpc.publicnode.com"
        }
      ],
      "staticAggregationHookFactory": "0xeb6f11189197223c656807a83B0DD374f9A6dF44",
      "staticAggregationIsm": "0x815a9642497Ee1E9F061f8b828C85Eb7193DecfC",
      "staticAggregationIsmFactory": "0x275aCcCa81cAD931dC6fB6E49ED233Bc99Bed4A7",
      "staticMerkleRootMultisigIsmFactory": "0x6E7b29CB2A7617405B4d30C6f84bBD51b4Bb4be8",
      "staticMessageIdMultisigIsmFactory": "0xfc6e546510dC9d76057F1f76633FCFfC188CB213",
      "storageGasOracle": "0x5821f3B6eE05F3dC62b43B74AB1C8F8E6904b1C8",
      "testRecipient": "0x783c4a0bB6663359281aD4a637D5af68F83ae213",
      "validatorAnnounce": "0x20c44b1E3BeaDA1e9826CFd48BeEDABeE9871cE9",
      "staticMerkleRootWeightedMultisigIsmFactory": "0xB057Fb841027a8554521DcCdeC3c3474CaC99AB5",
      "staticMessageIdWeightedMultisigIsmFactory": "0xe0B988062A0C6492177d64823Ab95a9c256c2a5F",
      "gasCurrencyCoinGeckoId": "ethereum",
      "interchainAccountIsm": "0xDa5177080f7fC5d9255eB32cC64B9b4e5136A716",
      "interchainAccountRouter": "0xd876C01aB40e8cE42Db417fBC79c726d45504dE4",
      "timelockController": "0x0000000000000000000000000000000000000000"
    },
    "bsctestnet": {
      "aggregationHook": "0x3d675bB93250Ab7603F40cbb9194bae210784627",
      "blockExplorers": [
        {
          "apiUrl": "https://api-testnet.bscscan.com/api",
          "family": "etherscan",
          "name": "BscScan",
          "url": "https://testnet.bscscan.com"
        }
      ],
      "blocks": {
        "confirmations": 1,
        "estimateBlockTime": 3,
        "reorgPeriod": 9
      },
      "chainId": 97,
      "deployer": {
        "name": "Abacus Works",
        "url": "https://www.hyperlane.xyz"
      },
      "displayName": "BSC Testnet",
      "domainId": 97,
      "domainRoutingIsm": "0x82A4aac9bED3DFDfb9569031E19d18431204681C",
      "domainRoutingIsmFactory": "0xD2a0c68ed92D1Eb3C699D2808b06dd7b70367F92",
      "fallbackRoutingHook": "0x2670ED2EC08cAd135307556685a96bD4c16b007b",
      "index": {
        "chunk": 1000,
        "from": 34323977
      },
      "interchainAccountIsm": "0xa9D8Ec959F34272B1a56D09AF00eeee58970d3AE",
      "interchainAccountRouter": "0x6d2B3e304E58c2a19f1492E7cf15CaF63Ce6e0d2",
      "interchainGasPaymaster": "0x0dD20e410bdB95404f71c5a4e7Fa67B892A5f949",
<<<<<<< HEAD
      "interchainSecurityModule": "0xB5a4A3EcBcb6fa89Ddd31bD7a61Ea2Fd74b4F735",
=======
      "interchainSecurityModule": "0xc1d01Ae6698C06cfd0B3cd84BcBE9371b6F65B5a",
>>>>>>> e0f28a6d
      "isTestnet": true,
      "mailbox": "0xF9F6F5646F478d5ab4e20B0F910C92F1CCC9Cc6D",
      "merkleTreeHook": "0xc6cbF39A747f5E28d1bDc8D9dfDAb2960Abd5A8f",
      "name": "bsctestnet",
      "nativeToken": {
        "decimals": 18,
        "name": "BNB",
        "symbol": "BNB"
      },
      "pausableHook": "0xA71E50eFd93600933650A324AE43d395a8aE4AC7",
      "pausableIsm": "0xb98B1596897d3c122111ea6b6b9014A95920F459",
      "protocol": "ethereum",
      "protocolFee": "0x3eF0a63B8976b838704Bcc93C78C56b6653E5a39",
      "proxyAdmin": "0xb12282d2E838Aa5f2A4F9Ee5f624a77b7199A078",
      "rpcUrls": [
        {
          "http": "https://bsc-testnet.publicnode.com"
        },
        {
          "http": "https://bsc-testnet.drpc.org"
        }
      ],
      "staticAggregationHookFactory": "0xa1145B39F1c7Ef9aA593BC1DB1634b00CC020942",
      "staticAggregationIsm": "0x8fb481f65d04c590b8507F75D05Ed29594590376",
      "staticAggregationIsmFactory": "0x40613dE82d672605Ab051C64079022Bb4F8bDE4f",
      "staticMerkleRootMultisigIsmFactory": "0x3E235B90197E1D6b5DB5ad5aD49f2c1ED6406382",
      "staticMessageIdMultisigIsmFactory": "0x0D96aF0c01c4bbbadaaF989Eb489c8783F35B763",
      "storageGasOracle": "0x124EBCBC018A5D4Efe639f02ED86f95cdC3f6498",
      "testRecipient": "0xfbcD1c00a3d809f36cC1A15918694B17B32c0b6c",
      "testTokenRecipient": "0x260f6024119549a40595d0937471e607411E8ea5",
      "timelockController": "0x0000000000000000000000000000000000000000",
      "validatorAnnounce": "0xf09701B0a93210113D175461b6135a96773B5465",
      "staticMerkleRootWeightedMultisigIsmFactory": "0xCa152b249791Adf7A09C6c1bdbAb05e4A594966e",
      "staticMessageIdWeightedMultisigIsmFactory": "0xaa80d23299861b7D7ab1bE665579029Ed9137BD1",
      "gasCurrencyCoinGeckoId": "binancecoin",
      "transactionOverrides": {
        "gasPrice": 1000000000
      }
    },
    "connextsepolia": {
      "aggregationHook": "0x331eb40963dc11F5BB271308c42d97ac6e41F124",
      "blockExplorers": [
        {
          "apiUrl": "https://scan.testnet.everclear.org/api",
          "family": "blockscout",
          "name": "Everclear Testnet Explorer",
          "url": "https://scan.testnet.everclear.org/"
        }
      ],
      "blocks": {
        "confirmations": 1,
        "estimateBlockTime": 10,
        "reorgPeriod": 0
      },
      "chainId": 6398,
      "deployer": {
        "name": "Everclear",
        "url": "https://everclear.org"
      },
      "displayName": "Everclear Sepolia",
      "domainId": 6398,
      "domainRoutingIsm": "0x4ac19e0bafc2aF6B98094F0a1B817dF196551219",
      "domainRoutingIsmFactory": "0x16B710b86CAd07E6F1C531861a16F5feC29dba37",
      "fallbackRoutingHook": "0x98AAE089CaD930C64a76dD2247a2aC5773a4B8cE",
      "index": {
        "from": 4950
      },
      "interchainGasPaymaster": "0xeC7eb4196Bd601DEa7585A744FbFB4CF11278450",
<<<<<<< HEAD
      "interchainSecurityModule": "0x9201A25B8D55Fe6Fc3b1E004a029ab4488218F6e",
=======
      "interchainSecurityModule": "0x45825A82012CCc2e6Da3713c70f14a55AF8eE8d6",
>>>>>>> e0f28a6d
      "isTestnet": true,
      "mailbox": "0x6966b0E55883d49BFB24539356a2f8A673E02039",
      "merkleTreeHook": "0x4926a10788306D84202A2aDbd290b7743146Cc17",
      "name": "connextsepolia",
      "nativeToken": {
        "decimals": 18,
        "name": "Ether",
        "symbol": "ETH"
      },
      "pausableHook": "0x07009DA2249c388aD0f416a235AfE90D784e1aAc",
      "pausableIsm": "0x58483b754Abb1E8947BE63d6b95DF75b8249543A",
      "protocol": "ethereum",
      "protocolFee": "0x863E8c26621c52ACa1849C53500606e73BA272F0",
      "proxyAdmin": "0x44b764045BfDC68517e10e783E69B376cef196B2",
      "rpcUrls": [
        {
          "http": "https://rpc.connext-sepolia.gelato.digital"
        }
      ],
      "staticAggregationHookFactory": "0xeb6f11189197223c656807a83B0DD374f9A6dF44",
      "staticAggregationIsm": "0x5e6Fe18eC7D4b159bDC5Fa0C32bB1996277B3ddF",
      "staticAggregationIsmFactory": "0x275aCcCa81cAD931dC6fB6E49ED233Bc99Bed4A7",
      "staticMerkleRootMultisigIsmFactory": "0x6E7b29CB2A7617405B4d30C6f84bBD51b4Bb4be8",
      "staticMessageIdMultisigIsmFactory": "0xfc6e546510dC9d76057F1f76633FCFfC188CB213",
      "storageGasOracle": "0xF7561c34f17A32D5620583A3397C304e7038a7F6",
      "technicalStack": "arbitrumnitro",
      "testRecipient": "0xAb9B273366D794B7F80B4378bc8Aaca75C6178E2",
      "validatorAnnounce": "0xAD34A66Bf6dB18E858F6B686557075568c6E031C",
      "staticMerkleRootWeightedMultisigIsmFactory": "0x8584590ad637C61C7cDF72eFF3381Ee1c3D1bC8E",
      "staticMessageIdWeightedMultisigIsmFactory": "0xcCB305B1f21e5FbC85D1DD7Be5cd8d5bf5B7f863",
      "gasCurrencyCoinGeckoId": "ethereum",
      "interchainAccountIsm": "0xA30b2CbC14b97aa55bBC947f4AC6c4254971aFD1",
      "interchainAccountRouter": "0xc9ab470A61571ac0c39B7E0923fbEaDdB58d98FE",
      "timelockController": "0x0000000000000000000000000000000000000000"
    },
    "eclipsetestnet": {
      "blocks": {
        "confirmations": 1,
        "estimateBlockTime": 0.4,
        "reorgPeriod": 0
      },
      "chainId": 239092742,
      "deployer": {
        "name": "Abacus Works",
        "url": "https://www.hyperlane.xyz"
      },
      "displayName": "Eclipse Testnet",
      "domainId": 239092742,
      "index": {
        "from": 1,
        "mode": "sequence"
      },
      "interchainGasPaymaster": "9SQVtTNsbipdMzumhzi6X8GwojiSMwBfqAhS7FgyTcqy",
      "isTestnet": true,
      "mailbox": "75HBBLae3ddeneJVrZeyrDfv6vb7SMC3aCpBucSXS5aR",
      "merkleTreeHook": "75HBBLae3ddeneJVrZeyrDfv6vb7SMC3aCpBucSXS5aR",
      "name": "eclipsetestnet",
      "nativeToken": {
        "decimals": 9,
        "name": "Ether",
        "symbol": "ETH"
      },
      "protocol": "sealevel",
      "rpcUrls": [
        {
          "http": "https://testnet.dev2.eclipsenetwork.xyz"
        }
      ],
      "validatorAnnounce": "8qNYSi9EP1xSnRjtMpyof88A26GBbdcrsa61uSaHiwx3",
      "gasCurrencyCoinGeckoId": "ethereum"
    },
    "ecotestnet": {
      "aggregationHook": "0xccA408a6A9A6dc405C3278647421eb4317466943",
      "blockExplorers": [
        {
          "apiUrl": "https://eco-testnet.explorer.caldera.xyz/api",
          "family": "blockscout",
          "name": "ECO Testnet explorer",
          "url": "https://eco-testnet.explorer.caldera.xyz/"
        }
      ],
      "blocks": {
        "confirmations": 1,
        "estimateBlockTime": 1,
        "reorgPeriod": 0
      },
      "chainId": 471923,
      "deployer": {
        "name": "Abacus Works",
        "url": "https://www.hyperlane.xyz"
      },
      "displayName": "Eco Testnet",
      "domainId": 471923,
      "domainRoutingIsm": "0x4ac19e0bafc2aF6B98094F0a1B817dF196551219",
      "domainRoutingIsmFactory": "0x16B710b86CAd07E6F1C531861a16F5feC29dba37",
      "fallbackRoutingHook": "0xddf4C3e791caCaFd26D7fb275549739B38ae6e75",
      "index": {
        "from": 1606754
      },
      "interchainGasPaymaster": "0x28B02B97a850872C4D33C3E024fab6499ad96564",
<<<<<<< HEAD
      "interchainSecurityModule": "0x5B083aa0ed5A0ae94cE565FbB0F71C96ABCfBb95",
=======
      "interchainSecurityModule": "0x58f2Dc9bC238ad30B744af2AB573b611ec2adaAE",
>>>>>>> e0f28a6d
      "isTestnet": true,
      "mailbox": "0x6966b0E55883d49BFB24539356a2f8A673E02039",
      "merkleTreeHook": "0x86fb9F1c124fB20ff130C41a79a432F770f67AFD",
      "name": "ecotestnet",
      "nativeToken": {
        "decimals": 18,
        "name": "Ether",
        "symbol": "ETH"
      },
      "pausableHook": "0x19Be55D859368e02d7b9C00803Eb677BDC1359Bd",
      "pausableIsm": "0xAD34A66Bf6dB18E858F6B686557075568c6E031C",
      "protocol": "ethereum",
      "protocolFee": "0x1b33611fCc073aB0737011d5512EF673Bff74962",
      "proxyAdmin": "0x44b764045BfDC68517e10e783E69B376cef196B2",
      "rpcUrls": [
        {
          "http": "https://eco-testnet.rpc.caldera.xyz/http"
        }
      ],
      "staticAggregationHookFactory": "0xeb6f11189197223c656807a83B0DD374f9A6dF44",
      "staticAggregationIsm": "0x815a9642497Ee1E9F061f8b828C85Eb7193DecfC",
      "staticAggregationIsmFactory": "0x275aCcCa81cAD931dC6fB6E49ED233Bc99Bed4A7",
      "staticMerkleRootMultisigIsmFactory": "0x6E7b29CB2A7617405B4d30C6f84bBD51b4Bb4be8",
      "staticMessageIdMultisigIsmFactory": "0xfc6e546510dC9d76057F1f76633FCFfC188CB213",
      "storageGasOracle": "0x5821f3B6eE05F3dC62b43B74AB1C8F8E6904b1C8",
      "testRecipient": "0x783c4a0bB6663359281aD4a637D5af68F83ae213",
      "validatorAnnounce": "0x20c44b1E3BeaDA1e9826CFd48BeEDABeE9871cE9",
      "staticMerkleRootWeightedMultisigIsmFactory": "0xA2cf52064c921C11adCd83588CbEa08cc3bfF5d8",
      "staticMessageIdWeightedMultisigIsmFactory": "0x628BC518ED1e0E8C6cbcD574EbA0ee29e7F6943E",
      "gasCurrencyCoinGeckoId": "ethereum",
      "interchainAccountIsm": "0x0De2F539569Fb1e2e3C1d233f7A63a18B9A17110",
      "interchainAccountRouter": "0x2C6dD6768E669EDB7b53f26067C1C4534862c3de",
      "timelockController": "0x0000000000000000000000000000000000000000"
    },
    "fuji": {
      "aggregationHook": "0x8E9b4006171c6B75111823e7545Ee5400CEce0B3",
      "blockExplorers": [
        {
          "apiUrl": "https://api.routescan.io/v2/network/testnet/evm/43113/etherscan/api",
          "family": "etherscan",
          "name": "SnowTrace",
          "url": "https://testnet.snowtrace.io"
        }
      ],
      "blocks": {
        "confirmations": 3,
        "estimateBlockTime": 2,
        "reorgPeriod": 3
      },
      "chainId": 43113,
      "deployer": {
        "name": "Abacus Works",
        "url": "https://www.hyperlane.xyz"
      },
      "displayName": "Fuji",
      "domainId": 43113,
      "domainRoutingIsm": "0xe82EbDCC1B546CEDa0cf5B5495728700f6dE41B4",
      "domainRoutingIsmFactory": "0x683a81E0e1a238dcA7341e04c08d3bba6f0Cb74f",
      "fallbackRoutingHook": "0xc684f7F50DB4b2563218512e021fBdd0BeD6b57E",
      "index": {
        "from": 26503317
      },
      "interchainAccountIsm": "0xfaB4815BDC5c60c6bD625459C8577aFdD79D9311",
      "interchainAccountRouter": "0xeEF6933122894fF217a7dd07510b3D64b747e29b",
      "interchainGasPaymaster": "0x6895d3916B94b386fAA6ec9276756e16dAe7480E",
<<<<<<< HEAD
      "interchainSecurityModule": "0x2E6f542EC2Bae0634d072C26Fd0383edb28bcD98",
=======
      "interchainSecurityModule": "0x447712120C92661FBE2Ee1f062DA17E892e52945",
>>>>>>> e0f28a6d
      "isTestnet": true,
      "mailbox": "0x5b6CFf85442B851A8e6eaBd2A4E4507B5135B3B0",
      "merkleTreeHook": "0x9ff6ac3dAf63103620BBf76136eA1AFf43c2F612",
      "name": "fuji",
      "nativeToken": {
        "decimals": 18,
        "name": "Avalanche",
        "symbol": "AVAX"
      },
      "pausableHook": "0x495e9E119b2aa848b418EF6A4d30b42803de43A9",
      "pausableIsm": "0x8e3D9139547be48942Aa4a489bc250FEa51679fa",
      "protocol": "ethereum",
      "protocolFee": "0xEbA64c8a9b4a61a9210d5fe7E4375380999C821b",
      "proxyAdmin": "0x378dA02f7dC3c23A8B5ecE32b8056CdF01e8d477",
      "rpcUrls": [
        {
          "http": "https://api.avax-test.network/ext/bc/C/rpc",
          "pagination": {
            "maxBlockRange": 2048
          }
        }
      ],
      "staticAggregationHookFactory": "0x99554CC33cBCd6EDDd2f3fc9c7C9194Cb3b5df1E",
      "staticAggregationIsm": "0xdDB75f480841A8333A31c4198ecf1780936B222D",
      "staticAggregationIsmFactory": "0xF588129ed84F219A1f0f921bE7Aa1B2176516858",
      "staticMerkleRootMultisigIsmFactory": "0x93F50Ac4E5663DAAb03508008d592f6260964f62",
      "staticMessageIdMultisigIsmFactory": "0x90e1F9918F304645e4F6324E5C0EAc70138C84Ce",
      "storageGasOracle": "0x9305dE34306886d615B096Bdf23b94a978f6a6c0",
      "testRecipient": "0x44a7e1d76fD8AfA244AdE7278336E3D5C658D398",
      "testTokenRecipient": "0x9CC10c844B3Bbae2444E39991aB027C4A05D1F2e",
      "timelockController": "0x0000000000000000000000000000000000000000",
      "validatorAnnounce": "0x4f7179A691F8a684f56cF7Fed65171877d30739a",
      "staticMerkleRootWeightedMultisigIsmFactory": "0xff93F32997Ac5450995121385aCE96b184efe89E",
      "staticMessageIdWeightedMultisigIsmFactory": "0x8eAB8cBb9037e818C321f675c0bc2EA4649003CF",
      "gasCurrencyCoinGeckoId": "avalanche-2"
    },
    "holesky": {
      "aggregationHook": "0xb1FfD51f03c69A0a3e5AFEBDE639752DB1d56bc9",
      "blockExplorers": [
        {
          "apiUrl": "https://api-holesky.etherscan.io/api",
          "family": "etherscan",
          "name": "Etherscan",
          "url": "https://holesky.etherscan.io"
        }
      ],
      "blocks": {
        "confirmations": 1,
        "estimateBlockTime": 13,
        "reorgPeriod": 2
      },
      "chainId": 17000,
      "deployer": {
        "name": "Abacus Works",
        "url": "https://www.hyperlane.xyz"
      },
      "displayName": "Holesky",
      "domainId": 17000,
      "domainRoutingIsm": "0x51890869940b4B7eD7426A612676eC63223eF3Db",
      "domainRoutingIsmFactory": "0xDDcFEcF17586D08A5740B7D91735fcCE3dfe3eeD",
      "fallbackRoutingHook": "0x07009DA2249c388aD0f416a235AfE90D784e1aAc",
      "index": {
        "from": 1543015
      },
      "interchainGasPaymaster": "0x5CBf4e70448Ed46c2616b04e9ebc72D29FF0cfA9",
<<<<<<< HEAD
      "interchainSecurityModule": "0x12C12c016eB63D88946089FeB11ea6aB67a7DEFE",
=======
      "interchainSecurityModule": "0x4Bb06Cd554724f4816Ea589e86a842b6B6268758",
>>>>>>> e0f28a6d
      "isTestnet": true,
      "mailbox": "0x46f7C5D896bbeC89bE1B19e4485e59b4Be49e9Cc",
      "merkleTreeHook": "0x98AAE089CaD930C64a76dD2247a2aC5773a4B8cE",
      "name": "holesky",
      "nativeToken": {
        "decimals": 18,
        "name": "Ether",
        "symbol": "ETH"
      },
      "pausableHook": "0xF7561c34f17A32D5620583A3397C304e7038a7F6",
      "pausableIsm": "0x80fE4Cb8c70fc60B745d4ffD4403c27a8cBC9e02",
      "protocol": "ethereum",
      "protocolFee": "0x6b1bb4ce664Bb4164AEB4d3D2E7DE7450DD8084C",
      "proxyAdmin": "0x33dB966328Ea213b0f76eF96CA368AB37779F065",
      "rpcUrls": [
        {
          "http": "https://ethereum-holesky-rpc.publicnode.com"
        }
      ],
      "staticAggregationHookFactory": "0x589C201a07c26b4725A4A829d772f24423da480B",
      "staticAggregationIsm": "0x296Be783e0b1CdDed847E34e6587C24dDb710cf9",
      "staticAggregationIsmFactory": "0x54148470292C24345fb828B003461a9444414517",
      "staticMerkleRootMultisigIsmFactory": "0xC2E36cd6e32e194EE11f15D9273B64461A4D49A2",
      "staticMessageIdMultisigIsmFactory": "0x6966b0E55883d49BFB24539356a2f8A673E02039",
      "storageGasOracle": "0x2b2a158B4059C840c7aC67399B153bb567D06303",
      "testRecipient": "0x86fb9F1c124fB20ff130C41a79a432F770f67AFD",
      "validatorAnnounce": "0xAb9B273366D794B7F80B4378bc8Aaca75C6178E2",
      "staticMerkleRootWeightedMultisigIsmFactory": "0xFb55597F07417b08195Ba674f4dd58aeC9B89FBB",
      "staticMessageIdWeightedMultisigIsmFactory": "0x0E18b28D98C2efDb59252c021320F203305b1B66",
      "gasCurrencyCoinGeckoId": "ethereum",
      "interchainAccountIsm": "0xb04961F492f447A8bA10f6694Bd888C7619CD2D5",
      "interchainAccountRouter": "0xD31eD5a3D26c9787Ab607B0c364B21218D0f8F7b",
      "timelockController": "0x0000000000000000000000000000000000000000"
    },
    "optimismsepolia": {
      "aggregationHook": "0xccA408a6A9A6dc405C3278647421eb4317466943",
      "blockExplorers": [
        {
          "apiKey": "JMYR3W6HHVPQ1HH8T6W8HSZVG88IH3MHRU",
          "apiUrl": "https://api-sepolia-optimistic.etherscan.io/api",
          "family": "etherscan",
          "name": "OP Sepolia Explorer",
          "url": "https://sepolia-optimistic.etherscan.io"
        }
      ],
      "blocks": {
        "confirmations": 1,
        "estimateBlockTime": 2,
        "reorgPeriod": 0
      },
      "chainId": 11155420,
      "deployer": {
        "name": "Abacus Works",
        "url": "https://www.hyperlane.xyz"
      },
      "displayName": "Optimism Sepolia",
      "domainId": 11155420,
      "domainRoutingIsm": "0x4ac19e0bafc2aF6B98094F0a1B817dF196551219",
      "domainRoutingIsmFactory": "0x16B710b86CAd07E6F1C531861a16F5feC29dba37",
      "fallbackRoutingHook": "0xddf4C3e791caCaFd26D7fb275549739B38ae6e75",
      "gasCurrencyCoinGeckoId": "ethereum",
      "index": {
        "from": 15833917
      },
      "interchainGasPaymaster": "0x28B02B97a850872C4D33C3E024fab6499ad96564",
<<<<<<< HEAD
      "interchainSecurityModule": "0xE5c27a7a25C4cd2817eBB03f5f097Ba2c4952Ec2",
=======
      "interchainSecurityModule": "0x169CEC9A408791b83C654BFD19c798BA846FB8Dd",
>>>>>>> e0f28a6d
      "isTestnet": true,
      "mailbox": "0x6966b0E55883d49BFB24539356a2f8A673E02039",
      "merkleTreeHook": "0x86fb9F1c124fB20ff130C41a79a432F770f67AFD",
      "name": "optimismsepolia",
      "nativeToken": {
        "decimals": 18,
        "name": "Ether",
        "symbol": "ETH"
      },
      "pausableHook": "0x19Be55D859368e02d7b9C00803Eb677BDC1359Bd",
      "pausableIsm": "0xAD34A66Bf6dB18E858F6B686557075568c6E031C",
      "protocol": "ethereum",
      "protocolFee": "0x1b33611fCc073aB0737011d5512EF673Bff74962",
      "proxyAdmin": "0x44b764045BfDC68517e10e783E69B376cef196B2",
      "rpcUrls": [
        {
          "http": "https://sepolia.optimism.io"
        }
      ],
      "staticAggregationHookFactory": "0xeb6f11189197223c656807a83B0DD374f9A6dF44",
      "staticAggregationIsm": "0x815a9642497Ee1E9F061f8b828C85Eb7193DecfC",
      "staticAggregationIsmFactory": "0x275aCcCa81cAD931dC6fB6E49ED233Bc99Bed4A7",
      "staticMerkleRootMultisigIsmFactory": "0x6E7b29CB2A7617405B4d30C6f84bBD51b4Bb4be8",
      "staticMessageIdMultisigIsmFactory": "0xfc6e546510dC9d76057F1f76633FCFfC188CB213",
      "storageGasOracle": "0x5821f3B6eE05F3dC62b43B74AB1C8F8E6904b1C8",
      "testRecipient": "0x783c4a0bB6663359281aD4a637D5af68F83ae213",
      "validatorAnnounce": "0x20c44b1E3BeaDA1e9826CFd48BeEDABeE9871cE9",
      "staticMerkleRootWeightedMultisigIsmFactory": "0xe0B988062A0C6492177d64823Ab95a9c256c2a5F",
      "staticMessageIdWeightedMultisigIsmFactory": "0x7c5B5bdA7F1d1F70A6678ABb4d894612Fc76498F",
      "interchainAccountIsm": "0xA7FA26ef3Ea88CD696779735AC9591E01146DA38",
      "interchainAccountRouter": "0x3F100cBBE5FD5466BdB4B3a15Ac226957e7965Ad",
      "timelockController": "0x0000000000000000000000000000000000000000"
    },
    "plumetestnet": {
      "aggregationHook": "0x31dF0EEE7Dc7565665468698a0da221225619a1B",
      "blockExplorers": [
        {
          "apiUrl": "https://plume-testnet.explorer.caldera.xyz/api",
          "family": "blockscout",
          "name": "Plume Testnet Explorer",
          "url": "https://plume-testnet.explorer.caldera.xyz"
        }
      ],
      "blocks": {
        "confirmations": 1,
        "estimateBlockTime": 5,
        "reorgPeriod": 0
      },
      "chainId": 161221135,
      "deployer": {
        "name": "Abacus Works",
        "url": "https://www.hyperlane.xyz"
      },
      "displayName": "Plume Testnet",
      "domainId": 161221135,
      "domainRoutingIsm": "0xF554Be1611572dF824556e8060bf90Fe5bE7Ff08",
      "domainRoutingIsmFactory": "0x54148470292C24345fb828B003461a9444414517",
      "fallbackRoutingHook": "0x19Be55D859368e02d7b9C00803Eb677BDC1359Bd",
      "index": {
        "from": 5284139
      },
      "interchainAccountIsm": "0x7c115c16E34c74afdb88bd268EaB19bC705891FE",
      "interchainAccountRouter": "0xB6F8aA9B1b314A6E6DFB465DD3e0E95936347517",
      "interchainGasPaymaster": "0x28B02B97a850872C4D33C3E024fab6499ad96564",
      "interchainSecurityModule": "0x5708e5CAd632898E16D6A7bA286EC8b8eFD3056b",
      "isTestnet": true,
      "mailbox": "0x33dB966328Ea213b0f76eF96CA368AB37779F065",
      "merkleTreeHook": "0xddf4C3e791caCaFd26D7fb275549739B38ae6e75",
      "name": "plumetestnet",
      "nativeToken": {
        "decimals": 18,
        "name": "Ether",
        "symbol": "ETH"
      },
      "pausableHook": "0x5821f3B6eE05F3dC62b43B74AB1C8F8E6904b1C8",
      "pausableIsm": "0xDaAc5C311d6e9134C725171Ef06a8a2BaAF4a10f",
      "protocol": "ethereum",
      "protocolFee": "0x1b33611fCc073aB0737011d5512EF673Bff74962",
      "proxyAdmin": "0x589C201a07c26b4725A4A829d772f24423da480B",
      "rpcConsensusType": "single",
      "rpcUrls": [
        {
          "http": "https://plume-testnet.rpc.caldera.xyz/http"
        }
      ],
      "staticAggregationHookFactory": "0x6966b0E55883d49BFB24539356a2f8A673E02039",
      "staticAggregationIsm": "0xDaE6E59fB970F8df1cCCC7d230a7cdeD8BDfCb95",
      "staticAggregationIsmFactory": "0xC2E36cd6e32e194EE11f15D9273B64461A4D49A2",
      "staticMerkleRootMultisigIsmFactory": "0x16B710b86CAd07E6F1C531861a16F5feC29dba37",
      "staticMessageIdMultisigIsmFactory": "0x44b764045BfDC68517e10e783E69B376cef196B2",
      "storageGasOracle": "0x267B6B6eAf6790faE5D5E9070F28a9cE64CbF279",
      "technicalStack": "arbitrumnitro",
      "testRecipient": "0xe0B988062A0C6492177d64823Ab95a9c256c2a5F",
      "timelockController": "0x0000000000000000000000000000000000000000",
      "validatorAnnounce": "0x20c44b1E3BeaDA1e9826CFd48BeEDABeE9871cE9",
      "staticMerkleRootWeightedMultisigIsmFactory": "0x7924A1569fE0b860F1eA3c7b4Ed97b5528946f83",
      "staticMessageIdWeightedMultisigIsmFactory": "0xb04961F492f447A8bA10f6694Bd888C7619CD2D5"
    },
    "polygonamoy": {
      "aggregationHook": "0x06a54A2db82D37410C1383c51F96Bd7b3ABD243E",
      "blockExplorers": [
        {
          "apiUrl": "https://api-amoy.polygonscan.com/api",
          "family": "etherscan",
          "name": "Polygon Amoy Explorer",
          "url": "https://amoy.polygonscan.com"
        }
      ],
      "blocks": {
        "confirmations": 5,
        "estimateBlockTime": 2,
        "reorgPeriod": 10
      },
      "chainId": 80002,
      "deployer": {
        "name": "Abacus Works",
        "url": "https://www.hyperlane.xyz"
      },
      "displayName": "Polygon Amoy",
      "domainId": 80002,
      "domainRoutingIsm": "0x2a2F4AAaf726abb4B969c2804D38e188555683b5",
      "domainRoutingIsmFactory": "0x44b764045BfDC68517e10e783E69B376cef196B2",
      "fallbackRoutingHook": "0x19Be55D859368e02d7b9C00803Eb677BDC1359Bd",
      "index": {
        "from": 10634605
      },
      "interchainGasPaymaster": "0x6c13643B3927C57DB92c790E4E3E7Ee81e13f78C",
<<<<<<< HEAD
      "interchainSecurityModule": "0xc900198E7206188C8E57Bad1C231F8D9D899a1CA",
=======
      "interchainSecurityModule": "0x3044380054b7d1a83bC7F779D3E61cD9D4FCa00B",
>>>>>>> e0f28a6d
      "isTestnet": true,
      "mailbox": "0x54148470292C24345fb828B003461a9444414517",
      "merkleTreeHook": "0xddf4C3e791caCaFd26D7fb275549739B38ae6e75",
      "name": "polygonamoy",
      "nativeToken": {
        "decimals": 18,
        "name": "Polygon Ecosystem Token",
        "symbol": "POL"
      },
      "pausableHook": "0x5821f3B6eE05F3dC62b43B74AB1C8F8E6904b1C8",
      "pausableIsm": "0xAb9B273366D794B7F80B4378bc8Aaca75C6178E2",
      "protocol": "ethereum",
      "protocolFee": "0x66b71A4e18FbE09a6977A6520B47fEDdffA82a1c",
      "proxyAdmin": "0xC2E36cd6e32e194EE11f15D9273B64461A4D49A2",
      "rpcUrls": [
        {
          "http": "https://rpc-amoy.polygon.technology"
        },
        {
          "http": "https://polygon-amoy-bor-rpc.publicnode.com"
        },
        {
          "http": "https://polygon-amoy.drpc.org"
        },
        {
          "http": "https://polygon-amoy.gateway.tenderly.co"
        }
      ],
      "staticAggregationHookFactory": "0x16B710b86CAd07E6F1C531861a16F5feC29dba37",
      "staticAggregationIsm": "0x1D770b978d915bD96F2ad41b25824C4193EBAfA2",
      "staticAggregationIsmFactory": "0xeb6f11189197223c656807a83B0DD374f9A6dF44",
      "staticMerkleRootMultisigIsmFactory": "0xfc6e546510dC9d76057F1f76633FCFfC188CB213",
      "staticMessageIdMultisigIsmFactory": "0x275aCcCa81cAD931dC6fB6E49ED233Bc99Bed4A7",
      "storageGasOracle": "0xD0680F80F4f947968206806C2598Cbc5b6FE5b03",
      "testRecipient": "0x04438ef7622f5412f82915F59caD4f704C61eA48",
      "validatorAnnounce": "0x11918DC33E067C5DA83EEF58E50F856398b8Df4C",
      "staticMerkleRootWeightedMultisigIsmFactory": "0xe0B988062A0C6492177d64823Ab95a9c256c2a5F",
      "staticMessageIdWeightedMultisigIsmFactory": "0x7c5B5bdA7F1d1F70A6678ABb4d894612Fc76498F",
      "gasCurrencyCoinGeckoId": "polygon-ecosystem-token",
      "interchainAccountIsm": "0xd876C01aB40e8cE42Db417fBC79c726d45504dE4",
      "interchainAccountRouter": "0xC60C145f1e1904f9d6483A611BF1416697CCc1FE",
      "timelockController": "0x0000000000000000000000000000000000000000"
    },
    "scrollsepolia": {
      "aggregationHook": "0x7b63Aa270335F8896717c2A809205F4b650E4268",
      "blockExplorers": [
        {
          "apiUrl": "https://api-sepolia.scrollscan.com/api",
          "family": "etherscan",
          "name": "Scroll Explorer",
          "url": "https://sepolia.scrollscan.dev/"
        }
      ],
      "blocks": {
        "confirmations": 1,
        "estimateBlockTime": 3,
        "reorgPeriod": 1
      },
      "chainId": 534351,
      "deployer": {
        "name": "Abacus Works",
        "url": "https://www.hyperlane.xyz"
      },
      "displayName": "Scroll Sepolia",
      "domainId": 534351,
      "domainRoutingIsm": "0x606511c593fd78AFbeD8A2e02EDe2C6179722276",
      "domainRoutingIsmFactory": "0x17866ebE0e503784a9461d3e753dEeD0d3F61153",
      "fallbackRoutingHook": "0xE1CCB130389f687bf745Dd6dc05E50da17d9ea96",
      "index": {
        "from": 1344054
      },
      "interchainAccountIsm": "0xE023239c8dfc172FF008D8087E7442d3eBEd9350",
      "interchainAccountRouter": "0xe17c37212d785760E8331D4A4395B17b34Ba8cDF",
      "interchainGasPaymaster": "0x86fb9F1c124fB20ff130C41a79a432F770f67AFD",
<<<<<<< HEAD
      "interchainSecurityModule": "0x14f74f4CeE5cF7C19D51cE6C28074a39f85b4a50",
=======
      "interchainSecurityModule": "0x04856430675C96af0e09FFa7B1f6f529Ea55A08E",
>>>>>>> e0f28a6d
      "isTestnet": true,
      "mailbox": "0x3C5154a193D6e2955650f9305c8d80c18C814A68",
      "merkleTreeHook": "0x863E8c26621c52ACa1849C53500606e73BA272F0",
      "name": "scrollsepolia",
      "nativeToken": {
        "decimals": 18,
        "name": "Ether",
        "symbol": "ETH"
      },
      "pausableHook": "0x390A48fC8Cb8F29B3ffE1B95aD3773414B8DD704",
      "pausableIsm": "0xcD19Ff7306E04EA6b8f4B5Ab1c5A198c186aaB42",
      "protocol": "ethereum",
      "protocolFee": "0x5821f3B6eE05F3dC62b43B74AB1C8F8E6904b1C8",
      "proxyAdmin": "0x598facE78a4302f11E3de0bee1894Da0b2Cb71F8",
      "rpcUrls": [
        {
          "http": "https://sepolia-rpc.scroll.io"
        },
        {
          "http": "https://rpc.ankr.com/scroll_sepolia_testnet"
        },
        {
          "http": "https://scroll-sepolia.chainstacklabs.com"
        },
        {
          "http": "https://scroll-public.scroll-testnet.quiknode.pro"
        }
      ],
      "staticAggregationHookFactory": "0x44b764045BfDC68517e10e783E69B376cef196B2",
      "staticAggregationIsm": "0xcc5BAaa44A8749c7C566b1cb578a315427632053",
      "staticAggregationIsmFactory": "0x16B710b86CAd07E6F1C531861a16F5feC29dba37",
      "staticMerkleRootMultisigIsmFactory": "0x275aCcCa81cAD931dC6fB6E49ED233Bc99Bed4A7",
      "staticMessageIdMultisigIsmFactory": "0xeb6f11189197223c656807a83B0DD374f9A6dF44",
      "storageGasOracle": "0x6b1bb4ce664Bb4164AEB4d3D2E7DE7450DD8084C",
      "testRecipient": "0xa3AB7E6cE24E6293bD5320A53329Ef2f4DE73fCA",
      "testTokenRecipient": "0xc76E477437065093D353b7d56c81ff54D167B0Ab",
      "timelockController": "0x0000000000000000000000000000000000000000",
      "validatorAnnounce": "0x527768930D889662Fe7ACF64294871e86e4C2381",
      "staticMerkleRootWeightedMultisigIsmFactory": "0x339B46496D60b1b6B42e9715DeD8B3D2154dA0Bb",
      "staticMessageIdWeightedMultisigIsmFactory": "0x63dFf524F1c7361f4F1bf07D658Bf7f2d5Dd5B20",
      "gasCurrencyCoinGeckoId": "ethereum"
    },
    "sepolia": {
      "aggregationHook": "0xe3147d5618f5e2e100690B50ec923009a4cde14A",
      "blockExplorers": [
        {
          "apiKey": "CYUPN3Q66JIMRGQWYUDXJKQH4SX8YIYZMW",
          "apiUrl": "https://api-sepolia.etherscan.io/api",
          "family": "etherscan",
          "name": "Etherscan",
          "url": "https://sepolia.etherscan.io"
        }
      ],
      "blocks": {
        "confirmations": 1,
        "estimateBlockTime": 13,
        "reorgPeriod": 2
      },
      "chainId": 11155111,
      "deployer": {
        "name": "Abacus Works",
        "url": "https://www.hyperlane.xyz"
      },
      "displayName": "Sepolia",
      "domainId": 11155111,
      "domainRoutingIsm": "0xfa9a26cCc5417d1C1D03C949b5013Bb5898dA905",
      "domainRoutingIsmFactory": "0x3F100cBBE5FD5466BdB4B3a15Ac226957e7965Ad",
      "fallbackRoutingHook": "0x17Dc724B7a2F09141C13b8AC33B396073785c2BC",
      "gnosisSafeTransactionServiceUrl": "https://safe-transaction-sepolia.safe.global",
      "index": {
        "from": 4517401
      },
      "interchainAccountIsm": "0x83a3068B719F764d413625dA77468ED74789ae02",
      "interchainAccountRouter": "0x8e131c8aE5BF1Ed38D05a00892b6001a7d37739d",
      "interchainGasPaymaster": "0x6f2756380FD49228ae25Aa7F2817993cB74Ecc56",
<<<<<<< HEAD
      "interchainSecurityModule": "0x810A345af8ef6e0C973aAD05b0B3e6e7719Ef757",
=======
      "interchainSecurityModule": "0x4998C54633C45AC907F3465d8579ACB80E27AF1A",
>>>>>>> e0f28a6d
      "isTestnet": true,
      "mailbox": "0xfFAEF09B3cd11D9b20d1a19bECca54EEC2884766",
      "merkleTreeHook": "0x4917a9746A7B6E0A57159cCb7F5a6744247f2d0d",
      "name": "sepolia",
      "nativeToken": {
        "decimals": 18,
        "name": "Ether",
        "symbol": "ETH"
      },
      "pausableHook": "0xa68022e53Fd28119D07C8336a8eC84A298Fd38Fd",
      "pausableIsm": "0x21bdaB116d9DA77E312910fB53aD35dD82C8a76c",
      "protocol": "ethereum",
      "protocolFee": "0x13AC3349Cb159fE86A22cf42DdA803D9f7309DB5",
      "proxyAdmin": "0x97Bbc6bBaFa5Ce3b2FA966c121Af63bD09e940f8",
      "rpcUrls": [
        {
          "http": "https://ethereum-sepolia.publicnode.com"
        },
        {
          "http": "https://gateway.tenderly.co/public/sepolia"
        },
        {
          "http": "https://sepolia.drpc.org"
        },
        {
          "http": "https://1rpc.io/sepolia"
        }
      ],
      "staticAggregationHookFactory": "0x160C28C92cA453570aD7C031972b58d5Dd128F72",
      "staticAggregationIsm": "0x7856078C4881e236660Be82fdb12473B4a33cCFf",
      "staticAggregationIsmFactory": "0xC83e12EF2627ACE445C298e6eC418684918a6002",
      "staticMerkleRootMultisigIsmFactory": "0x0a71AcC99967829eE305a285750017C4916Ca269",
      "staticMessageIdMultisigIsmFactory": "0xFEb9585b2f948c1eD74034205a7439261a9d27DD",
      "storageGasOracle": "0x71775B071F77F1ce52Ece810ce084451a3045FFe",
      "testRecipient": "0xeDc1A3EDf87187085A3ABb7A9a65E1e7aE370C07",
      "testTokenRecipient": "0x031AD9c560D37baC7d6Bd2d27A2443bAfd10101A",
      "timelockController": "0x0000000000000000000000000000000000000000",
      "validatorAnnounce": "0xE6105C59480a1B7DD3E4f28153aFdbE12F4CfCD9",
      "staticMerkleRootWeightedMultisigIsmFactory": "0x4afB48e864d308409d0D80E98fB7d5d6aA5b245f",
      "staticMessageIdWeightedMultisigIsmFactory": "0x196Ce28ED1Afdf015849ddEE82F03a903Bee9E94",
      "gasCurrencyCoinGeckoId": "ethereum"
    },
    "solanatestnet": {
      "blockExplorers": [
        {
          "apiUrl": "https://explorer.solana.com?cluster=testnet",
          "family": "other",
          "name": "Solana Explorer",
          "url": "https://explorer.solana.com?cluster=testnet"
        }
      ],
      "blocks": {
        "confirmations": 1,
        "estimateBlockTime": 0.4,
        "reorgPeriod": 0
      },
      "chainId": 1399811150,
      "deployer": {
        "name": "Abacus Works",
        "url": "https://www.hyperlane.xyz"
      },
      "displayName": "Solana Testnet",
      "displayNameShort": "Solana Testnet",
      "domainId": 1399811150,
      "index": {
        "from": 1,
        "mode": "sequence",
        "chunk": 20
      },
      "interchainGasPaymaster": "9SQVtTNsbipdMzumhzi6X8GwojiSMwBfqAhS7FgyTcqy",
      "isTestnet": true,
      "mailbox": "75HBBLae3ddeneJVrZeyrDfv6vb7SMC3aCpBucSXS5aR",
      "merkleTreeHook": "75HBBLae3ddeneJVrZeyrDfv6vb7SMC3aCpBucSXS5aR",
      "name": "solanatestnet",
      "nativeToken": {
        "decimals": 9,
        "name": "Solana",
        "symbol": "SOL"
      },
      "protocol": "sealevel",
      "rpcUrls": [
        {
          "http": "https://api.testnet.solana.com"
        }
      ],
      "validatorAnnounce": "8qNYSi9EP1xSnRjtMpyof88A26GBbdcrsa61uSaHiwx3",
      "gasCurrencyCoinGeckoId": "solana",
      "interchainSecurityModule": "4GHxwWyKB9exhKG4fdyU2hfLgfFzhHp2WcsSKc2uNR1k"
    },
    "starknetsepolia": {
      "chainId": "0x534e5f5345504f4c4941",
      "blocks": {
        "confirmations": 1,
        "estimateBlockTime": 30,
        "reorgPeriod": 1
      },
      "blockExplorers": [
        {
          "apiUrl": "https://sepolia.voyager.online/api",
          "family": "voyager",
          "name": "Starknet Sepolia Explorer",
          "url": "https://sepolia.voyager.online"
        }
      ],
      "displayName": "Starknet Sepolia",
      "domainId": 23448591,
      "isTestnet": true,
      "name": "starknetsepolia",
      "nativeToken": {
        "decimals": 18,
        "name": "StarkNet Token",
        "symbol": "STRK",
        "denom": "0x04718f5a0fc34cc1af16a1cdee98ffb20c31f5cd61d6ab07201858f4287c938d"
      },
      "protocol": "starknet",
      "rpcUrls": [
        {
          "http": "https://starknet-sepolia.public.blastapi.io/rpc/v0_8"
        }
      ],
      "defaultHook": "0x01b99baf9dffac163065478b345429bd2ed21fdbfc5e3eec7ceabcde3d55c214",
      "defaultIsm": "0x05c4b276e622a419c59da565197f200bdca4a5fb26dcb85a45cfa9ea66958ebb",
      "mailbox": "0x03c725cd6a4463e4a9258d29304bcca5e4f1bbccab078ffd69784f5193a6d792",
      "merkleTreeHook": "0x01eff3a364cb5ec3ebef9267d0cc3ebcb22cb983af981d7c128fc8bad30b6bc2",
      "noopIsm": "0x034b4605a53e6fe4f151183d5a49e47bf4a02dcbdb4350ef02a8123bcbc4cdf5",
      "protocolFee": "0x04d853a59c0dcf6126f1d6dc5066def49398a0e0a78ef451d8e25e099fe81088",
      "testRecipient": "0x01c1d7a109c1d67443ec222f65255ce9f5a783a4ad9da2052db5848910a4f18f",
      "validatorAnnounce": "0x06587686d7270349bf233976265fa6bd53d73c9f13b5fc916f541ad9b297dce8",
      "interchainGasPaymaster": "0x0000000000000000000000000000000000000000000000000000000000000000",
      "index": {
        "from": 715709,
        "chunk": 999
      },
      "deployer": {
        "name": "Abacus Works",
        "url": "https://www.hyperlane.xyz"
      }
    },
    "superpositiontestnet": {
      "aggregationHook": "0x331eb40963dc11F5BB271308c42d97ac6e41F124",
      "blockExplorers": [
        {
          "apiUrl": "https://testnet-explorer.superposition.so/api",
          "family": "blockscout",
          "name": "Superposition Testnet Explorer",
          "url": "https://testnet-explorer.superposition.so"
        }
      ],
      "blocks": {
        "confirmations": 1,
        "estimateBlockTime": 1,
        "reorgPeriod": 1
      },
      "chainId": 98985,
      "displayName": "Superposition Testnet",
      "domainId": 98985,
      "domainRoutingIsm": "0x4ac19e0bafc2aF6B98094F0a1B817dF196551219",
      "domainRoutingIsmFactory": "0x16B710b86CAd07E6F1C531861a16F5feC29dba37",
      "fallbackRoutingHook": "0x98AAE089CaD930C64a76dD2247a2aC5773a4B8cE",
      "index": {
        "from": 3111622
      },
      "interchainGasPaymaster": "0xeC7eb4196Bd601DEa7585A744FbFB4CF11278450",
<<<<<<< HEAD
      "interchainSecurityModule": "0x2879fC8b87231273F88eA71711D258ADaA935a21",
=======
      "interchainSecurityModule": "0x31202fb0C4D5680c9fC474262aeFAD1fef974B73",
>>>>>>> e0f28a6d
      "isTestnet": true,
      "mailbox": "0x6966b0E55883d49BFB24539356a2f8A673E02039",
      "merkleTreeHook": "0x4926a10788306D84202A2aDbd290b7743146Cc17",
      "name": "superpositiontestnet",
      "nativeToken": {
        "decimals": 18,
        "name": "Superposition",
        "symbol": "SPN"
      },
      "pausableHook": "0x07009DA2249c388aD0f416a235AfE90D784e1aAc",
      "pausableIsm": "0x58483b754Abb1E8947BE63d6b95DF75b8249543A",
      "protocol": "ethereum",
      "protocolFee": "0x863E8c26621c52ACa1849C53500606e73BA272F0",
      "proxyAdmin": "0x44b764045BfDC68517e10e783E69B376cef196B2",
      "rpcUrls": [
        {
          "http": "https://testnet-rpc.superposition.so"
        }
      ],
      "staticAggregationHookFactory": "0xeb6f11189197223c656807a83B0DD374f9A6dF44",
      "staticAggregationIsm": "0x5e6Fe18eC7D4b159bDC5Fa0C32bB1996277B3ddF",
      "staticAggregationIsmFactory": "0x275aCcCa81cAD931dC6fB6E49ED233Bc99Bed4A7",
      "staticMerkleRootMultisigIsmFactory": "0x6E7b29CB2A7617405B4d30C6f84bBD51b4Bb4be8",
      "staticMessageIdMultisigIsmFactory": "0xfc6e546510dC9d76057F1f76633FCFfC188CB213",
      "storageGasOracle": "0xF7561c34f17A32D5620583A3397C304e7038a7F6",
      "technicalStack": "arbitrumnitro",
      "testRecipient": "0xAb9B273366D794B7F80B4378bc8Aaca75C6178E2",
      "validatorAnnounce": "0xAD34A66Bf6dB18E858F6B686557075568c6E031C",
      "staticMerkleRootWeightedMultisigIsmFactory": "0xE67CfA164cDa449Ae38a0a09391eF6bCDf8e4e2c",
      "staticMessageIdWeightedMultisigIsmFactory": "0x867f2089D09903f208AeCac84E599B90E5a4A821",
      "gasCurrencyCoinGeckoId": "superposition",
      "deployer": {
        "name": "Abacus Works",
        "url": "https://www.hyperlane.xyz"
      },
      "interchainAccountIsm": "0xd09D08a19C6609a1B51e1ca6a055861E7e7A4400",
      "interchainAccountRouter": "0x3572a9d808738922194921b275B2A55414BcDA57",
      "timelockController": "0x0000000000000000000000000000000000000000"
    },
    "citreatestnet": {
      "blockExplorers": [
        {
          "apiUrl": "https://explorer.testnet.citrea.xyz/api",
          "family": "blockscout",
          "name": "Citrea Testnet Explorer",
          "url": "https://explorer.testnet.citrea.xyz"
        }
      ],
      "blocks": {
        "confirmations": 1,
        "estimateBlockTime": 2,
        "reorgPeriod": 1
      },
      "chainId": 5115,
      "deployer": {
        "name": "Abacus Works",
        "url": "https://www.hyperlane.xyz"
      },
      "displayName": "Citrea Testnet",
      "domainId": 5115,
      "gasCurrencyCoinGeckoId": "bitcoin",
      "isTestnet": true,
      "name": "citreatestnet",
      "nativeToken": {
        "decimals": 18,
        "name": "Citrea BTC",
        "symbol": "cBTC"
      },
      "protocol": "ethereum",
      "rpcUrls": [
        {
          "http": "https://rpc.testnet.citrea.xyz"
        }
      ],
      "aggregationHook": "0xE1b1579C643BF6d27af5E1f1777150E5DBc271E0",
      "domainRoutingIsm": "0x47824122ab0fD5186EB7509f8B26bb1045f1F3A7",
      "domainRoutingIsmFactory": "0x6966b0E55883d49BFB24539356a2f8A673E02039",
      "fallbackRoutingHook": "0xeAEfB1458b032e75de3e9A3a480d005c426FB1c5",
      "interchainAccountIsm": "0xFfa913705484C9BAea32Ffe9945BeA099A1DFF72",
      "interchainAccountRouter": "0xB5fB1F5410a2c2b7deD462d018541383968cB01c",
      "interchainGasPaymaster": "0xD5eB5fa3f470eBBB93a4A58C644c87031268a04A",
<<<<<<< HEAD
      "interchainSecurityModule": "0x76dBe4040c4Ab9134d4A19F1f1481586c8f4C4F9",
=======
      "interchainSecurityModule": "0x4F3581793605f076f76ADccaa8808aE86972ADc1",
>>>>>>> e0f28a6d
      "mailbox": "0xB08d78F439e55D02C398519eef61606A5926245F",
      "merkleTreeHook": "0x783c4a0bB6663359281aD4a637D5af68F83ae213",
      "pausableHook": "0x66b71A4e18FbE09a6977A6520B47fEDdffA82a1c",
      "pausableIsm": "0x6c13643B3927C57DB92c790E4E3E7Ee81e13f78C",
      "protocolFee": "0xB057Fb841027a8554521DcCdeC3c3474CaC99AB5",
      "proxyAdmin": "0xDDcFEcF17586D08A5740B7D91735fcCE3dfe3eeD",
      "staticAggregationHookFactory": "0xC2E36cd6e32e194EE11f15D9273B64461A4D49A2",
      "staticAggregationIsm": "0x39738A5d90711Be0C93F5efe8F46cD150D6867c1",
      "staticAggregationIsmFactory": "0x44b764045BfDC68517e10e783E69B376cef196B2",
      "staticMerkleRootMultisigIsmFactory": "0xeb6f11189197223c656807a83B0DD374f9A6dF44",
      "staticMerkleRootWeightedMultisigIsmFactory": "0x54148470292C24345fb828B003461a9444414517",
      "staticMessageIdMultisigIsmFactory": "0x16B710b86CAd07E6F1C531861a16F5feC29dba37",
      "staticMessageIdWeightedMultisigIsmFactory": "0x589C201a07c26b4725A4A829d772f24423da480B",
      "storageGasOracle": "0xae7a78916Ba4c507aCB2F0e474ace545Ff4bF841",
      "testRecipient": "0xA2cf52064c921C11adCd83588CbEa08cc3bfF5d8",
      "timelockController": "0x0000000000000000000000000000000000000000",
      "validatorAnnounce": "0x7c5B5bdA7F1d1F70A6678ABb4d894612Fc76498F",
      "index": {
        "chunk": 999,
        "from": 334706
      }
    },
    "formtestnet": {
      "blockExplorers": [
        {
          "apiUrl": "https://sepolia-explorer.form.network/api",
          "family": "blockscout",
          "name": "Form Testnet Explorer",
          "url": "https://sepolia-explorer.form.network"
        }
      ],
      "blocks": {
        "confirmations": 3,
        "estimateBlockTime": 2,
        "reorgPeriod": 1
      },
      "chainId": 132902,
      "displayName": "Form Testnet",
      "domainId": 132902,
      "gasCurrencyCoinGeckoId": "ethereum",
      "isTestnet": true,
      "name": "formtestnet",
      "nativeToken": {
        "decimals": 18,
        "name": "Ether",
        "symbol": "ETH"
      },
      "protocol": "ethereum",
      "rpcUrls": [
        {
          "http": "https://testnet-rpc.form.network/http"
        }
      ],
      "aggregationHook": "0xb97D172479E9EC2501524E02703B42247559A1bD",
      "domainRoutingIsm": "0x2a2F4AAaf726abb4B969c2804D38e188555683b5",
      "domainRoutingIsmFactory": "0x44b764045BfDC68517e10e783E69B376cef196B2",
      "fallbackRoutingHook": "0xb94F96D398eA5BAB5CA528EE9Fdc19afaA825818",
      "interchainAccountIsm": "0xD356C996277eFb7f75Ee8bd61b31cC781A12F54f",
      "interchainAccountRouter": "0x867f2089D09903f208AeCac84E599B90E5a4A821",
      "interchainGasPaymaster": "0xA2cf52064c921C11adCd83588CbEa08cc3bfF5d8",
<<<<<<< HEAD
      "interchainSecurityModule": "0xE96C980F01513331062640bE3b5EF15a9bD3D4de",
=======
      "interchainSecurityModule": "0x1914E770E09e15165D6e573814dB03592538e287",
>>>>>>> e0f28a6d
      "mailbox": "0xDDcFEcF17586D08A5740B7D91735fcCE3dfe3eeD",
      "merkleTreeHook": "0xD5eB5fa3f470eBBB93a4A58C644c87031268a04A",
      "pausableHook": "0x51A0a100e7BC63Ea7821A3a023B6F17fb94FF011",
      "pausableIsm": "0x04438ef7622f5412f82915F59caD4f704C61eA48",
      "protocolFee": "0xc76E477437065093D353b7d56c81ff54D167B0Ab",
      "proxyAdmin": "0x54148470292C24345fb828B003461a9444414517",
      "staticAggregationHookFactory": "0x16B710b86CAd07E6F1C531861a16F5feC29dba37",
      "staticAggregationIsm": "0x77d4B4090B666d84b4451C7425682B8F51Dbd827",
      "staticAggregationIsmFactory": "0xeb6f11189197223c656807a83B0DD374f9A6dF44",
      "staticMerkleRootMultisigIsmFactory": "0xfc6e546510dC9d76057F1f76633FCFfC188CB213",
      "staticMerkleRootWeightedMultisigIsmFactory": "0xC2E36cd6e32e194EE11f15D9273B64461A4D49A2",
      "staticMessageIdMultisigIsmFactory": "0x275aCcCa81cAD931dC6fB6E49ED233Bc99Bed4A7",
      "staticMessageIdWeightedMultisigIsmFactory": "0x6966b0E55883d49BFB24539356a2f8A673E02039",
      "storageGasOracle": "0x086E902d2f99BcCEAa28B31747eC6Dc5fd43B1bE",
      "testRecipient": "0x7483faD0Bc297667664A43A064bA7c9911659f57",
      "timelockController": "0x0000000000000000000000000000000000000000",
      "validatorAnnounce": "0xEa7e618Bee8927fBb2fA20Bc41eE8DEA51838aAD",
      "index": {
        "from": 12137144
      },
      "deployer": {
        "name": "Abacus Works",
        "url": "https://www.hyperlane.xyz"
      }
    },
    "hyperliquidevmtestnet": {
      "blockExplorers": [
        {
          "apiUrl": "https://explorer.hyperlend.finance/api",
          "family": "blockscout",
          "name": "Hyperliquid EVM Testnet Explorer",
          "url": "https://explorer.hyperlend.finance"
        }
      ],
      "blocks": {
        "confirmations": 1,
        "estimateBlockTime": 2,
        "reorgPeriod": 5
      },
      "chainId": 998,
      "deployer": {
        "name": "Abacus Works",
        "url": "https://www.hyperlane.xyz"
      },
      "displayName": "Hyperliquid EVM Testnet",
      "domainId": 998,
      "gasCurrencyCoinGeckoId": "hyperliquid",
      "isTestnet": true,
      "name": "hyperliquidevmtestnet",
      "nativeToken": {
        "decimals": 18,
        "name": "Hyperliquid",
        "symbol": "HYPE"
      },
      "protocol": "ethereum",
      "rpcUrls": [
        {
          "http": "https://rpc.hyperliquid-testnet.xyz/evm"
        }
      ],
      "aggregationHook": "0x5689Ad17c798d5114dc60Ba3c98e4853dF70403D",
      "domainRoutingIsm": "0x4ac19e0bafc2aF6B98094F0a1B817dF196551219",
      "domainRoutingIsmFactory": "0x16B710b86CAd07E6F1C531861a16F5feC29dba37",
      "fallbackRoutingHook": "0x6c13643B3927C57DB92c790E4E3E7Ee81e13f78C",
      "interchainAccountIsm": "0x7c5B5bdA7F1d1F70A6678ABb4d894612Fc76498F",
      "interchainAccountRouter": "0xFfa913705484C9BAea32Ffe9945BeA099A1DFF72",
      "interchainGasPaymaster": "0x11918DC33E067C5DA83EEF58E50F856398b8Df4C",
<<<<<<< HEAD
      "interchainSecurityModule": "0xF0Ed934Ba6F35bf99A9Be001b5B20456FB0FfD0C",
=======
      "interchainSecurityModule": "0xf0c4060f565530D676B96426C22878a0d242a287",
>>>>>>> e0f28a6d
      "mailbox": "0x589C201a07c26b4725A4A829d772f24423da480B",
      "merkleTreeHook": "0x1b33611fCc073aB0737011d5512EF673Bff74962",
      "pausableHook": "0x20c44b1E3BeaDA1e9826CFd48BeEDABeE9871cE9",
      "pausableIsm": "0x75f3E2a4f424401195A5E176246Ecc9f7e7680ff",
      "protocolFee": "0xb94F96D398eA5BAB5CA528EE9Fdc19afaA825818",
      "proxyAdmin": "0x6966b0E55883d49BFB24539356a2f8A673E02039",
      "staticAggregationHookFactory": "0xeb6f11189197223c656807a83B0DD374f9A6dF44",
      "staticAggregationIsm": "0xa20C93076e832388483356fa65c5C2B5F3A4d50c",
      "staticAggregationIsmFactory": "0x275aCcCa81cAD931dC6fB6E49ED233Bc99Bed4A7",
      "staticMerkleRootMultisigIsmFactory": "0x6E7b29CB2A7617405B4d30C6f84bBD51b4Bb4be8",
      "staticMerkleRootWeightedMultisigIsmFactory": "0x44b764045BfDC68517e10e783E69B376cef196B2",
      "staticMessageIdMultisigIsmFactory": "0xfc6e546510dC9d76057F1f76633FCFfC188CB213",
      "staticMessageIdWeightedMultisigIsmFactory": "0xC2E36cd6e32e194EE11f15D9273B64461A4D49A2",
      "storageGasOracle": "0x783c4a0bB6663359281aD4a637D5af68F83ae213",
      "testRecipient": "0xB057Fb841027a8554521DcCdeC3c3474CaC99AB5",
      "timelockController": "0x0000000000000000000000000000000000000000",
      "validatorAnnounce": "0x086E902d2f99BcCEAa28B31747eC6Dc5fd43B1bE",
      "index": {
        "chunk": 41,
        "from": 7032169
      }
    },
    "soneiumtestnet": {
      "blockExplorers": [
        {
          "apiUrl": "https://explorer-testnet.soneium.org/api",
          "family": "blockscout",
          "name": "Soneium Minato Testnet Explorer",
          "url": "https://explorer-testnet.soneium.org"
        }
      ],
      "blocks": {
        "confirmations": 1,
        "estimateBlockTime": 2,
        "reorgPeriod": 1
      },
      "chainId": 1946,
      "displayName": "Soneium Minato Testnet",
      "domainId": 1946,
      "gasCurrencyCoinGeckoId": "ethereum",
      "isTestnet": true,
      "name": "soneiumtestnet",
      "nativeToken": {
        "decimals": 18,
        "name": "Ether",
        "symbol": "ETH"
      },
      "protocol": "ethereum",
      "rpcUrls": [
        {
          "http": "https://rpc.minato.soneium.org"
        }
      ],
      "aggregationHook": "0xb97D172479E9EC2501524E02703B42247559A1bD",
      "domainRoutingIsm": "0x2a2F4AAaf726abb4B969c2804D38e188555683b5",
      "domainRoutingIsmFactory": "0x44b764045BfDC68517e10e783E69B376cef196B2",
      "fallbackRoutingHook": "0xb94F96D398eA5BAB5CA528EE9Fdc19afaA825818",
      "interchainAccountIsm": "0xD356C996277eFb7f75Ee8bd61b31cC781A12F54f",
      "interchainAccountRouter": "0x867f2089D09903f208AeCac84E599B90E5a4A821",
      "interchainGasPaymaster": "0xA2cf52064c921C11adCd83588CbEa08cc3bfF5d8",
<<<<<<< HEAD
      "interchainSecurityModule": "0xE9A03170c1C2AE9e9F5a501E05dd3335E92aE5CC",
=======
      "interchainSecurityModule": "0x53aDE37b0861aF359053b02709f9aA69C96275e3",
>>>>>>> e0f28a6d
      "mailbox": "0xDDcFEcF17586D08A5740B7D91735fcCE3dfe3eeD",
      "merkleTreeHook": "0xD5eB5fa3f470eBBB93a4A58C644c87031268a04A",
      "pausableHook": "0x51A0a100e7BC63Ea7821A3a023B6F17fb94FF011",
      "pausableIsm": "0x04438ef7622f5412f82915F59caD4f704C61eA48",
      "protocolFee": "0xc76E477437065093D353b7d56c81ff54D167B0Ab",
      "proxyAdmin": "0x54148470292C24345fb828B003461a9444414517",
      "staticAggregationHookFactory": "0x16B710b86CAd07E6F1C531861a16F5feC29dba37",
      "staticAggregationIsm": "0x77d4B4090B666d84b4451C7425682B8F51Dbd827",
      "staticAggregationIsmFactory": "0xeb6f11189197223c656807a83B0DD374f9A6dF44",
      "staticMerkleRootMultisigIsmFactory": "0xfc6e546510dC9d76057F1f76633FCFfC188CB213",
      "staticMerkleRootWeightedMultisigIsmFactory": "0xC2E36cd6e32e194EE11f15D9273B64461A4D49A2",
      "staticMessageIdMultisigIsmFactory": "0x275aCcCa81cAD931dC6fB6E49ED233Bc99Bed4A7",
      "staticMessageIdWeightedMultisigIsmFactory": "0x6966b0E55883d49BFB24539356a2f8A673E02039",
      "storageGasOracle": "0x086E902d2f99BcCEAa28B31747eC6Dc5fd43B1bE",
      "testRecipient": "0x7483faD0Bc297667664A43A064bA7c9911659f57",
      "timelockController": "0x0000000000000000000000000000000000000000",
      "validatorAnnounce": "0xEa7e618Bee8927fBb2fA20Bc41eE8DEA51838aAD",
      "index": {
        "from": 2054457
      },
      "deployer": {
        "name": "Abacus Works",
        "url": "https://www.hyperlane.xyz"
      }
    },
<<<<<<< HEAD
    "suavetoliman": {
      "blockExplorers": [
        {
          "apiUrl": "https://explorer.toliman.suave.flashbots.net/api",
          "family": "blockscout",
          "name": "SUAVE Toliman Testnet Explorer",
          "url": "https://explorer.toliman.suave.flashbots.net"
        }
      ],
      "blocks": {
        "confirmations": 1,
        "estimateBlockTime": 4,
        "reorgPeriod": 1
      },
      "chainId": 33626250,
      "displayName": "SUAVE Toliman Testnet",
      "domainId": 33626250,
      "gasCurrencyCoinGeckoId": "ethereum",
      "isTestnet": true,
      "name": "suavetoliman",
      "nativeToken": {
        "decimals": 18,
        "name": "TEEth",
        "symbol": "TEEth"
      },
      "protocol": "ethereum",
      "rpcUrls": [
        {
          "http": "https://rpc.toliman.suave.flashbots.net"
        }
      ],
      "aggregationHook": "0xb97D172479E9EC2501524E02703B42247559A1bD",
      "domainRoutingIsm": "0x2a2F4AAaf726abb4B969c2804D38e188555683b5",
      "domainRoutingIsmFactory": "0x44b764045BfDC68517e10e783E69B376cef196B2",
      "fallbackRoutingHook": "0xb94F96D398eA5BAB5CA528EE9Fdc19afaA825818",
      "interchainAccountIsm": "0xD356C996277eFb7f75Ee8bd61b31cC781A12F54f",
      "interchainAccountRouter": "0x867f2089D09903f208AeCac84E599B90E5a4A821",
      "interchainGasPaymaster": "0xA2cf52064c921C11adCd83588CbEa08cc3bfF5d8",
      "interchainSecurityModule": "0x616C10Af1EadFdd98E1db087a6BDD08c484fC021",
      "mailbox": "0xDDcFEcF17586D08A5740B7D91735fcCE3dfe3eeD",
      "merkleTreeHook": "0xD5eB5fa3f470eBBB93a4A58C644c87031268a04A",
      "pausableHook": "0x51A0a100e7BC63Ea7821A3a023B6F17fb94FF011",
      "pausableIsm": "0x04438ef7622f5412f82915F59caD4f704C61eA48",
      "protocolFee": "0xc76E477437065093D353b7d56c81ff54D167B0Ab",
      "proxyAdmin": "0x54148470292C24345fb828B003461a9444414517",
      "staticAggregationHookFactory": "0x16B710b86CAd07E6F1C531861a16F5feC29dba37",
      "staticAggregationIsm": "0x77d4B4090B666d84b4451C7425682B8F51Dbd827",
      "staticAggregationIsmFactory": "0xeb6f11189197223c656807a83B0DD374f9A6dF44",
      "staticMerkleRootMultisigIsmFactory": "0xfc6e546510dC9d76057F1f76633FCFfC188CB213",
      "staticMerkleRootWeightedMultisigIsmFactory": "0xC2E36cd6e32e194EE11f15D9273B64461A4D49A2",
      "staticMessageIdMultisigIsmFactory": "0x275aCcCa81cAD931dC6fB6E49ED233Bc99Bed4A7",
      "staticMessageIdWeightedMultisigIsmFactory": "0x6966b0E55883d49BFB24539356a2f8A673E02039",
      "storageGasOracle": "0x086E902d2f99BcCEAa28B31747eC6Dc5fd43B1bE",
      "testRecipient": "0x7483faD0Bc297667664A43A064bA7c9911659f57",
      "timelockController": "0x0000000000000000000000000000000000000000",
      "validatorAnnounce": "0xEa7e618Bee8927fBb2fA20Bc41eE8DEA51838aAD",
      "index": {
        "from": 1921514
      },
      "deployer": {
        "name": "Abacus Works",
        "url": "https://www.hyperlane.xyz"
      }
    },
=======
>>>>>>> e0f28a6d
    "test1": {
      "blockExplorers": [
        {
          "apiKey": "fakekey",
          "apiUrl": "https://api.etherscan.io/api",
          "family": "etherscan",
          "name": "Etherscan",
          "url": "https://etherscan.io"
        }
      ],
      "blocks": {
        "confirmations": 1,
        "estimateBlockTime": 3,
        "reorgPeriod": 0
      },
      "chainId": 9913371,
      "displayName": "Test 1",
      "domainId": 9913371,
      "isTestnet": true,
      "name": "test1",
      "nativeToken": {
        "decimals": 18,
        "name": "Ether",
        "symbol": "ETH"
      },
      "protocol": "ethereum",
      "rpcUrls": [
        {
          "http": "http://127.0.0.1:8545"
        }
      ],
      "aggregationHook": "0x7F54A0734c5B443E5B04cc26B54bb8ecE0455785",
      "domainRoutingIsm": "0xb0279Db6a2F1E01fbC8483FCCef0Be2bC6299cC3",
      "fallbackRoutingHook": "0x99bbA657f2BbC93c02D617f8bA121cB8Fc104Acf",
      "interchainGasPaymaster": "0x5eb3Bc0a489C5A8288765d2336659EbCA68FCd00",
      "interchainSecurityModule": "0xb0279Db6a2F1E01fbC8483FCCef0Be2bC6299cC3",
      "mailbox": "0xE6E340D132b5f46d1e472DebcD681B2aBc16e57E",
      "merkleTreeHook": "0x4826533B4897376654Bb4d4AD88B7faFD0C98528",
      "protocolFee": "0x1291Be112d480055DaFd8a610b7d1e203891C274",
      "proxyAdmin": "0xc5a5C42992dECbae36851359345FE25997F5C42d",
      "storageGasOracle": "0x0E801D84Fa97b50751Dbf25036d067dCf18858bF",
      "testRecipient": "0xCD8a1C3ba11CF5ECfa6267617243239504a98d90",
      "validatorAnnounce": "0xb7278A61aa25c888815aFC32Ad3cC52fF24fE575",
      "index": {
        "from": 30
      }
    },
    "test2": {
      "blockExplorers": [
        {
          "apiKey": "fakekey",
          "apiUrl": "https://api.etherscan.io/api",
          "family": "etherscan",
          "name": "Etherscan",
          "url": "https://etherscan.io"
        }
      ],
      "blocks": {
        "confirmations": 1,
        "estimateBlockTime": 3,
        "reorgPeriod": 1
      },
      "chainId": 9913372,
      "displayName": "Test 2",
      "domainId": 9913372,
      "isTestnet": true,
      "name": "test2",
      "nativeToken": {
        "decimals": 18,
        "name": "Ether",
        "symbol": "ETH"
      },
      "protocol": "ethereum",
      "rpcUrls": [
        {
          "http": "http://127.0.0.1:8545"
        }
      ],
      "aggregationHook": "0x5f07F66a6c12BAE727A0e0C84c2f83Ef3c83b44c",
      "domainRoutingIsm": "0x3Ca8f9C04c7e3E1624Ac2008F92f6F366A869444",
      "fallbackRoutingHook": "0x4C4a2f8c81640e47606d3fd77B353E87Ba015584",
      "interchainGasPaymaster": "0xDC11f7E700A4c898AE5CAddB1082cFfa76512aDD",
      "interchainSecurityModule": "0x3Ca8f9C04c7e3E1624Ac2008F92f6F366A869444",
      "mailbox": "0x7bc06c482DEAd17c0e297aFbC32f6e63d3846650",
      "merkleTreeHook": "0x04C89607413713Ec9775E14b954286519d836FEf",
      "protocolFee": "0x0355B7B8cb128fA5692729Ab3AAa199C1753f726",
      "proxyAdmin": "0x2bdCC0de6bE1f7D2ee689a0342D76F52E8EFABa3",
      "storageGasOracle": "0x21dF544947ba3E8b3c32561399E88B52Dc8b2823",
      "testRecipient": "0x172076E0166D1F9Cc711C77Adf8488051744980C",
      "validatorAnnounce": "0xf4B146FbA71F41E0592668ffbF264F1D186b2Ca8",
      "index": {
        "from": 57
      }
    },
    "test3": {
      "blockExplorers": [
        {
          "apiKey": "fakekey",
          "apiUrl": "https://api.etherscan.io/api",
          "family": "etherscan",
          "name": "Etherscan",
          "url": "https://etherscan.io"
        }
      ],
      "blocks": {
        "confirmations": 1,
        "estimateBlockTime": 3,
        "reorgPeriod": 2
      },
      "chainId": 9913373,
      "displayName": "Test 3",
      "domainId": 9913373,
      "isTestnet": true,
      "name": "test3",
      "nativeToken": {
        "decimals": 18,
        "name": "Ether",
        "symbol": "ETH"
      },
      "protocol": "ethereum",
      "rpcUrls": [
        {
          "http": "http://127.0.0.1:8545"
        }
      ],
      "aggregationHook": "0xd5BA21a5bDE25af311a900191c52ce9Fc8Ab9b8d",
      "domainRoutingIsm": "0xa12fFA0B9f159BB4C54bce579611927Addc51610",
      "fallbackRoutingHook": "0xf953b3A269d80e3eB0F2947630Da976B896A8C5b",
      "interchainGasPaymaster": "0xe8D2A1E88c91DCd5433208d4152Cc4F399a7e91d",
      "interchainSecurityModule": "0xa12fFA0B9f159BB4C54bce579611927Addc51610",
      "mailbox": "0x2B0d36FACD61B71CC05ab8F3D2355ec3631C0dd5",
      "merkleTreeHook": "0xA4899D35897033b927acFCf422bc745916139776",
      "protocolFee": "0xCace1b78160AE76398F486c8a18044da0d66d86D",
      "proxyAdmin": "0xBEc49fA140aCaA83533fB00A2BB19bDdd0290f25",
      "storageGasOracle": "0xAA292E8611aDF267e563f334Ee42320aC96D0463",
      "testRecipient": "0xc0F115A19107322cFBf1cDBC7ea011C19EbDB4F8",
      "validatorAnnounce": "0xF8e31cb472bc70500f08Cd84917E5A1912Ec8397",
      "index": {
        "from": 84
      }
    },
    "test4": {
      "blockExplorers": [
        {
          "apiKey": "fakekey",
          "apiUrl": "https://api.etherscan.io/api",
          "family": "etherscan",
          "name": "Etherscan",
          "url": "https://etherscan.io"
        }
      ],
      "blocks": {
        "confirmations": 1,
        "estimateBlockTime": 3,
        "reorgPeriod": 0
      },
      "chainId": 31337,
      "displayName": "Test 4",
      "domainId": 31337,
      "isTestnet": true,
      "name": "test4",
      "nativeToken": {
        "decimals": 18,
        "name": "Ether",
        "symbol": "ETH"
      },
      "protocol": "ethereum",
      "rpcUrls": [
        {
          "http": "http://127.0.0.1:8545"
        }
      ],
      "aggregationHook": "0xfD4Ab5938aAcE9B094cc3B298d18be83E170B2fc",
      "domainRoutingIsm": "0x532B02BD614Fd18aEE45603d02866cFb77575CB3",
      "fallbackRoutingHook": "0x1f10F3Ba7ACB61b2F50B9d6DdCf91a6f787C0E82",
      "interchainGasPaymaster": "0x5fc748f1FEb28d7b76fa1c6B07D8ba2d5535177c",
      "interchainSecurityModule": "0x532B02BD614Fd18aEE45603d02866cFb77575CB3",
      "mailbox": "0x07882Ae1ecB7429a84f1D53048d35c4bB2056877",
      "merkleTreeHook": "0xE3011A37A904aB90C8881a99BD1F6E21401f1522",
      "protocolFee": "0x8A93d247134d91e0de6f96547cB0204e5BE8e5D8",
      "proxyAdmin": "0x34B40BA116d5Dec75548a9e9A8f15411461E8c70",
      "storageGasOracle": "0x457cCf29090fe5A24c19c1bc95F492168C0EaFdb",
      "testRecipient": "0xd6e1afe5cA8D00A2EFC01B89997abE2De47fdfAf",
      "validatorAnnounce": "0xF32D39ff9f6Aa7a7A64d7a4F00a54826Ef791a55",
      "index": {
        "from": 111
      }
    },
    "arcadiatestnet2": {
      "blockExplorers": [
        {
          "apiUrl": "https://explorer.khalani.network/api",
          "family": "blockscout",
          "name": "Arcadia Testnet Explorer",
          "url": "https://explorer.khalani.network"
        }
      ],
      "blocks": {
        "confirmations": 1,
        "estimateBlockTime": 1,
        "reorgPeriod": 1
      },
      "chainId": 1098411886,
      "displayName": "Arcadia Testnet v2",
      "domainId": 1098411886,
      "isTestnet": true,
      "name": "arcadiatestnet2",
      "nativeToken": {
        "decimals": 18,
        "name": "Ether",
        "symbol": "ETH"
      },
      "protocol": "ethereum",
      "rpcUrls": [
        {
          "http": "https://rpc.khalani.network"
        }
      ],
      "aggregationHook": "0x602160148F2e2A40bc42BADD5f5936aCFd431a35",
      "domainRoutingIsm": "0x2589992a07E664c20123c6232620Af479F9ba7DC",
      "domainRoutingIsmFactory": "0xC2E36cd6e32e194EE11f15D9273B64461A4D49A2",
      "fallbackRoutingHook": "0x7483faD0Bc297667664A43A064bA7c9911659f57",
      "interchainAccountIsm": "0x39c85C84876479694A2470c0E8075e9d68049aFc",
      "interchainAccountRouter": "0x80fE4Cb8c70fc60B745d4ffD4403c27a8cBC9e02",
      "interchainGasPaymaster": "0xfBeaF07855181f8476B235Cf746A7DF3F9e386Fb",
<<<<<<< HEAD
      "interchainSecurityModule": "0xA5EFE0aE77f15cB9B2f4Dd57Dd1931486779E748",
=======
      "interchainSecurityModule": "0x2107E78296DC6E8cb75C55f08cB5C875cf3643Cc",
>>>>>>> e0f28a6d
      "mailbox": "0x33dB966328Ea213b0f76eF96CA368AB37779F065",
      "merkleTreeHook": "0xEa7e618Bee8927fBb2fA20Bc41eE8DEA51838aAD",
      "pausableHook": "0x4fE19d49F45854Da50b6009258929613EC92C147",
      "pausableIsm": "0xc76E477437065093D353b7d56c81ff54D167B0Ab",
      "protocolFee": "0xA0aB1750b4F68AE5E8C42d936fa78871eae52643",
      "proxyAdmin": "0x589C201a07c26b4725A4A829d772f24423da480B",
      "staticAggregationHookFactory": "0x44b764045BfDC68517e10e783E69B376cef196B2",
      "staticAggregationIsm": "0x0b071Eb80757Dd347B3B8736C7ba9e5324c37D77",
      "staticAggregationIsmFactory": "0x16B710b86CAd07E6F1C531861a16F5feC29dba37",
      "staticMerkleRootMultisigIsmFactory": "0x275aCcCa81cAD931dC6fB6E49ED233Bc99Bed4A7",
      "staticMerkleRootWeightedMultisigIsmFactory": "0x6966b0E55883d49BFB24539356a2f8A673E02039",
      "staticMessageIdMultisigIsmFactory": "0xeb6f11189197223c656807a83B0DD374f9A6dF44",
      "staticMessageIdWeightedMultisigIsmFactory": "0x54148470292C24345fb828B003461a9444414517",
      "storageGasOracle": "0xD356C996277eFb7f75Ee8bd61b31cC781A12F54f",
      "testRecipient": "0xCB3c489a2FB67a7Cd555D47B3a9A0E654784eD16",
      "timelockController": "0x0000000000000000000000000000000000000000",
      "validatorAnnounce": "0x843908541D24d9F6Fa30C8Bb1c39038C947D08fC",
      "index": {
        "from": 251532
      },
      "deployer": {
        "name": "Abacus Works",
        "url": "https://www.hyperlane.xyz"
      }
    },
    "unichaintestnet": {
      "blockExplorers": [
        {
          "apiUrl": "https://unichain-sepolia.blockscout.com/api",
          "family": "blockscout",
          "name": "Unichain Sepolia Testnet Explorer",
          "url": "https://unichain-sepolia.blockscout.com"
        }
      ],
      "blocks": {
        "confirmations": 3,
        "estimateBlockTime": 1,
        "reorgPeriod": 1
      },
      "chainId": 1301,
      "displayName": "Unichain Testnet",
      "domainId": 1301,
      "isTestnet": true,
      "name": "unichaintestnet",
      "nativeToken": {
        "decimals": 18,
        "name": "Ether",
        "symbol": "ETH"
      },
      "protocol": "ethereum",
      "rpcUrls": [
        {
          "http": "https://sepolia.unichain.org"
        }
      ],
      "aggregationHook": "0x04B8A7B7BF29b269428c4976D6408BAf6fd42922",
      "domainRoutingIsm": "0x2a2F4AAaf726abb4B969c2804D38e188555683b5",
      "domainRoutingIsmFactory": "0x44b764045BfDC68517e10e783E69B376cef196B2",
      "fallbackRoutingHook": "0xB057Fb841027a8554521DcCdeC3c3474CaC99AB5",
      "interchainAccountIsm": "0x3ca332A585FDB9d4FF51f2FA8999eA32184D3606",
      "interchainAccountRouter": "0x4eC139a771eBdD3b0a0b67bb7E08960210882d44",
      "interchainGasPaymaster": "0xa3AB7E6cE24E6293bD5320A53329Ef2f4DE73fCA",
<<<<<<< HEAD
      "interchainSecurityModule": "0xBF2696c172Bc0CDe9deD089f5d1592EE1162989A",
=======
      "interchainSecurityModule": "0x9b6D46ABeBd5eCEFd8188dc99c676a11E7000DA7",
>>>>>>> e0f28a6d
      "mailbox": "0xDDcFEcF17586D08A5740B7D91735fcCE3dfe3eeD",
      "merkleTreeHook": "0x086E902d2f99BcCEAa28B31747eC6Dc5fd43B1bE",
      "pausableHook": "0xe0B988062A0C6492177d64823Ab95a9c256c2a5F",
      "pausableIsm": "0xb94F96D398eA5BAB5CA528EE9Fdc19afaA825818",
      "protocolFee": "0x7483faD0Bc297667664A43A064bA7c9911659f57",
      "proxyAdmin": "0x54148470292C24345fb828B003461a9444414517",
      "staticAggregationHookFactory": "0x16B710b86CAd07E6F1C531861a16F5feC29dba37",
      "staticAggregationIsm": "0xf0F828278DEfB0c703EE78E620D20BA72CD56D82",
      "staticAggregationIsmFactory": "0xeb6f11189197223c656807a83B0DD374f9A6dF44",
      "staticMerkleRootMultisigIsmFactory": "0xfc6e546510dC9d76057F1f76633FCFfC188CB213",
      "staticMerkleRootWeightedMultisigIsmFactory": "0xC2E36cd6e32e194EE11f15D9273B64461A4D49A2",
      "staticMessageIdMultisigIsmFactory": "0x275aCcCa81cAD931dC6fB6E49ED233Bc99Bed4A7",
      "staticMessageIdWeightedMultisigIsmFactory": "0x6966b0E55883d49BFB24539356a2f8A673E02039",
      "storageGasOracle": "0x7c5B5bdA7F1d1F70A6678ABb4d894612Fc76498F",
      "testRecipient": "0x01812D60958798695391dacF092BAc4a715B1718",
      "timelockController": "0x0000000000000000000000000000000000000000",
      "validatorAnnounce": "0xD356C996277eFb7f75Ee8bd61b31cC781A12F54f",
      "index": {
        "from": 1721192
      },
      "deployer": {
        "name": "Abacus Works",
        "url": "https://www.hyperlane.xyz"
      }
    },
    "odysseytestnet": {
      "blockExplorers": [
        {
          "apiUrl": "https://odyssey-explorer.ithaca.xyz/api",
          "family": "blockscout",
          "name": "Odyssey Explorer",
          "url": "https://odyssey-explorer.ithaca.xyz"
        }
      ],
      "blocks": {
        "confirmations": 1,
        "estimateBlockTime": 1,
        "reorgPeriod": 1
      },
      "chainId": 911867,
      "displayName": "Odyssey Testnet",
      "domainId": 911867,
      "isTestnet": true,
      "name": "odysseytestnet",
      "nativeToken": {
        "decimals": 18,
        "name": "Ether",
        "symbol": "ETH"
      },
      "protocol": "ethereum",
      "rpcUrls": [
        {
          "http": "https://odyssey.ithaca.xyz"
        }
      ],
      "aggregationHook": "0xf96cF73BB4e57F90479cD8f74bb4C1f6a0c3da50",
      "domainRoutingIsm": "0x2a2F4AAaf726abb4B969c2804D38e188555683b5",
      "domainRoutingIsmFactory": "0x44b764045BfDC68517e10e783E69B376cef196B2",
      "fallbackRoutingHook": "0xa3AB7E6cE24E6293bD5320A53329Ef2f4DE73fCA",
      "interchainAccountIsm": "0xBF2C366530C1269d531707154948494D3fF4AcA7",
      "interchainAccountRouter": "0xBdf49bE2201A1c4B13023F0a407196C6Adb32680",
      "interchainGasPaymaster": "0xD356C996277eFb7f75Ee8bd61b31cC781A12F54f",
<<<<<<< HEAD
      "interchainSecurityModule": "0x1FA5CeF62272925D09b4445E561e2B6347A678fE",
=======
      "interchainSecurityModule": "0x93d8aa69369c2b32B8A4177e798Cb30c4f682D57",
>>>>>>> e0f28a6d
      "mailbox": "0xDDcFEcF17586D08A5740B7D91735fcCE3dfe3eeD",
      "merkleTreeHook": "0xFfa913705484C9BAea32Ffe9945BeA099A1DFF72",
      "pausableHook": "0xc76E477437065093D353b7d56c81ff54D167B0Ab",
      "pausableIsm": "0xA2cf52064c921C11adCd83588CbEa08cc3bfF5d8",
      "protocolFee": "0xfBeaF07855181f8476B235Cf746A7DF3F9e386Fb",
      "proxyAdmin": "0x54148470292C24345fb828B003461a9444414517",
      "staticAggregationHookFactory": "0x16B710b86CAd07E6F1C531861a16F5feC29dba37",
      "staticAggregationIsm": "0x9e71cC1A91E48CfFA2F7D2956eB5c3b730bD8605",
      "staticAggregationIsmFactory": "0xeb6f11189197223c656807a83B0DD374f9A6dF44",
      "staticMerkleRootMultisigIsmFactory": "0xfc6e546510dC9d76057F1f76633FCFfC188CB213",
      "staticMerkleRootWeightedMultisigIsmFactory": "0xC2E36cd6e32e194EE11f15D9273B64461A4D49A2",
      "staticMessageIdMultisigIsmFactory": "0x275aCcCa81cAD931dC6fB6E49ED233Bc99Bed4A7",
      "staticMessageIdWeightedMultisigIsmFactory": "0x6966b0E55883d49BFB24539356a2f8A673E02039",
      "storageGasOracle": "0xB5fB1F5410a2c2b7deD462d018541383968cB01c",
      "testRecipient": "0x5e65279Fb7293a058776e37587398fcc3E9184b1",
      "timelockController": "0x0000000000000000000000000000000000000000",
      "validatorAnnounce": "0x54Bd02f0f20677e9846F8E9FdB1Abc7315C49C38",
      "index": {
        "from": 67925
      },
      "deployer": {
        "name": "Abacus Works",
        "url": "https://www.hyperlane.xyz"
      }
    },
    "alephzeroevmtestnet": {
      "blockExplorers": [
        {
          "apiUrl": "https://evm-explorer-testnet.alephzero.org/api",
          "family": "blockscout",
          "name": "Aleph Zero EVM Testnet Explorer",
          "url": "https://evm-explorer-testnet.alephzero.org"
        }
      ],
      "blocks": {
        "confirmations": 1,
        "estimateBlockTime": 3,
        "reorgPeriod": 5
      },
      "chainId": 2039,
      "deployer": {
        "name": "Abacus Works",
        "url": "https://www.hyperlane.xyz"
      },
      "displayName": "Aleph Zero EVM Testnet",
      "domainId": 2039,
      "index": {
        "from": 1380870
      },
      "isTestnet": true,
      "name": "alephzeroevmtestnet",
      "nativeToken": {
        "decimals": 18,
        "name": "Testnet AZERO",
        "symbol": "TZERO"
      },
      "protocol": "ethereum",
      "rpcUrls": [
        {
          "http": "https://rpc.alephzero-testnet.gelato.digital"
        }
      ],
      "technicalStack": "arbitrumnitro",
      "aggregationHook": "0xf63f12A71d730794F8de247c65a40E5BF8fA590A",
      "domainRoutingIsm": "0x2a2F4AAaf726abb4B969c2804D38e188555683b5",
      "domainRoutingIsmFactory": "0x44b764045BfDC68517e10e783E69B376cef196B2",
      "fallbackRoutingHook": "0xEa7e618Bee8927fBb2fA20Bc41eE8DEA51838aAD",
      "interchainAccountIsm": "0x342B5630Ba1C1e4d3048E51Dad208201aF52692c",
      "interchainAccountRouter": "0xe036768e48Cb0D42811d2bF0748806FCcBfCd670",
      "interchainGasPaymaster": "0x867f2089D09903f208AeCac84E599B90E5a4A821",
<<<<<<< HEAD
      "interchainSecurityModule": "0x77595aeeB5C055c032E7Beb31D66eEcaB88BFB11",
=======
      "interchainSecurityModule": "0x2f2f17cC7E77b332A81e95f4D1497BF6387a3352",
>>>>>>> e0f28a6d
      "mailbox": "0xDDcFEcF17586D08A5740B7D91735fcCE3dfe3eeD",
      "merkleTreeHook": "0xB5fB1F5410a2c2b7deD462d018541383968cB01c",
      "pausableHook": "0x7483faD0Bc297667664A43A064bA7c9911659f57",
      "pausableIsm": "0xa3AB7E6cE24E6293bD5320A53329Ef2f4DE73fCA",
      "protocolFee": "0x5e65279Fb7293a058776e37587398fcc3E9184b1",
      "proxyAdmin": "0x54148470292C24345fb828B003461a9444414517",
      "staticAggregationHookFactory": "0x16B710b86CAd07E6F1C531861a16F5feC29dba37",
      "staticAggregationIsm": "0x1897d03A682C0AA04e2C018B8Edc33A379bf9610",
      "staticAggregationIsmFactory": "0xeb6f11189197223c656807a83B0DD374f9A6dF44",
      "staticMerkleRootMultisigIsmFactory": "0xfc6e546510dC9d76057F1f76633FCFfC188CB213",
      "staticMerkleRootWeightedMultisigIsmFactory": "0xC2E36cd6e32e194EE11f15D9273B64461A4D49A2",
      "staticMessageIdMultisigIsmFactory": "0x275aCcCa81cAD931dC6fB6E49ED233Bc99Bed4A7",
      "staticMessageIdWeightedMultisigIsmFactory": "0x6966b0E55883d49BFB24539356a2f8A673E02039",
      "storageGasOracle": "0x4fE19d49F45854Da50b6009258929613EC92C147",
      "testRecipient": "0x843908541D24d9F6Fa30C8Bb1c39038C947D08fC",
      "timelockController": "0x0000000000000000000000000000000000000000",
      "validatorAnnounce": "0xBF2C366530C1269d531707154948494D3fF4AcA7"
    },
    "inksepolia": {
      "blockExplorers": [
        {
          "apiUrl": "https://explorer-sepolia.inkonchain.com/api",
          "family": "blockscout",
          "name": "https://explorer-sepolia.inkonchain.com",
          "url": "https://explorer-sepolia.inkonchain.com"
        }
      ],
      "blocks": {
        "confirmations": 1,
        "estimateBlockTime": 1,
        "reorgPeriod": 1
      },
      "chainId": 763373,
      "deployer": {
        "name": "Abacus Works",
        "url": "https://www.hyperlane.xyz"
      },
      "displayName": "Ink Sepolia",
      "domainId": 763373,
      "isTestnet": true,
      "name": "inksepolia",
      "nativeToken": {
        "decimals": 18,
        "name": "Ether",
        "symbol": "ETH"
      },
      "protocol": "ethereum",
      "rpcUrls": [
        {
          "http": "https://rpc-qnd-sepolia.inkonchain.com"
        }
      ],
      "technicalStack": "opstack",
      "aggregationHook": "0xDd77EFE606DD4e9601D8E13CF3caAcCcacD6bb3c",
      "domainRoutingIsm": "0x2a2F4AAaf726abb4B969c2804D38e188555683b5",
      "domainRoutingIsmFactory": "0x44b764045BfDC68517e10e783E69B376cef196B2",
      "fallbackRoutingHook": "0xD356C996277eFb7f75Ee8bd61b31cC781A12F54f",
      "interchainGasPaymaster": "0x54Bd02f0f20677e9846F8E9FdB1Abc7315C49C38",
<<<<<<< HEAD
      "interchainSecurityModule": "0xa7aDEb8e3e393C7D90933F8712373eff17C2C0C6",
=======
      "interchainSecurityModule": "0xcA6B51a2a6A074DC88e713505b28102bc0C15aE0",
>>>>>>> e0f28a6d
      "mailbox": "0xDDcFEcF17586D08A5740B7D91735fcCE3dfe3eeD",
      "merkleTreeHook": "0x4fE19d49F45854Da50b6009258929613EC92C147",
      "pausableHook": "0x01812D60958798695391dacF092BAc4a715B1718",
      "pausableIsm": "0xEa7e618Bee8927fBb2fA20Bc41eE8DEA51838aAD",
      "protocolFee": "0x843908541D24d9F6Fa30C8Bb1c39038C947D08fC",
      "proxyAdmin": "0x54148470292C24345fb828B003461a9444414517",
      "staticAggregationHookFactory": "0x16B710b86CAd07E6F1C531861a16F5feC29dba37",
      "staticAggregationIsm": "0x16977B194B3d61aA30F70A5521ac6bbfaa4CF460",
      "staticAggregationIsmFactory": "0xeb6f11189197223c656807a83B0DD374f9A6dF44",
      "staticMerkleRootMultisigIsmFactory": "0xfc6e546510dC9d76057F1f76633FCFfC188CB213",
      "staticMerkleRootWeightedMultisigIsmFactory": "0xC2E36cd6e32e194EE11f15D9273B64461A4D49A2",
      "staticMessageIdMultisigIsmFactory": "0x275aCcCa81cAD931dC6fB6E49ED233Bc99Bed4A7",
      "staticMessageIdWeightedMultisigIsmFactory": "0x6966b0E55883d49BFB24539356a2f8A673E02039",
      "storageGasOracle": "0xE67CfA164cDa449Ae38a0a09391eF6bCDf8e4e2c",
      "testRecipient": "0x0e91088824Fa6E2675b2a53DA3491a9B098bD868",
      "validatorAnnounce": "0xBdf49bE2201A1c4B13023F0a407196C6Adb32680",
      "index": {
        "from": 1915290
      },
      "interchainAccountIsm": "0xB7697612fbfb4ad02a11dCa16e9711eCB6Da4ceA",
      "interchainAccountRouter": "0xE0745955baF7e614707E22c90EA14d329C38941D",
      "timelockController": "0x0000000000000000000000000000000000000000"
    },
    "abstracttestnet": {
      "blockExplorers": [
        {
          "apiUrl": "https://api-explorer-verify.testnet.abs.xyz/contract_verification",
          "family": "etherscan",
          "name": "Abstract Block Explorer",
          "url": "https://explorer.testnet.abs.xyz"
        }
      ],
      "blocks": {
        "confirmations": 1,
        "estimateBlockTime": 1,
        "reorgPeriod": 0
      },
      "chainId": 11124,
      "deployer": {
        "name": "Abacus Works",
        "url": "https://www.hyperlane.xyz"
      },
      "displayName": "Abstract Testnet",
      "domainId": 11124,
      "isTestnet": true,
      "name": "abstracttestnet",
      "nativeToken": {
        "decimals": 18,
        "name": "Ethereum",
        "symbol": "ETH"
      },
      "protocol": "ethereum",
      "rpcUrls": [
        {
          "http": "https://api.testnet.abs.xyz"
        }
      ],
      "technicalStack": "zksync",
      "domainRoutingIsm": "0x7ca1b3fa385F3585f8ab58c0bC90A421689141B8",
      "domainRoutingIsmFactory": "0x0000000000000000000000000000000000000000",
      "fallbackDomainRoutingHook": "0x623f284257f133E8bE7c74f6D4D684B61FE8923a",
      "fallbackRoutingHook": "0x623f284257f133E8bE7c74f6D4D684B61FE8923a",
      "interchainGasPaymaster": "0xbAaE1B4e953190b05C757F69B2F6C46b9548fa4f",
      "interchainSecurityModule": "0x7ca1b3fa385F3585f8ab58c0bC90A421689141B8",
      "mailbox": "0x28f448885bEaaF662f8A9A6c9aF20fAd17A5a1DC",
      "merkleTreeHook": "0x7fa6009b59F139813eA710dB5496976eE8D80E64",
      "proxyAdmin": "0xfbA0c57A6BA24B5440D3e2089222099b4663B98B",
      "staticAggregationHookFactory": "0x0000000000000000000000000000000000000000",
      "staticAggregationIsmFactory": "0x0000000000000000000000000000000000000000",
      "staticMerkleRootMultisigIsmFactory": "0x0000000000000000000000000000000000000000",
      "staticMerkleRootWeightedMultisigIsmFactory": "0x0000000000000000000000000000000000000000",
      "staticMessageIdMultisigIsmFactory": "0x0000000000000000000000000000000000000000",
      "staticMessageIdWeightedMultisigIsmFactory": "0x0000000000000000000000000000000000000000",
      "storageGasOracle": "0x5F1bADC7e28B9b4C98f58dB4e5841e5bf63A7A52",
      "testRecipient": "0x9EC79CA89DeF61BFa2f38cD4fCC137b9e49d60dD",
      "validatorAnnounce": "0xfE9a467831a28Ec3D54deCCf0A2A41fa77dDD1D7",
      "index": {
        "from": 964305
      }
    },
    "kyvealpha": {
      "bech32Prefix": "kyve",
      "blockExplorers": [],
      "blocks": {
        "confirmations": 1,
        "estimateBlockTime": 5,
        "reorgPeriod": 1
      },
      "canonicalAsset": "ukyve",
      "chainId": "kyve-alpha",
      "contractAddressBytes": 20,
      "displayName": "KYVEAlpha",
      "domainId": 75898669,
      "gasCurrencyCoinGeckoId": "kyve-network",
      "gasPrice": {
        "amount": "0.02",
        "denom": "ukyve"
      },
      "interchainGasPaymaster": "0x5b97fe8b2b8b2ef118e6540ce2ee38b68ee9d1250d43ac53febef300300c345c",
      "mailbox": "0xe81bf6f262305f49f318d68f33b04866f092ffdb2ecf9c98469b4a8b829f65e4",
      "merkleTreeHook": "0xe81bf6f262305f49f318d68f33b04866f092ffdb2ecf9c98469b4a8b829f65e4",
      "name": "kyvealpha",
      "nativeToken": {
        "decimals": 6,
        "denom": "ukyve",
        "name": "KYVE",
        "symbol": "KYVE"
      },
      "protocol": "cosmosnative",
      "apiUrls": [
        {
          "http": "http://3.75.39.208:1318"
        }
      ],
      "rpcUrls": [
        {
          "http": "http://3.75.39.208:26670"
        }
      ],
      "validatorAnnounce": "0xe81bf6f262305f49f318d68f33b04866f092ffdb2ecf9c98469b4a8b829f65e4",
      "technicalStack": "other",
      "isTestnet": true
    },
    "sonicsvmtestnet": {
      "blockExplorers": [
        {
          "apiUrl": "https://explorer.sonic.game/?cluster=testnet.v1",
          "family": "other",
          "name": "Sonic Explorer",
          "url": "https://explorer.sonic.game/?cluster=testnet.v1"
        }
      ],
      "blocks": {
        "confirmations": 1,
        "estimateBlockTime": 0.4,
        "reorgPeriod": 0
      },
      "chainId": 15153042,
      "deployer": {
        "name": "Abacus Works",
        "url": "https://www.hyperlane.xyz"
      },
      "displayName": "Sonic SVM Testnet",
      "displayNameShort": "Sonic SVM Testnet",
      "domainId": 15153042,
      "isTestnet": true,
      "name": "sonicsvmtestnet",
      "nativeToken": {
        "decimals": 9,
        "name": "Solana",
        "symbol": "SOL"
      },
      "protocol": "sealevel",
      "rpcUrls": [
        {
          "http": "https://api.testnet.sonic.game"
        }
      ],
      "mailbox": "6BaTtWPMpWdA6tHqdT2VbogC4XZ9QV5cNCYpBrx6WP7B",
      "merkleTreeHook": "6BaTtWPMpWdA6tHqdT2VbogC4XZ9QV5cNCYpBrx6WP7B",
      "validatorAnnounce": "84NjUotjZcNBVGBhvwERPNS6zaAfhkJkG33aSiNxPma2",
      "interchainGasPaymaster": "FSy4hQ92ZTPJVG2UmiWiymoogpwEDBcucKnLzLnbrBDt",
      "interchainSecurityModule": "DgLicFznJQbnapc9cLSTB2DxN1FnrFnZo5SwD55iTycA"
    },
    "flametestnet": {
      "blockExplorers": [
        {
          "apiUrl": "https://explorer.flame.dawn-1.astria.org/api",
          "family": "blockscout",
          "name": "Astria Flame Explorer",
          "url": "https://explorer.flame.dawn-1.astria.org"
        }
      ],
      "blocks": {
        "confirmations": 1,
        "estimateBlockTime": 2,
        "reorgPeriod": 1
      },
      "chainId": 16604737732183,
      "deployer": {
        "name": "Abacus Works",
        "url": "https://www.hyperlane.xyz"
      },
      "displayName": "Flame Dawn-1 Testnet",
      "displayNameShort": "Flame Testnet",
      "domainId": 1660473773,
      "gasCurrencyCoinGeckoId": "celestia",
      "isTestnet": true,
      "name": "flametestnet",
      "nativeToken": {
        "decimals": 18,
        "name": "Celestia",
        "symbol": "TIA"
      },
      "protocol": "ethereum",
      "rpcUrls": [
        {
          "http": "https://rpc.flame.dawn-1.astria.org"
        }
      ],
      "technicalStack": "other",
      "aggregationHook": "0xBfCd91A2d11578056f89e0610D10468f07a16898",
      "domainRoutingIsm": "0x4ac19e0bafc2aF6B98094F0a1B817dF196551219",
      "domainRoutingIsmFactory": "0x16B710b86CAd07E6F1C531861a16F5feC29dba37",
      "fallbackRoutingHook": "0xCB3c489a2FB67a7Cd555D47B3a9A0E654784eD16",
      "interchainGasPaymaster": "0x39c85C84876479694A2470c0E8075e9d68049aFc",
<<<<<<< HEAD
      "interchainSecurityModule": "0xE70A7163807c32117ba43D1cDAb5793bE0246d0a",
=======
      "interchainSecurityModule": "0x94e54c5688Dff777Ca881543311812930f3b45B0",
>>>>>>> e0f28a6d
      "mailbox": "0x589C201a07c26b4725A4A829d772f24423da480B",
      "merkleTreeHook": "0x843908541D24d9F6Fa30C8Bb1c39038C947D08fC",
      "pausableHook": "0xBdf49bE2201A1c4B13023F0a407196C6Adb32680",
      "pausableIsm": "0xA0aB1750b4F68AE5E8C42d936fa78871eae52643",
      "protocolFee": "0x4Ece7b15ba5dCA2708dCE2812016683193102b9F",
      "proxyAdmin": "0x6966b0E55883d49BFB24539356a2f8A673E02039",
      "staticAggregationHookFactory": "0xeb6f11189197223c656807a83B0DD374f9A6dF44",
      "staticAggregationIsm": "0x3b2761e8674551BBC6711E59a8fd9Dc7bE65b32d",
      "staticAggregationIsmFactory": "0x275aCcCa81cAD931dC6fB6E49ED233Bc99Bed4A7",
      "staticMerkleRootMultisigIsmFactory": "0x6E7b29CB2A7617405B4d30C6f84bBD51b4Bb4be8",
      "staticMerkleRootWeightedMultisigIsmFactory": "0x44b764045BfDC68517e10e783E69B376cef196B2",
      "staticMessageIdMultisigIsmFactory": "0xfc6e546510dC9d76057F1f76633FCFfC188CB213",
      "staticMessageIdWeightedMultisigIsmFactory": "0xC2E36cd6e32e194EE11f15D9273B64461A4D49A2",
      "storageGasOracle": "0x0e91088824Fa6E2675b2a53DA3491a9B098bD868",
      "testRecipient": "0x8d4f112cffa338D3c3Ef2Cf443179C5a48E678e4",
      "validatorAnnounce": "0xB589407cf6bEA5CD81AD0946b9F1467933ede74c",
      "index": {
        "from": 3500775
      },
      "interchainAccountIsm": "0x919Af376D02751bFCaD9CBAD6bad0c3089dAE33f",
      "interchainAccountRouter": "0xF64c33DcC5F9Dd8CE9A7bc61A4DabeB1Ac6CCE27",
      "timelockController": "0x0000000000000000000000000000000000000000"
    },
    "sonicblaze": {
      "blockExplorers": [
        {
          "apiKey": "V9PP7AFQF5Q6GJSQQ5YS2UBN7GI8QCA443",
          "apiUrl": "https://api-testnet.sonicscan.org/api",
          "family": "etherscan",
          "name": "Sonic Blaze Testnet Explorer",
          "url": "https://testnet.sonicscan.org"
        }
      ],
      "blocks": {
        "confirmations": 1,
        "estimateBlockTime": 1,
        "reorgPeriod": 1
      },
      "chainId": 57054,
      "deployer": {
        "name": "Abacus Works",
        "url": "https://www.hyperlane.xyz"
      },
      "displayName": "Sonic Blaze Testnet",
      "displayNameShort": "Sonic Blaze",
      "domainId": 57054,
      "isTestnet": true,
      "name": "sonicblaze",
      "nativeToken": {
        "decimals": 18,
        "name": "Sonic",
        "symbol": "S"
      },
      "protocol": "ethereum",
      "rpcUrls": [
        {
          "http": "https://rpc.blaze.soniclabs.com"
        },
        {
          "http": "https://rpc.ankr.com/sonic_blaze_testnet"
        }
      ],
      "aggregationHook": "0xBfCd91A2d11578056f89e0610D10468f07a16898",
      "domainRoutingIsm": "0x4ac19e0bafc2aF6B98094F0a1B817dF196551219",
      "domainRoutingIsmFactory": "0x16B710b86CAd07E6F1C531861a16F5feC29dba37",
      "fallbackRoutingHook": "0xCB3c489a2FB67a7Cd555D47B3a9A0E654784eD16",
      "interchainAccountIsm": "0x507C18fa4e3b0ce6beBD494488D62d1ed0fB0555",
      "interchainAccountRouter": "0x8584590ad637C61C7cDF72eFF3381Ee1c3D1bC8E",
      "interchainGasPaymaster": "0x39c85C84876479694A2470c0E8075e9d68049aFc",
<<<<<<< HEAD
      "interchainSecurityModule": "0xb5fC135De8F3B69D1D55d472202126e2CfCd802c",
=======
      "interchainSecurityModule": "0x239CeB1686cD07Fa28CCbfe82047Ad49f0D6c90B",
>>>>>>> e0f28a6d
      "mailbox": "0x589C201a07c26b4725A4A829d772f24423da480B",
      "merkleTreeHook": "0x843908541D24d9F6Fa30C8Bb1c39038C947D08fC",
      "pausableHook": "0xBdf49bE2201A1c4B13023F0a407196C6Adb32680",
      "pausableIsm": "0xA0aB1750b4F68AE5E8C42d936fa78871eae52643",
      "protocolFee": "0x4Ece7b15ba5dCA2708dCE2812016683193102b9F",
      "proxyAdmin": "0x6966b0E55883d49BFB24539356a2f8A673E02039",
      "staticAggregationHookFactory": "0xeb6f11189197223c656807a83B0DD374f9A6dF44",
      "staticAggregationIsm": "0x3b2761e8674551BBC6711E59a8fd9Dc7bE65b32d",
      "staticAggregationIsmFactory": "0x275aCcCa81cAD931dC6fB6E49ED233Bc99Bed4A7",
      "staticMerkleRootMultisigIsmFactory": "0x6E7b29CB2A7617405B4d30C6f84bBD51b4Bb4be8",
      "staticMerkleRootWeightedMultisigIsmFactory": "0x44b764045BfDC68517e10e783E69B376cef196B2",
      "staticMessageIdMultisigIsmFactory": "0xfc6e546510dC9d76057F1f76633FCFfC188CB213",
      "staticMessageIdWeightedMultisigIsmFactory": "0xC2E36cd6e32e194EE11f15D9273B64461A4D49A2",
      "storageGasOracle": "0x0e91088824Fa6E2675b2a53DA3491a9B098bD868",
      "testRecipient": "0x8d4f112cffa338D3c3Ef2Cf443179C5a48E678e4",
      "timelockController": "0x0000000000000000000000000000000000000000",
      "validatorAnnounce": "0xB589407cf6bEA5CD81AD0946b9F1467933ede74c",
      "index": {
        "from": 13357661
      }
    },
    "paradexsepolia": {
      "chainId": "0x505249564154455f534e5f504f54435f5345504f4c4941",
      "blocks": {
        "confirmations": 1,
        "estimateBlockTime": 30,
        "reorgPeriod": 1
      },
      "blockExplorers": [
        {
          "apiUrl": "https://voyager.testnet.paradex.trade/api",
          "family": "voyager",
          "name": "Paradex Testnet Explorer",
          "url": "https://voyager.testnet.paradex.trade"
        }
      ],
      "displayName": "Paradex Sepolia",
      "domainId": 12263410,
      "isTestnet": true,
      "name": "paradexsepolia",
      "nativeToken": {
        "decimals": 18,
        "name": "EtherDUMMY_TOKEN",
        "symbol": "DT",
        "denom": "0x049D36570D4E46F48E99674BD3FCC84644DDD6B96F7C741B1562B82F9E004DC7"
      },
      "protocol": "starknet",
      "rpcUrls": [
        {
          "http": "https://pathfinder.api.testnet.paradex.trade/rpc/v0_8"
        }
      ],
      "defaultHook": "0x02a0d232f4d55c2f8f0248296301848d3567134abaa14b261847b6633aa13861",
      "defaultIsm": "0x073f0d0fd4d38e3a17912fd84e2c3d5eafb2ce9f75f869742d622a4977cbb0dd",
      "mailbox": "0x03dfd685b4e799f1a6a947285a4be355acbfc1715b1c7c11d249b8abd1a691d1",
      "merkleTreeHook": "0x03199cc7c5e3572eff65349a861e3618a91f335b3ec57693867b807fe3d0eb0d",
      "noopIsm": "0x0256662d4c368fe51005467086cd6294d03ceb019884fe2e20080e729efb14a9",
      "protocolFee": "0x0440d66a29cbbde0fe45371903cebc736b148b1e8c7c56b2335d599dda352b0f",
      "testRecipient": "0x0581bd2065f73576ba98009371de66c8c728977cf8de3b9e40b6ef1a1364132a",
      "validatorAnnounce": "0x03606e11cfdec0745e8c49cf3179df9b4c37528baf0131ae1ec079055a7cab0b",
      "interchainGasPaymaster": "0x0000000000000000000000000000000000000000000000000000000000000000",
      "index": {
        "from": 224346,
        "chunk": 999
      },
      "deployer": {
        "name": "Abacus Works",
        "url": "https://www.hyperlane.xyz"
      }
    },
    "chronicleyellowstone": {
      "blockExplorers": [
        {
          "apiUrl": "https://yellowstone-explorer.litprotocol.com/api",
          "family": "blockscout",
          "name": "Yellowstone Explorer",
          "url": "https://yellowstone-explorer.litprotocol.com"
        }
      ],
      "blocks": {
        "confirmations": 1,
        "estimateBlockTime": 1,
        "reorgPeriod": 0
      },
      "chainId": 175188,
      "deployer": {
        "name": "Abacus Works",
        "url": "https://www.hyperlane.xyz"
      },
      "displayName": "Chronicle Yellowstone",
      "domainId": 175188,
      "index": {
        "from": 2339059
      },
      "isTestnet": true,
      "name": "chronicleyellowstone",
      "nativeToken": {
        "decimals": 18,
        "name": "Test LPX",
        "symbol": "tstLPX"
      },
      "protocol": "ethereum",
      "rpcUrls": [
        {
          "http": "https://yellowstone-rpc.litprotocol.com"
        }
      ],
      "technicalStack": "arbitrumnitro",
      "aggregationHook": "0xEB951d31bEc3ddD3391a87f1f216d97993576953",
      "domainRoutingIsm": "0x4ac19e0bafc2aF6B98094F0a1B817dF196551219",
      "domainRoutingIsmFactory": "0x16B710b86CAd07E6F1C531861a16F5feC29dba37",
      "fallbackRoutingHook": "0x39c85C84876479694A2470c0E8075e9d68049aFc",
      "interchainGasPaymaster": "0xB589407cf6bEA5CD81AD0946b9F1467933ede74c",
<<<<<<< HEAD
      "interchainSecurityModule": "0xA5F6e392e6E245778CC61ba10853C60408B19A05",
=======
      "interchainSecurityModule": "0xBd5Da6e55cA8a39BD64c30320b323f85527f2d86",
>>>>>>> e0f28a6d
      "mailbox": "0x589C201a07c26b4725A4A829d772f24423da480B",
      "merkleTreeHook": "0x342B5630Ba1C1e4d3048E51Dad208201aF52692c",
      "pausableHook": "0x4eC139a771eBdD3b0a0b67bb7E08960210882d44",
      "pausableIsm": "0xc08675806BA844467E559E45E4bB59e66778bDcd",
      "protocolFee": "0x2bD9aF503B9F608beAD63D4ACC328Abf9796b576",
      "proxyAdmin": "0x6966b0E55883d49BFB24539356a2f8A673E02039",
      "staticAggregationHookFactory": "0xeb6f11189197223c656807a83B0DD374f9A6dF44",
      "staticAggregationIsm": "0x87cfdDeF8a8f3a8E3c095aFe7A171D5Dd1bCaA64",
      "staticAggregationIsmFactory": "0x275aCcCa81cAD931dC6fB6E49ED233Bc99Bed4A7",
      "staticMerkleRootMultisigIsmFactory": "0x6E7b29CB2A7617405B4d30C6f84bBD51b4Bb4be8",
      "staticMerkleRootWeightedMultisigIsmFactory": "0x44b764045BfDC68517e10e783E69B376cef196B2",
      "staticMessageIdMultisigIsmFactory": "0xfc6e546510dC9d76057F1f76633FCFfC188CB213",
      "staticMessageIdWeightedMultisigIsmFactory": "0xC2E36cd6e32e194EE11f15D9273B64461A4D49A2",
      "storageGasOracle": "0xe036768e48Cb0D42811d2bF0748806FCcBfCd670",
      "testRecipient": "0xcCB305B1f21e5FbC85D1DD7Be5cd8d5bf5B7f863",
      "validatorAnnounce": "0x8584590ad637C61C7cDF72eFF3381Ee1c3D1bC8E",
      "interchainAccountIsm": "0xc0Ce04851bF6Ea149fA06bf7a4808c9db81af189",
      "interchainAccountRouter": "0xB261C52241E133f957630AeeFEd48a82963AC33e",
      "timelockController": "0x0000000000000000000000000000000000000000"
    },
    "subtensortestnet": {
      "blocks": {
        "confirmations": 1,
        "estimateBlockTime": 12,
        "reorgPeriod": 1
      },
      "chainId": 945,
      "deployer": {
        "name": "Abacus Works",
        "url": "https://www.hyperlane.xyz"
      },
      "displayName": "Subtensor Testnet",
      "domainId": 945,
      "gasCurrencyCoinGeckoId": "bittensor",
      "isTestnet": true,
      "name": "subtensortestnet",
      "nativeToken": {
        "decimals": 18,
        "name": "Bittensor",
        "symbol": "TAO"
      },
      "protocol": "ethereum",
      "rpcUrls": [
        {
          "http": "https://test.finney.opentensor.ai"
        }
      ],
      "technicalStack": "other",
      "aggregationHook": "0xEB951d31bEc3ddD3391a87f1f216d97993576953",
      "domainRoutingIsm": "0x4ac19e0bafc2aF6B98094F0a1B817dF196551219",
      "domainRoutingIsmFactory": "0x16B710b86CAd07E6F1C531861a16F5feC29dba37",
      "fallbackRoutingHook": "0x39c85C84876479694A2470c0E8075e9d68049aFc",
      "interchainGasPaymaster": "0xB589407cf6bEA5CD81AD0946b9F1467933ede74c",
<<<<<<< HEAD
      "interchainSecurityModule": "0x200EeeF345FfA74FE3D84Fd5DeB2d14Aa1ed9d9d",
=======
      "interchainSecurityModule": "0x5da101D85e19Fb7b3fE91118991808715e08a356",
>>>>>>> e0f28a6d
      "mailbox": "0x589C201a07c26b4725A4A829d772f24423da480B",
      "merkleTreeHook": "0x342B5630Ba1C1e4d3048E51Dad208201aF52692c",
      "pausableHook": "0x4eC139a771eBdD3b0a0b67bb7E08960210882d44",
      "pausableIsm": "0xc08675806BA844467E559E45E4bB59e66778bDcd",
      "protocolFee": "0x2bD9aF503B9F608beAD63D4ACC328Abf9796b576",
      "proxyAdmin": "0xC2E36cd6e32e194EE11f15D9273B64461A4D49A2",
      "staticAggregationHookFactory": "0xeb6f11189197223c656807a83B0DD374f9A6dF44",
      "staticAggregationIsm": "0x87cfdDeF8a8f3a8E3c095aFe7A171D5Dd1bCaA64",
      "staticAggregationIsmFactory": "0x275aCcCa81cAD931dC6fB6E49ED233Bc99Bed4A7",
      "staticMerkleRootMultisigIsmFactory": "0x6E7b29CB2A7617405B4d30C6f84bBD51b4Bb4be8",
      "staticMerkleRootWeightedMultisigIsmFactory": "0x44b764045BfDC68517e10e783E69B376cef196B2",
      "staticMessageIdMultisigIsmFactory": "0xfc6e546510dC9d76057F1f76633FCFfC188CB213",
      "staticMessageIdWeightedMultisigIsmFactory": "0x6966b0E55883d49BFB24539356a2f8A673E02039",
      "storageGasOracle": "0xe036768e48Cb0D42811d2bF0748806FCcBfCd670",
      "testRecipient": "0xcCB305B1f21e5FbC85D1DD7Be5cd8d5bf5B7f863",
      "validatorAnnounce": "0x8584590ad637C61C7cDF72eFF3381Ee1c3D1bC8E",
      "index": {
        "from": 3823454
      },
      "interchainAccountIsm": "0x48a53E3B176383BC98fcF4a24c9D470c19475164",
      "interchainAccountRouter": "0xD9dc83Ea22C6F1A224e51562B32b580695905A1A",
      "timelockController": "0x0000000000000000000000000000000000000000"
    },
    "monadtestnet": {
      "blockExplorers": [
        {
          "apiUrl": "https://explorer.monad-testnet.category.xyz/api",
          "family": "blockscout",
          "name": "Monad Testnet Explorer",
          "url": "https://explorer.monad-testnet.category.xyz"
        }
      ],
      "blocks": {
        "confirmations": 1,
        "estimateBlockTime": 1,
        "reorgPeriod": 1
      },
      "chainId": 10143,
      "displayName": "Monad Testnet",
      "deployer": {
        "name": "Abacus Works",
        "url": "https://www.hyperlane.xyz"
      },
      "domainId": 10143,
      "isTestnet": true,
      "name": "monadtestnet",
      "nativeToken": {
        "decimals": 18,
        "name": "MON",
        "symbol": "MON"
      },
      "protocol": "ethereum",
      "rpcUrls": [
        {
          "http": "https://testnet-rpc.monad.xyz"
        }
      ],
      "technicalStack": "other",
      "aggregationHook": "0xCe66bbBC89f4eb5Be35FC9D7D96a4204cb00B291",
      "domainRoutingIsm": "0x4ac19e0bafc2aF6B98094F0a1B817dF196551219",
      "domainRoutingIsmFactory": "0x16B710b86CAd07E6F1C531861a16F5feC29dba37",
      "fallbackRoutingHook": "0xB589407cf6bEA5CD81AD0946b9F1467933ede74c",
      "interchainAccountIsm": "0x4da6f7E710137657008D5BCeF26151aac5c9884f",
      "interchainAccountRouter": "0x919Af376D02751bFCaD9CBAD6bad0c3089dAE33f",
      "interchainGasPaymaster": "0x8584590ad637C61C7cDF72eFF3381Ee1c3D1bC8E",
<<<<<<< HEAD
      "interchainSecurityModule": "0x05103D4ac6E6ceE67d02F5a61C17AcA070f788b1",
=======
      "interchainSecurityModule": "0x53dDC314d8A4AB8c42da8FC75c589B4830A8e7E5",
>>>>>>> e0f28a6d
      "mailbox": "0x589C201a07c26b4725A4A829d772f24423da480B",
      "merkleTreeHook": "0xE1CCB130389f687bf745Dd6dc05E50da17d9ea96",
      "pausableHook": "0x8d4f112cffa338D3c3Ef2Cf443179C5a48E678e4",
      "pausableIsm": "0x80fE4Cb8c70fc60B745d4ffD4403c27a8cBC9e02",
      "protocolFee": "0x9D19a337f4d11738b8D25A0E3FB06c342783f2ce",
      "proxyAdmin": "0x6966b0E55883d49BFB24539356a2f8A673E02039",
      "staticAggregationHookFactory": "0xeb6f11189197223c656807a83B0DD374f9A6dF44",
      "staticAggregationIsm": "0x913A5f0AfCCE650923c32C7c1247436fc3a9DAd6",
      "staticAggregationIsmFactory": "0x275aCcCa81cAD931dC6fB6E49ED233Bc99Bed4A7",
      "staticMerkleRootMultisigIsmFactory": "0x6E7b29CB2A7617405B4d30C6f84bBD51b4Bb4be8",
      "staticMerkleRootWeightedMultisigIsmFactory": "0x44b764045BfDC68517e10e783E69B376cef196B2",
      "staticMessageIdMultisigIsmFactory": "0xfc6e546510dC9d76057F1f76633FCFfC188CB213",
      "staticMessageIdWeightedMultisigIsmFactory": "0xC2E36cd6e32e194EE11f15D9273B64461A4D49A2",
      "storageGasOracle": "0xb3D796584fDeBE2321894eeF31e0C3ec52169C61",
      "testRecipient": "0xCCC126d96efcc342BF2781A7d224D3AB1F25B19C",
      "timelockController": "0x0000000000000000000000000000000000000000",
      "validatorAnnounce": "0xA9999B4abC373FF2BB95B8725FABC96CA883d811",
      "index": {
        "chunk": 999,
        "from": 2721280
      }
    },
    "weavevmtestnet": {
      "blockExplorers": [
        {
          "apiUrl": "https://explorer.load.network/api",
          "family": "blockscout",
          "name": "Load Network Explorer",
          "url": "https://explorer.load.network"
        }
      ],
      "blocks": {
        "confirmations": 1,
        "estimateBlockTime": 2,
        "reorgPeriod": 1
      },
      "chainId": 9496,
      "displayName": "Load Network Alphanet",
      "deployer": {
        "name": "Abacus Works",
        "url": "https://www.hyperlane.xyz"
      },
      "domainId": 9496,
      "isTestnet": true,
      "name": "weavevmtestnet",
      "nativeToken": {
        "decimals": 18,
        "name": "tLOAD",
        "symbol": "tLOAD"
      },
      "protocol": "ethereum",
      "rpcUrls": [
        {
          "http": "https://alphanet.load.network"
        }
      ],
      "technicalStack": "other",
      "aggregationHook": "0xCe66bbBC89f4eb5Be35FC9D7D96a4204cb00B291",
      "domainRoutingIsm": "0x4ac19e0bafc2aF6B98094F0a1B817dF196551219",
      "domainRoutingIsmFactory": "0x16B710b86CAd07E6F1C531861a16F5feC29dba37",
      "fallbackRoutingHook": "0xB589407cf6bEA5CD81AD0946b9F1467933ede74c",
      "interchainAccountIsm": "0x4da6f7E710137657008D5BCeF26151aac5c9884f",
      "interchainAccountRouter": "0x919Af376D02751bFCaD9CBAD6bad0c3089dAE33f",
      "interchainGasPaymaster": "0x8584590ad637C61C7cDF72eFF3381Ee1c3D1bC8E",
<<<<<<< HEAD
      "interchainSecurityModule": "0x171F13EA7a7AEe621AB29f42e912AB98992A9894",
=======
      "interchainSecurityModule": "0xdca680152fCf4D3Fe43d7805ba164c0b1175f581",
>>>>>>> e0f28a6d
      "mailbox": "0x589C201a07c26b4725A4A829d772f24423da480B",
      "merkleTreeHook": "0xE1CCB130389f687bf745Dd6dc05E50da17d9ea96",
      "pausableHook": "0x8d4f112cffa338D3c3Ef2Cf443179C5a48E678e4",
      "pausableIsm": "0x80fE4Cb8c70fc60B745d4ffD4403c27a8cBC9e02",
      "protocolFee": "0x9D19a337f4d11738b8D25A0E3FB06c342783f2ce",
      "proxyAdmin": "0x6966b0E55883d49BFB24539356a2f8A673E02039",
      "staticAggregationHookFactory": "0xeb6f11189197223c656807a83B0DD374f9A6dF44",
      "staticAggregationIsm": "0x913A5f0AfCCE650923c32C7c1247436fc3a9DAd6",
      "staticAggregationIsmFactory": "0x275aCcCa81cAD931dC6fB6E49ED233Bc99Bed4A7",
      "staticMerkleRootMultisigIsmFactory": "0x6E7b29CB2A7617405B4d30C6f84bBD51b4Bb4be8",
      "staticMerkleRootWeightedMultisigIsmFactory": "0x44b764045BfDC68517e10e783E69B376cef196B2",
      "staticMessageIdMultisigIsmFactory": "0xfc6e546510dC9d76057F1f76633FCFfC188CB213",
      "staticMessageIdWeightedMultisigIsmFactory": "0xC2E36cd6e32e194EE11f15D9273B64461A4D49A2",
      "storageGasOracle": "0xb3D796584fDeBE2321894eeF31e0C3ec52169C61",
      "testRecipient": "0xCCC126d96efcc342BF2781A7d224D3AB1F25B19C",
      "timelockController": "0x0000000000000000000000000000000000000000",
      "validatorAnnounce": "0xA9999B4abC373FF2BB95B8725FABC96CA883d811",
      "index": {
        "from": 7876567
      }
    },
    "carrchaintestnet": {
      "blockExplorers": [
        {
          "apiUrl": "https://testnet.carrscan.io/api/v1",
          "family": "etherscan",
          "name": "CarrScan Testnet",
          "url": "https://testnet.carrscan.io"
        }
      ],
      "blocks": {
        "confirmations": 1,
        "estimateBlockTime": 1,
        "reorgPeriod": 0
      },
      "chainId": 76672,
      "deployer": {
        "name": "Abacus Works",
        "url": "https://www.hyperlane.xyz"
      },
      "displayName": "CarrChain Testnet",
      "domainId": 76672,
      "index": {
        "from": 117
      },
      "isTestnet": true,
      "name": "carrchaintestnet",
      "nativeToken": {
        "decimals": 18,
        "name": "CARR",
        "symbol": "CARR"
      },
      "protocol": "ethereum",
      "rpcUrls": [
        {
          "http": "https://rpc-testnet.carrchain.io"
        }
      ],
      "technicalStack": "arbitrumnitro",
      "aggregationHook": "0x565b07936d75EfE30141625932a8e48E529c5cA8",
      "domainRoutingIsm": "0x4ac19e0bafc2aF6B98094F0a1B817dF196551219",
      "domainRoutingIsmFactory": "0x16B710b86CAd07E6F1C531861a16F5feC29dba37",
      "fallbackRoutingHook": "0x507C18fa4e3b0ce6beBD494488D62d1ed0fB0555",
      "interchainAccountIsm": "0xD9dc83Ea22C6F1A224e51562B32b580695905A1A",
      "interchainAccountRouter": "0x17866ebE0e503784a9461d3e753dEeD0d3F61153",
      "interchainGasPaymaster": "0xce0e13f67399375eF0a7acb741E815145A6AAf67",
<<<<<<< HEAD
      "interchainSecurityModule": "0x29C25A4af220FaC603F7EC968de9fbb006dbD4Db",
=======
      "interchainSecurityModule": "0x912447ed8CAF70a3B70A2F4E619ADeac41680599",
>>>>>>> e0f28a6d
      "mailbox": "0x589C201a07c26b4725A4A829d772f24423da480B",
      "merkleTreeHook": "0xb3D796584fDeBE2321894eeF31e0C3ec52169C61",
      "pausableHook": "0x2bD9aF503B9F608beAD63D4ACC328Abf9796b576",
      "pausableIsm": "0xB589407cf6bEA5CD81AD0946b9F1467933ede74c",
      "protocolFee": "0xCCC126d96efcc342BF2781A7d224D3AB1F25B19C",
      "proxyAdmin": "0x6966b0E55883d49BFB24539356a2f8A673E02039",
      "staticAggregationHookFactory": "0xeb6f11189197223c656807a83B0DD374f9A6dF44",
      "staticAggregationIsm": "0x956e00340001b03180ff1826BbEA3B2da420B281",
      "staticAggregationIsmFactory": "0x275aCcCa81cAD931dC6fB6E49ED233Bc99Bed4A7",
      "staticMerkleRootMultisigIsmFactory": "0x6E7b29CB2A7617405B4d30C6f84bBD51b4Bb4be8",
      "staticMerkleRootWeightedMultisigIsmFactory": "0x44b764045BfDC68517e10e783E69B376cef196B2",
      "staticMessageIdMultisigIsmFactory": "0xfc6e546510dC9d76057F1f76633FCFfC188CB213",
      "staticMessageIdWeightedMultisigIsmFactory": "0xC2E36cd6e32e194EE11f15D9273B64461A4D49A2",
      "storageGasOracle": "0x9cA4A31af0f3a8fe2806599467912809D3e17ECB",
      "testRecipient": "0x48a53E3B176383BC98fcF4a24c9D470c19475164",
      "timelockController": "0x0000000000000000000000000000000000000000",
      "validatorAnnounce": "0x4da6f7E710137657008D5BCeF26151aac5c9884f"
    },
    "somniatestnet": {
      "blockExplorers": [
        {
          "apiUrl": "https://shannon-explorer.somnia.network/api",
          "family": "blockscout",
          "name": "https://shannon-explorer.somnia.network",
          "url": "https://shannon-explorer.somnia.network"
        }
      ],
      "blocks": {
        "confirmations": 1,
        "estimateBlockTime": 1,
        "reorgPeriod": 1
      },
      "chainId": 50312,
      "deployer": {
        "name": "Abacus Works",
        "url": "https://www.hyperlane.xyz"
      },
      "displayName": "Somnia Testnet",
      "domainId": 50312,
      "isTestnet": true,
      "name": "somniatestnet",
      "nativeToken": {
        "decimals": 18,
        "name": "STT",
        "symbol": "STT"
      },
      "protocol": "ethereum",
      "rpcUrls": [
        {
          "http": "https://dream-rpc.somnia.network"
        }
      ],
      "technicalStack": "other",
      "aggregationHook": "0xbFc6bC9d9Ed3216D66c954DF7B48499C46F29a5D",
      "domainRoutingIsm": "0x4ac19e0bafc2aF6B98094F0a1B817dF196551219",
      "domainRoutingIsmFactory": "0x16B710b86CAd07E6F1C531861a16F5feC29dba37",
      "fallbackRoutingHook": "0xA9999B4abC373FF2BB95B8725FABC96CA883d811",
      "interchainAccountIsm": "0x740bEd6E4eEc7c57a2818177Fba3f9E896D5DE1c",
      "interchainAccountRouter": "0xD5B70f7Da85F98A5197E55114A38f3eDcDCf020e",
      "interchainGasPaymaster": "0x919Af376D02751bFCaD9CBAD6bad0c3089dAE33f",
<<<<<<< HEAD
      "interchainSecurityModule": "0x5B1743D34360582b3e4CAbACeE7c71b2cB4FB332",
=======
      "interchainSecurityModule": "0x4db51e93fEd57D0D623Eaf126702197b0cF812fE",
>>>>>>> e0f28a6d
      "mailbox": "0x7d498740A4572f2B5c6b0A1Ba9d1d9DbE207e89E",
      "merkleTreeHook": "0x7d811da36c48cfDc7C445F14252F102bF06E3Fd7",
      "pausableHook": "0xCCC126d96efcc342BF2781A7d224D3AB1F25B19C",
      "pausableIsm": "0xce0e13f67399375eF0a7acb741E815145A6AAf67",
      "protocolFee": "0x17866ebE0e503784a9461d3e753dEeD0d3F61153",
      "proxyAdmin": "0xD3d062a5dcBA85ae863618d4c264d2358300c283",
      "staticAggregationHookFactory": "0xeb6f11189197223c656807a83B0DD374f9A6dF44",
      "staticAggregationIsm": "0xA87a10FbeB96a49Eb16B9d30E91EDcC26d941D33",
      "staticAggregationIsmFactory": "0x275aCcCa81cAD931dC6fB6E49ED233Bc99Bed4A7",
      "staticMerkleRootMultisigIsmFactory": "0x6E7b29CB2A7617405B4d30C6f84bBD51b4Bb4be8",
      "staticMerkleRootWeightedMultisigIsmFactory": "0x44b764045BfDC68517e10e783E69B376cef196B2",
      "staticMessageIdMultisigIsmFactory": "0xfc6e546510dC9d76057F1f76633FCFfC188CB213",
      "staticMessageIdWeightedMultisigIsmFactory": "0xC2E36cd6e32e194EE11f15D9273B64461A4D49A2",
      "storageGasOracle": "0x83c55cc03cc66aAFE071698F9BE4c51F5b1561c8",
      "testRecipient": "0x6cB503d97D1c900316583C8D55997A1f17b1ABd1",
      "timelockController": "0x0000000000000000000000000000000000000000",
      "validatorAnnounce": "0x0b9A4A46f50f91f353B8Aa0F3Ca80E35E253bDd8",
      "index": {
        "chunk": 999,
        "from": 12593277
      }
    },
    "infinityvmmonza": {
      "blocks": {
        "confirmations": 1,
        "estimateBlockTime": 1,
        "reorgPeriod": 1
      },
      "chainId": 96025,
      "deployer": {
        "name": "Abacus Works",
        "url": "https://www.hyperlane.xyz"
      },
      "displayName": "Infinity VM Monza Testnet",
      "domainId": 96025,
      "index": {
        "from": 338182
      },
      "isTestnet": true,
      "name": "infinityvmmonza",
      "nativeToken": {
        "decimals": 18,
        "name": "INF",
        "symbol": "INF"
      },
      "protocol": "ethereum",
      "rpcUrls": [
        {
          "http": "https://rpc.monza.infinityvm.xyz"
        }
      ],
      "technicalStack": "other",
      "aggregationHook": "0x3bFFe691077948fc288fe3bE84F8F76dC1B18852",
      "domainRoutingIsm": "0x2a2F4AAaf726abb4B969c2804D38e188555683b5",
      "domainRoutingIsmFactory": "0x44b764045BfDC68517e10e783E69B376cef196B2",
      "fallbackRoutingHook": "0xcCB305B1f21e5FbC85D1DD7Be5cd8d5bf5B7f863",
      "interchainAccountIsm": "0x6cB503d97D1c900316583C8D55997A1f17b1ABd1",
      "interchainAccountRouter": "0x740bEd6E4eEc7c57a2818177Fba3f9E896D5DE1c",
      "interchainGasPaymaster": "0x48a53E3B176383BC98fcF4a24c9D470c19475164",
<<<<<<< HEAD
      "interchainSecurityModule": "0x15b617C1d0C620ED04362d8e6f6399a866AC4517",
=======
      "interchainSecurityModule": "0x4fAe656d92681D01a8Ec437AE9c33c603A0295cc",
>>>>>>> e0f28a6d
      "mailbox": "0xDDcFEcF17586D08A5740B7D91735fcCE3dfe3eeD",
      "merkleTreeHook": "0x8584590ad637C61C7cDF72eFF3381Ee1c3D1bC8E",
      "pausableHook": "0xdb3338da7947dc9beDAB5f8685da721C293E0cbF",
      "pausableIsm": "0x2bD9aF503B9F608beAD63D4ACC328Abf9796b576",
      "protocolFee": "0xeae732713B44dBf8Bb158Dff914e5E1a6215201B",
      "proxyAdmin": "0x54148470292C24345fb828B003461a9444414517",
      "staticAggregationHookFactory": "0x16B710b86CAd07E6F1C531861a16F5feC29dba37",
      "staticAggregationIsm": "0x0dbb489b4D96DC6aD148141E28eb175b6626608c",
      "staticAggregationIsmFactory": "0xeb6f11189197223c656807a83B0DD374f9A6dF44",
      "staticMerkleRootMultisigIsmFactory": "0xfc6e546510dC9d76057F1f76633FCFfC188CB213",
      "staticMerkleRootWeightedMultisigIsmFactory": "0xC2E36cd6e32e194EE11f15D9273B64461A4D49A2",
      "staticMessageIdMultisigIsmFactory": "0x275aCcCa81cAD931dC6fB6E49ED233Bc99Bed4A7",
      "staticMessageIdWeightedMultisigIsmFactory": "0x6966b0E55883d49BFB24539356a2f8A673E02039",
      "storageGasOracle": "0xce0e13f67399375eF0a7acb741E815145A6AAf67",
      "testRecipient": "0xf83416bA0491C8BC80Dad259Fc7C007bC57Bd766",
      "timelockController": "0x0000000000000000000000000000000000000000",
      "validatorAnnounce": "0x17866ebE0e503784a9461d3e753dEeD0d3F61153"
    },
    "cotitestnet": {
      "blockExplorers": [
        {
          "apiUrl": "https://mainnet.cotiscan.io/api",
          "family": "other",
          "name": "Cotiscan",
          "url": "https://testnet.cotiscan.io"
        }
      ],
      "blocks": {
        "confirmations": 1,
        "estimateBlockTime": 5,
        "reorgPeriod": 1
      },
      "chainId": 7082400,
      "deployer": {
        "name": "Abacus Works",
        "url": "https://www.hyperlane.xyz"
      },
      "displayName": "Coti Testnet",
      "domainId": 7082400,
      "gasCurrencyCoinGeckoId": "coti",
      "isTestnet": true,
      "name": "cotitestnet",
      "nativeToken": {
        "decimals": 18,
        "name": "COTI",
        "symbol": "COTI"
      },
      "protocol": "ethereum",
      "rpcUrls": [
        {
          "http": "https://testnet.coti.io/rpc"
        }
      ],
      "technicalStack": "other",
      "aggregationHook": "0xb9a9b6E8999BE92B24884b22276e6d881D3efEDd",
      "domainRoutingIsm": "0x5043360e732e3269E9677417c5ed672Dc9eF041c",
      "domainRoutingIsmFactory": "0x54148470292C24345fb828B003461a9444414517",
      "fallbackRoutingHook": "0x6AD4DEBA8A147d000C09de6465267a9047d1c217",
      "interchainAccountIsm": "0x890eB21B76DCB165A1807cBE279f883716eA47D4",
      "interchainAccountRouter": "0xB7697612fbfb4ad02a11dCa16e9711eCB6Da4ceA",
      "interchainGasPaymaster": "0xA9425D5cBcD2c83EB2a5BF453EAA18968db3ef77",
<<<<<<< HEAD
      "interchainSecurityModule": "0x5c5973eDf3D37Cdd4A35eba14B7b81F068A9dFfB",
=======
      "interchainSecurityModule": "0xf41f097e9894CB1F280999ad9e06673dDde9e09e",
>>>>>>> e0f28a6d
      "mailbox": "0x7FE7EA170cf08A25C2ff315814D96D93C311E692",
      "merkleTreeHook": "0x413c74F3D034dB54A1ecfFbd0Ad74Cb25E59f579",
      "pausableHook": "0x86abe4c3493A1eE0Aa42f0231b5594D42aBdA36e",
      "pausableIsm": "0xD5B70f7Da85F98A5197E55114A38f3eDcDCf020e",
      "protocolFee": "0xe63844Ca06Ce8E6D4097Cb33E9b3d62704122307",
      "proxyAdmin": "0x833Dad7FF66884389D5F0cEcba446ffaa7d2837e",
      "staticAggregationHookFactory": "0xC2E36cd6e32e194EE11f15D9273B64461A4D49A2",
      "staticAggregationIsm": "0xd56b5E1854E9BFDfF64DF3e525db9019a1CB7Df3",
      "staticAggregationIsmFactory": "0x16B710b86CAd07E6F1C531861a16F5feC29dba37",
      "staticMerkleRootMultisigIsmFactory": "0x6E7b29CB2A7617405B4d30C6f84bBD51b4Bb4be8",
      "staticMerkleRootWeightedMultisigIsmFactory": "0xDDcFEcF17586D08A5740B7D91735fcCE3dfe3eeD",
      "staticMessageIdMultisigIsmFactory": "0x275aCcCa81cAD931dC6fB6E49ED233Bc99Bed4A7",
      "staticMessageIdWeightedMultisigIsmFactory": "0xB08d78F439e55D02C398519eef61606A5926245F",
      "storageGasOracle": "0x9667EfF1556A9D092fdbeC09244CB99b677E9D1E",
      "testRecipient": "0xfc0da0E35Bba1F49318B2207ecaE86eb088dd3Bb",
      "timelockController": "0x0000000000000000000000000000000000000000",
      "validatorAnnounce": "0x6202f54B22b72526dEC5364F6b7bE2bd0abEd8A6",
      "index": {
        "from": 323595
      }
    },
    "modetestnet": {
      "blockExplorers": [
        {
          "apiUrl": "https://api.routescan.io/v2/network/testnet/evm/919/etherscan/api",
          "family": "etherscan",
          "name": "Mode Testnet Explorer",
          "url": "https://testnet.modescan.io"
        }
      ],
      "blocks": {
        "confirmations": 1,
        "estimateBlockTime": 2,
        "reorgPeriod": 1
      },
      "chainId": 919,
      "deployer": {
        "name": "Abacus Works",
        "url": "https://www.hyperlane.xyz"
      },
      "displayName": "Mode Testnet",
      "domainId": 919,
      "isTestnet": true,
      "name": "modetestnet",
      "nativeToken": {
        "decimals": 18,
        "name": "Ether",
        "symbol": "ETH"
      },
      "protocol": "ethereum",
      "rpcUrls": [
        {
          "http": "https://sepolia.mode.network"
        }
      ],
      "technicalStack": "opstack",
      "aggregationHook": "0xb368DE62405c9d99c0579599677f1aE9CB3DDBd7",
      "domainRoutingIsm": "0x4ac19e0bafc2aF6B98094F0a1B817dF196551219",
      "domainRoutingIsmFactory": "0x16B710b86CAd07E6F1C531861a16F5feC29dba37",
      "fallbackRoutingHook": "0x0b9A4A46f50f91f353B8Aa0F3Ca80E35E253bDd8",
      "interchainAccountIsm": "0x6C3132f78260EdD1cE88Ea4FeEB8C2D6309ecc75",
      "interchainAccountRouter": "0x1681cc382e08a72d4b64A123080896e30f96B740",
      "interchainGasPaymaster": "0xB261C52241E133f957630AeeFEd48a82963AC33e",
<<<<<<< HEAD
      "interchainSecurityModule": "0xBfd37665B0d80bf79A26ce3c181d9eBc981F2255",
=======
      "interchainSecurityModule": "0x183eA9fA55982736Ea855367a2b74CC622c6d3F3",
>>>>>>> e0f28a6d
      "mailbox": "0x589C201a07c26b4725A4A829d772f24423da480B",
      "merkleTreeHook": "0xf83416bA0491C8BC80Dad259Fc7C007bC57Bd766",
      "pausableHook": "0x6cB503d97D1c900316583C8D55997A1f17b1ABd1",
      "pausableIsm": "0xF64c33DcC5F9Dd8CE9A7bc61A4DabeB1Ac6CCE27",
      "protocolFee": "0x413c74F3D034dB54A1ecfFbd0Ad74Cb25E59f579",
      "proxyAdmin": "0x6966b0E55883d49BFB24539356a2f8A673E02039",
      "staticAggregationHookFactory": "0xeb6f11189197223c656807a83B0DD374f9A6dF44",
      "staticAggregationIsm": "0xA57c6386E3499b25F3fF703156f3961A2649A1ce",
      "staticAggregationIsmFactory": "0x275aCcCa81cAD931dC6fB6E49ED233Bc99Bed4A7",
      "staticMerkleRootMultisigIsmFactory": "0x6E7b29CB2A7617405B4d30C6f84bBD51b4Bb4be8",
      "staticMerkleRootWeightedMultisigIsmFactory": "0x44b764045BfDC68517e10e783E69B376cef196B2",
      "staticMessageIdMultisigIsmFactory": "0xfc6e546510dC9d76057F1f76633FCFfC188CB213",
      "staticMessageIdWeightedMultisigIsmFactory": "0xC2E36cd6e32e194EE11f15D9273B64461A4D49A2",
      "storageGasOracle": "0x9450181a7719dAb93483d43a45473Ac2373E25B0",
      "testRecipient": "0xF8E6c1222049AAb68E410E43242449994Cb64996",
      "timelockController": "0x0000000000000000000000000000000000000000",
      "validatorAnnounce": "0x6AD4DEBA8A147d000C09de6465267a9047d1c217",
      "index": {
        "from": 27652999
      }
    },
    "plumetestnet2": {
      "blockExplorers": [
        {
          "apiUrl": "https://testnet-explorer.plume.org/api",
          "family": "blockscout",
          "name": "Plume Explorer",
          "url": "https://testnet-explorer.plume.org"
        }
      ],
      "blocks": {
        "confirmations": 1,
        "estimateBlockTime": 2,
        "reorgPeriod": 0
      },
      "chainId": 98867,
      "deployer": {
        "name": "Abacus Works",
        "url": "https://www.hyperlane.xyz"
      },
      "displayName": "Plume Testnet",
      "domainId": 98867,
      "gasCurrencyCoinGeckoId": "plume",
      "index": {
        "from": 126532
      },
      "isTestnet": true,
      "name": "plumetestnet2",
      "nativeToken": {
        "decimals": 18,
        "name": "Plume",
        "symbol": "PLUME"
      },
      "protocol": "ethereum",
      "rpcUrls": [
        {
          "http": "https://testnet-rpc.plume.org"
        }
      ],
      "technicalStack": "arbitrumnitro",
      "aggregationHook": "0xD12494d89078F5349413eeD97Ce673274764500A",
      "domainRoutingIsm": "0x2a2F4AAaf726abb4B969c2804D38e188555683b5",
      "domainRoutingIsmFactory": "0x44b764045BfDC68517e10e783E69B376cef196B2",
      "fallbackRoutingHook": "0x6cB503d97D1c900316583C8D55997A1f17b1ABd1",
      "interchainAccountIsm": "0x9667EfF1556A9D092fdbeC09244CB99b677E9D1E",
      "interchainAccountRouter": "0x2A9E9188C7e76f3345e91fD4650aC654A9FE355C",
      "interchainGasPaymaster": "0xD5B70f7Da85F98A5197E55114A38f3eDcDCf020e",
<<<<<<< HEAD
      "interchainSecurityModule": "0x3e0E4a2a47a562CE4BD181c477C58036c048CD6b",
=======
      "interchainSecurityModule": "0x49Eb22588AdCB2e514E2f3e1F1c82b80d0DDc9e5",
>>>>>>> e0f28a6d
      "mailbox": "0xDDcFEcF17586D08A5740B7D91735fcCE3dfe3eeD",
      "merkleTreeHook": "0x0b9A4A46f50f91f353B8Aa0F3Ca80E35E253bDd8",
      "pausableHook": "0x9450181a7719dAb93483d43a45473Ac2373E25B0",
      "pausableIsm": "0x17866ebE0e503784a9461d3e753dEeD0d3F61153",
      "protocolFee": "0xE6C0740b6aB7C060e197a7bd2952A27bB219c62A",
      "proxyAdmin": "0x54148470292C24345fb828B003461a9444414517",
      "staticAggregationHookFactory": "0x16B710b86CAd07E6F1C531861a16F5feC29dba37",
      "staticAggregationIsm": "0x322C3eC90341F6DbD0339b418dc3A09072C5D50b",
      "staticAggregationIsmFactory": "0xeb6f11189197223c656807a83B0DD374f9A6dF44",
      "staticMerkleRootMultisigIsmFactory": "0xfc6e546510dC9d76057F1f76633FCFfC188CB213",
      "staticMerkleRootWeightedMultisigIsmFactory": "0xC2E36cd6e32e194EE11f15D9273B64461A4D49A2",
      "staticMessageIdMultisigIsmFactory": "0x275aCcCa81cAD931dC6fB6E49ED233Bc99Bed4A7",
      "staticMessageIdWeightedMultisigIsmFactory": "0x6966b0E55883d49BFB24539356a2f8A673E02039",
      "storageGasOracle": "0xc0Ce04851bF6Ea149fA06bf7a4808c9db81af189",
      "testRecipient": "0x86abe4c3493A1eE0Aa42f0231b5594D42aBdA36e",
      "timelockController": "0x0000000000000000000000000000000000000000",
      "validatorAnnounce": "0xF8E6c1222049AAb68E410E43242449994Cb64996"
    },
    "kyvetestnet": {
      "bech32Prefix": "kyve",
      "blockExplorers": [
        {
          "apiUrl": "https://explorer.kyve.network/kaon",
          "family": "other",
          "name": "Ping.Pub",
          "url": "https://explorer.kyve.network/kaon"
        }
      ],
      "blocks": {
        "confirmations": 1,
        "estimateBlockTime": 6,
        "reorgPeriod": 1
      },
      "canonicalAsset": "tkyve",
      "chainId": "kaon-1",
      "contractAddressBytes": 32,
      "deployer": {
        "name": "KYVE",
        "url": "https://kyve.network"
      },
      "displayName": "KYVE Testnet",
      "domainId": 1262571342,
      "gasPrice": {
        "denom": "tkyve",
<<<<<<< HEAD
        "amount": "0.001"
=======
        "amount": "2.0"
>>>>>>> e0f28a6d
      },
      "index": {
        "chunk": 10,
        "from": 11470395
      },
      "isTestnet": true,
      "name": "kyvetestnet",
      "nativeToken": {
        "decimals": 6,
        "denom": "tkyve",
        "name": "KYVE",
        "symbol": "KYVE"
      },
      "protocol": "cosmosnative",
      "restUrls": [
        {
          "http": "https://api.kaon.kyve.network"
        }
      ],
      "rpcUrls": [
        {
          "http": "https://rpc.kaon.kyve.network"
        }
      ],
      "slip44": 118,
      "technicalStack": "other",
      "interchainGasPaymaster": "0x726f757465725f706f73745f6469737061746368000000040000000000000000",
      "interchainSecurityModule": "0x726f757465725f69736d00000000000000000000000000040000000000000000",
      "mailbox": "0x68797065726c616e650000000000000000000000000000000000000000000000",
      "merkleTreeHook": "0x726f757465725f706f73745f6469737061746368000000030000000000000001",
      "validatorAnnounce": "0x68797065726c616e650000000000000000000000000000000000000000000000",
      "grpcUrls": [
        {
          "http": "https://grpc-raw.kaon.kyve.network"
        }
      ]
    },
    "auroratestnet": {
      "blockExplorers": [
        {
          "apiUrl": "https://explorer.testnet.aurora.dev/api",
          "family": "blockscout",
          "name": "auroratestnetscan",
          "url": "https://explorer.testnet.aurora.dev"
        }
      ],
      "blocks": {
        "confirmations": 1,
        "estimateBlockTime": 1,
        "reorgPeriod": 1
      },
      "chainId": 1313161555,
      "deployer": {
        "name": "Abacus Works",
        "url": "https://www.hyperlane.xyz"
      },
      "displayName": "Aurora Testnet",
      "domainId": 1313161555,
      "isTestnet": true,
      "name": "auroratestnet",
      "nativeToken": {
        "decimals": 18,
        "name": "Ether",
        "symbol": "AETH"
      },
      "protocol": "ethereum",
      "rpcUrls": [
        {
          "http": "https://testnet.aurora.dev"
        },
        {
          "http": "https://endpoints.omniatech.io/v1/aurora/testnet/public"
        },
        {
          "http": "https://aurora-testnet.drpc.org"
        }
      ],
      "technicalStack": "other",
      "aggregationHook": "0x495A54e05CD28A4bC0Ea333031cA49457e80F4AC",
      "domainRoutingIsm": "0xf6022b4f3f49755a21a57F12F182FdE76275Ed41",
      "domainRoutingIsmFactory": "0x783c4a0bB6663359281aD4a637D5af68F83ae213",
      "fallbackRoutingHook": "0xE3D93F9296FA3dF262E1a54f0de02F71E845af6b",
      "interchainGasPaymaster": "0xF61322936D80cd87B49df48F3DE24fD5c02dE9D1",
      "interchainSecurityModule": "0xFebaD2f0ae5c7BC1d082C095c3Ac7d8D0a876e15",
      "mailbox": "0x04438ef7622f5412f82915F59caD4f704C61eA48",
      "merkleTreeHook": "0x6d6a9bDDea1456673062633b7a4823dB13bDB9fb",
      "pausableHook": "0x48c94311789194215Fe19002C2D33681A76d63dF",
      "pausableIsm": "0xe0c5bDAfEe7F7065402337040E426A42b5C33650",
      "protocolFee": "0x0De2F539569Fb1e2e3C1d233f7A63a18B9A17110",
      "proxyAdmin": "0xae7a78916Ba4c507aCB2F0e474ace545Ff4bF841",
      "staticAggregationHookFactory": "0x20c44b1E3BeaDA1e9826CFd48BeEDABeE9871cE9",
      "staticAggregationIsm": "0x318FDE0ce35D5460919829F9d5dc1DD6988c71EB",
      "staticAggregationIsmFactory": "0x6c13643B3927C57DB92c790E4E3E7Ee81e13f78C",
      "staticMerkleRootMultisigIsmFactory": "0xEe421285728284000ec6c6C55C6F9161faeFfa99",
      "staticMerkleRootWeightedMultisigIsmFactory": "0xeAEfB1458b032e75de3e9A3a480d005c426FB1c5",
      "staticMessageIdMultisigIsmFactory": "0x1b33611fCc073aB0737011d5512EF673Bff74962",
      "staticMessageIdWeightedMultisigIsmFactory": "0x66b71A4e18FbE09a6977A6520B47fEDdffA82a1c",
      "storageGasOracle": "0xDa5177080f7fC5d9255eB32cC64B9b4e5136A716",
      "testRecipient": "0x2C6dD6768E669EDB7b53f26067C1C4534862c3de",
      "validatorAnnounce": "0x711166cE892CBa0Fc01FdD74cFBE73b027678e15",
      "index": {
        "from": 194171128
<<<<<<< HEAD
      }
=======
      },
      "interchainAccountIsm": "0x47384E33E67007B7fE4326fb096Bdf9CbA7AB6E4",
      "interchainAccountRouter": "0xcD19Ff7306E04EA6b8f4B5Ab1c5A198c186aaB42",
      "timelockController": "0x0000000000000000000000000000000000000000"
>>>>>>> e0f28a6d
    },
    "milkywaytestnet": {
      "bech32Prefix": "milk",
      "blocks": {
        "confirmations": 1,
        "estimateBlockTime": 6,
        "reorgPeriod": 1
      },
      "canonicalAsset": "umilk",
      "chainId": "ceers-2112",
      "contractAddressBytes": 32,
      "deployer": {
        "name": "Abacus Works",
        "url": "https://www.hyperlane.xyz"
      },
      "displayName": "Milkyway Testnet",
      "domainId": 1162171030,
      "gasPrice": {
        "denom": "umilk",
<<<<<<< HEAD
        "amount": "0.001"
=======
        "amount": "0.0"
>>>>>>> e0f28a6d
      },
      "grpcUrls": [
        {
          "http": "https://grpc.testnet.milkyway.zone/"
        }
      ],
      "index": {
        "chunk": 10,
        "from": 2449750
      },
      "isTestnet": true,
      "name": "milkywaytestnet",
      "nativeToken": {
        "decimals": 6,
        "denom": "umilk",
        "name": "MILK",
        "symbol": "MILK"
      },
      "protocol": "cosmosnative",
      "restUrls": [
        {
          "http": "https://lcd.testnet.milkyway.zone/"
        }
      ],
      "rpcUrls": [
        {
          "http": "https://rpc.testnet.milkyway.zone/"
        }
      ],
      "slip44": 118,
      "technicalStack": "other",
      "interchainGasPaymaster": "0x726f757465725f706f73745f6469737061746368000000040000000000000000",
      "interchainSecurityModule": "0x726f757465725f69736d00000000000000000000000000040000000000000000",
      "mailbox": "0x68797065726c616e650000000000000000000000000000000000000000000000",
      "merkleTreeHook": "0x726f757465725f706f73745f6469737061746368000000030000000000000001",
      "validatorAnnounce": "0x68797065726c616e650000000000000000000000000000000000000000000000"
    },
    "basecamptestnet": {
      "blockExplorers": [
        {
          "apiUrl": "https://basecamp.cloud.blockscout.com/api",
          "family": "blockscout",
          "name": "Basecamp Explorer",
          "url": "https://basecamp.cloud.blockscout.com"
        }
      ],
      "blocks": {
        "confirmations": 1,
        "estimateBlockTime": 1,
        "reorgPeriod": 1
      },
      "chainId": 123420001114,
      "deployer": {
        "name": "Abacus Works",
        "url": "https://www.hyperlane.xyz"
      },
      "displayName": "Basecamp Testnet",
      "domainId": 1000001114,
      "isTestnet": true,
      "name": "basecamptestnet",
      "nativeToken": {
        "decimals": 18,
        "name": "Camp",
        "symbol": "CAMP"
      },
      "protocol": "ethereum",
      "rpcUrls": [
        {
          "http": "https://rpc.basecamp.t.raas.gelato.cloud"
        }
      ],
      "aggregationHook": "0x08cB5638d0B4b8D1E313E9317171515Eb84AfEA3",
      "domainRoutingIsm": "0x4ac19e0bafc2aF6B98094F0a1B817dF196551219",
      "domainRoutingIsmFactory": "0x16B710b86CAd07E6F1C531861a16F5feC29dba37",
      "fallbackRoutingHook": "0x6916690816a1aE1F6D9163dA9e691124737B5f5b",
      "interchainGasPaymaster": "0xF78deCe5Cf97e1bd61C202A5ba1af33b87454878",
<<<<<<< HEAD
      "interchainSecurityModule": "0x5978eB2951fEA157408e2BEA93E95AF92DbF5D19",
=======
      "interchainSecurityModule": "0x1D15208703CA3f592b3dBEF21Ae6CC1FC01415C4",
>>>>>>> e0f28a6d
      "mailbox": "0x589C201a07c26b4725A4A829d772f24423da480B",
      "merkleTreeHook": "0x86abe4c3493A1eE0Aa42f0231b5594D42aBdA36e",
      "pausableHook": "0x9667EfF1556A9D092fdbeC09244CB99b677E9D1E",
      "pausableIsm": "0x6AD4DEBA8A147d000C09de6465267a9047d1c217",
      "protocolFee": "0x0E18b28D98C2efDb59252c021320F203305b1B66",
      "proxyAdmin": "0x6966b0E55883d49BFB24539356a2f8A673E02039",
      "staticAggregationHookFactory": "0xeb6f11189197223c656807a83B0DD374f9A6dF44",
      "staticAggregationIsm": "0x5978eB2951fEA157408e2BEA93E95AF92DbF5D19",
      "staticAggregationIsmFactory": "0x275aCcCa81cAD931dC6fB6E49ED233Bc99Bed4A7",
      "staticMerkleRootMultisigIsmFactory": "0x6E7b29CB2A7617405B4d30C6f84bBD51b4Bb4be8",
      "staticMerkleRootWeightedMultisigIsmFactory": "0x44b764045BfDC68517e10e783E69B376cef196B2",
      "staticMessageIdMultisigIsmFactory": "0xfc6e546510dC9d76057F1f76633FCFfC188CB213",
      "staticMessageIdWeightedMultisigIsmFactory": "0xC2E36cd6e32e194EE11f15D9273B64461A4D49A2",
      "storageGasOracle": "0x36502C6e24C51ba4839c4c4A070aeB52E1adB672",
      "testRecipient": "0xB6a4129c305056d80fFfea96DdbDCf1F58BC8240",
      "validatorAnnounce": "0xe63844Ca06Ce8E6D4097Cb33E9b3d62704122307",
      "index": {
        "from": 7750518
<<<<<<< HEAD
      }
=======
      },
      "interchainAccountIsm": "0xD221ffdAa65518BF56c8623e04eA0380CE1BfaE2",
      "interchainAccountRouter": "0x638A831b4d11Be6a72AcB97d1aE79DA05Ae9B1D3",
      "timelockController": "0x0000000000000000000000000000000000000000"
>>>>>>> e0f28a6d
    },
    "bepolia": {
      "blockExplorers": [
        {
          "apiUrl": "https://api.routescan.io/v2/network/testnet/evm/80069/etherscan/api",
          "family": "routescan",
          "name": "Bepolia Explorer",
          "url": "https://bepolia.beratrail.io"
        }
      ],
      "blocks": {
        "confirmations": 1,
        "estimateBlockTime": 2,
        "reorgPeriod": 5
      },
      "chainId": 80069,
      "deployer": {
        "name": "Abacus Works",
        "url": "https://www.hyperlane.xyz"
      },
      "displayName": "Berachain Bepolia",
      "displayNameShort": "Bepolia",
      "domainId": 80069,
      "isTestnet": true,
      "name": "bepolia",
      "nativeToken": {
        "decimals": 18,
        "name": "BERA",
        "symbol": "BERA"
      },
      "protocol": "ethereum",
      "rpcUrls": [
        {
          "http": "https://bepolia.rpc.berachain.com"
        }
      ],
      "technicalStack": "other",
      "aggregationHook": "0x08cB5638d0B4b8D1E313E9317171515Eb84AfEA3",
      "domainRoutingIsm": "0x4ac19e0bafc2aF6B98094F0a1B817dF196551219",
      "domainRoutingIsmFactory": "0x16B710b86CAd07E6F1C531861a16F5feC29dba37",
      "fallbackRoutingHook": "0x6916690816a1aE1F6D9163dA9e691124737B5f5b",
      "interchainGasPaymaster": "0xF78deCe5Cf97e1bd61C202A5ba1af33b87454878",
<<<<<<< HEAD
      "interchainSecurityModule": "0x5978eB2951fEA157408e2BEA93E95AF92DbF5D19",
=======
      "interchainSecurityModule": "0x265a84f1d4D82db60b5f79370206aB245A44c2Dc",
>>>>>>> e0f28a6d
      "mailbox": "0x589C201a07c26b4725A4A829d772f24423da480B",
      "merkleTreeHook": "0x86abe4c3493A1eE0Aa42f0231b5594D42aBdA36e",
      "pausableHook": "0x9667EfF1556A9D092fdbeC09244CB99b677E9D1E",
      "pausableIsm": "0x6AD4DEBA8A147d000C09de6465267a9047d1c217",
      "protocolFee": "0x0E18b28D98C2efDb59252c021320F203305b1B66",
      "proxyAdmin": "0x6966b0E55883d49BFB24539356a2f8A673E02039",
      "staticAggregationHookFactory": "0xeb6f11189197223c656807a83B0DD374f9A6dF44",
      "staticAggregationIsm": "0x5978eB2951fEA157408e2BEA93E95AF92DbF5D19",
      "staticAggregationIsmFactory": "0x275aCcCa81cAD931dC6fB6E49ED233Bc99Bed4A7",
      "staticMerkleRootMultisigIsmFactory": "0x6E7b29CB2A7617405B4d30C6f84bBD51b4Bb4be8",
      "staticMerkleRootWeightedMultisigIsmFactory": "0x44b764045BfDC68517e10e783E69B376cef196B2",
      "staticMessageIdMultisigIsmFactory": "0xfc6e546510dC9d76057F1f76633FCFfC188CB213",
      "staticMessageIdWeightedMultisigIsmFactory": "0xC2E36cd6e32e194EE11f15D9273B64461A4D49A2",
      "storageGasOracle": "0x36502C6e24C51ba4839c4c4A070aeB52E1adB672",
      "testRecipient": "0xB6a4129c305056d80fFfea96DdbDCf1F58BC8240",
      "validatorAnnounce": "0xe63844Ca06Ce8E6D4097Cb33E9b3d62704122307",
      "index": {
        "from": 3449778
<<<<<<< HEAD
      }
=======
      },
      "interchainAccountIsm": "0x1fe349d93078B26C8c7350A401e2B60f100952F5",
      "interchainAccountRouter": "0xB7697612fbfb4ad02a11dCa16e9711eCB6Da4ceA",
      "timelockController": "0x0000000000000000000000000000000000000000"
>>>>>>> e0f28a6d
    },
    "megaethtestnet": {
      "blockExplorers": [
        {
          "apiUrl": "https://www.megaexplorer.xyz/api",
          "family": "other",
          "name": "Mega Explorer",
          "url": "https://www.megaexplorer.xyz"
        }
      ],
      "blocks": {
        "confirmations": 1,
        "estimateBlockTime": 1,
        "reorgPeriod": 1
      },
      "chainId": 6342,
      "deployer": {
        "name": "Abacus Works",
        "url": "https://www.hyperlane.xyz"
      },
      "displayName": "MegaETH Testnet",
      "domainId": 6342,
      "isTestnet": true,
      "name": "megaethtestnet",
      "nativeToken": {
        "decimals": 18,
        "name": "MegaETH Testnet ETH",
        "symbol": "ETH"
      },
      "protocol": "ethereum",
      "rpcUrls": [
        {
          "http": "https://carrot.megaeth.com/rpc"
        }
      ],
      "technicalStack": "other",
      "aggregationHook": "0xDA1f9b599B0c9FDda1F13aDC7D5BD4de3B336D66",
      "domainRoutingIsm": "0x827C392543D1643c5e921C67Df4A456B80471575",
      "domainRoutingIsmFactory": "0x16B710b86CAd07E6F1C531861a16F5feC29dba37",
      "fallbackRoutingHook": "0x890eB21B76DCB165A1807cBE279f883716eA47D4",
      "interchainGasPaymaster": "0x638A831b4d11Be6a72AcB97d1aE79DA05Ae9B1D3",
<<<<<<< HEAD
      "interchainSecurityModule": "0xe318A9edE0f0E9BDCe12D59AE50Be55f9280FaDe",
=======
      "interchainSecurityModule": "0x063C5EEC31912D4e92345E98ceEc887847645A3F",
>>>>>>> e0f28a6d
      "mailbox": "0xF78deCe5Cf97e1bd61C202A5ba1af33b87454878",
      "merkleTreeHook": "0x0C16e730090cb681460516428c3b2D1BBCB1b647",
      "pausableHook": "0xBA3f3A84F149842529993bc38A7b4cF8131c17c2",
      "pausableIsm": "0xa1C91dd4F3050DE9C4184BD8B4403A0C81D5463C",
      "protocolFee": "0xa318ffca299412ce76B7cb980850ceDB15584E7e",
      "proxyAdmin": "0x2A9E9188C7e76f3345e91fD4650aC654A9FE355C",
      "staticAggregationHookFactory": "0xeb6f11189197223c656807a83B0DD374f9A6dF44",
      "staticAggregationIsm": "0xe318A9edE0f0E9BDCe12D59AE50Be55f9280FaDe",
      "staticAggregationIsmFactory": "0x275aCcCa81cAD931dC6fB6E49ED233Bc99Bed4A7",
      "staticMerkleRootMultisigIsmFactory": "0x6E7b29CB2A7617405B4d30C6f84bBD51b4Bb4be8",
      "staticMerkleRootWeightedMultisigIsmFactory": "0x44b764045BfDC68517e10e783E69B376cef196B2",
      "staticMessageIdMultisigIsmFactory": "0xfc6e546510dC9d76057F1f76633FCFfC188CB213",
      "staticMessageIdWeightedMultisigIsmFactory": "0xC2E36cd6e32e194EE11f15D9273B64461A4D49A2",
      "storageGasOracle": "0x1fe349d93078B26C8c7350A401e2B60f100952F5",
      "testRecipient": "0x5B30De0c322F7720D144df2AB2e82b160Eba0EBF",
      "validatorAnnounce": "0xf3e31239257b300Daa566131aA6b9e45Ef2A4266",
      "index": {
        "from": 5364572
<<<<<<< HEAD
      }
=======
      },
      "interchainAccountIsm": "0x111F4f782B47881898755Bd2F67f12876893300E",
      "interchainAccountRouter": "0xc16C0aEe1Cdc684e19232Ed159408bf3A1CD9F6b",
      "timelockController": "0x0000000000000000000000000000000000000000"
>>>>>>> e0f28a6d
    },
    "nobletestnet": {
      "bech32Prefix": "noble",
      "blockExplorers": [
        {
          "apiUrl": "https://www.mintscan.io/noble-testnet",
          "family": "other",
          "name": "Mintscan",
          "url": "https://www.mintscan.io/noble-testnet"
        }
      ],
      "blocks": {
        "confirmations": 1,
        "estimateBlockTime": 1.5,
        "reorgPeriod": 1
      },
      "canonicalAsset": "uusdn",
      "chainId": "grand-1",
      "contractAddressBytes": 32,
      "deployer": {
        "name": "Noble",
        "url": "https://noble.xyz"
      },
      "displayName": "Noble Testnet",
      "domainId": 1196573006,
      "gasPrice": {
        "denom": "uusdn",
<<<<<<< HEAD
        "amount": "0.001"
=======
        "amount": "0.1"
>>>>>>> e0f28a6d
      },
      "index": {
        "chunk": 10,
        "from": 29035000
      },
      "isTestnet": true,
      "name": "nobletestnet",
      "nativeToken": {
        "decimals": 6,
        "denom": "uusdn",
        "name": "Noble Dollar",
        "symbol": "USDN"
      },
      "protocol": "cosmosnative",
      "restUrls": [
        {
          "http": "https://noble-testnet-api.polkachu.com:443"
        },
        {
          "http": "https://api.testnet.noble.xyz:443"
        }
      ],
      "rpcUrls": [
        {
          "http": "https://noble-testnet-rpc.polkachu.com:443"
        },
        {
          "http": "https://rpc.testnet.noble.xyz:443"
        }
      ],
      "slip44": 118,
      "technicalStack": "other",
      "interchainGasPaymaster": "0x726f757465725f706f73745f6469737061746368000000040000000000000001",
      "interchainSecurityModule": "0x726f757465725f69736d00000000000000000000000000010000000000000000",
      "mailbox": "0x68797065726c616e650000000000000000000000000000000000000000000000",
      "merkleTreeHook": "0x726f757465725f706f73745f6469737061746368000000030000000000000000",
      "validatorAnnounce": "0x68797065726c616e650000000000000000000000000000000000000000000000",
      "grpcUrls": [
        {
          "http": "http://noble-testnet-grpc.polkachu.com:21590"
        }
      ]
<<<<<<< HEAD
=======
    },
    "neuratestnet": {
      "blockExplorers": [
        {
          "apiUrl": "https://testnet-blockscout.infra.neuraprotocol.io/api",
          "family": "blockscout",
          "name": "Neura Testnet Explorer",
          "url": "https://testnet-blockscout.infra.neuraprotocol.io"
        }
      ],
      "blocks": {
        "confirmations": 1,
        "estimateBlockTime": 2,
        "reorgPeriod": 0
      },
      "chainId": 267,
      "deployer": {
        "name": "Abacus Works",
        "url": "https://www.hyperlane.xyz"
      },
      "displayName": "Neura Testnet",
      "domainId": 267,
      "isTestnet": true,
      "name": "neuratestnet",
      "nativeToken": {
        "decimals": 18,
        "name": "ANKR",
        "symbol": "ANKR"
      },
      "protocol": "ethereum",
      "rpcUrls": [
        {
          "http": "https://rpc.ankr.com/neura_testnet"
        }
      ],
      "technicalStack": "other",
      "aggregationHook": "0xe99BE0E57ef4ce183cbF71f4cE522e7243Cd4441",
      "domainRoutingIsm": "0x4ac19e0bafc2aF6B98094F0a1B817dF196551219",
      "domainRoutingIsmFactory": "0x16B710b86CAd07E6F1C531861a16F5feC29dba37",
      "fallbackRoutingHook": "0xe18Bc753aa53E938315f57B13EDB6E1b168f0d26",
      "interchainAccountIsm": "0xcE4D149Db78729E8b52a9D79A36E64C5429dD39a",
      "interchainAccountRouter": "0x08911d73b443309081d66A878227E20d6DF0f64C",
      "interchainGasPaymaster": "0xFb55597F07417b08195Ba674f4dd58aeC9B89FBB",
      "interchainSecurityModule": "0x0457f873cA532E59A0bDAbDb2F20B6584036812c",
      "mailbox": "0x589C201a07c26b4725A4A829d772f24423da480B",
      "merkleTreeHook": "0x36502C6e24C51ba4839c4c4A070aeB52E1adB672",
      "pausableHook": "0x2A9E9188C7e76f3345e91fD4650aC654A9FE355C",
      "pausableIsm": "0x6916690816a1aE1F6D9163dA9e691124737B5f5b",
      "protocolFee": "0xB6a4129c305056d80fFfea96DdbDCf1F58BC8240",
      "proxyAdmin": "0x6966b0E55883d49BFB24539356a2f8A673E02039",
      "staticAggregationHookFactory": "0xeb6f11189197223c656807a83B0DD374f9A6dF44",
      "staticAggregationIsm": "0x1839B10bD5e667d7b077553005c951D01ad595dA",
      "staticAggregationIsmFactory": "0x275aCcCa81cAD931dC6fB6E49ED233Bc99Bed4A7",
      "staticMerkleRootMultisigIsmFactory": "0x6E7b29CB2A7617405B4d30C6f84bBD51b4Bb4be8",
      "staticMerkleRootWeightedMultisigIsmFactory": "0x44b764045BfDC68517e10e783E69B376cef196B2",
      "staticMessageIdMultisigIsmFactory": "0xfc6e546510dC9d76057F1f76633FCFfC188CB213",
      "staticMessageIdWeightedMultisigIsmFactory": "0xC2E36cd6e32e194EE11f15D9273B64461A4D49A2",
      "storageGasOracle": "0xC5BE013eCE7996Cb8F04FF46ea93c57a04408CD5",
      "testRecipient": "0x3212977FBE6464c2bB60Fdb85ab0a5E06e25cdFB",
      "timelockController": "0x0000000000000000000000000000000000000000",
      "validatorAnnounce": "0x6202f54B22b72526dEC5364F6b7bE2bd0abEd8A6",
      "index": {
        "from": 690384
      }
    },
    "celestiatestnet": {
      "bech32Prefix": "celestia",
      "blocks": {
        "confirmations": 1,
        "estimateBlockTime": 6,
        "reorgPeriod": 1
      },
      "canonicalAsset": "utia",
      "chainId": "mocha-4",
      "contractAddressBytes": 32,
      "deployer": {
        "name": "Abacus Works",
        "url": "https://www.hyperlane.xyz"
      },
      "displayName": "Celestia Testnet",
      "domainId": 1297040200,
      "gasPrice": {
        "amount": "0.1",
        "denom": "utia"
      },
      "grpcUrls": [
        {
          "http": "https://grpc-celestia-testnet.mzonder.com:443"
        }
      ],
      "index": {
        "chunk": 10,
        "from": 6915786
      },
      "isTestnet": true,
      "name": "celestiatestnet",
      "nativeToken": {
        "decimals": 6,
        "denom": "utia",
        "name": "Celestia",
        "symbol": "TIA"
      },
      "protocol": "cosmosnative",
      "restUrls": [
        {
          "http": "https://celestia-t-api.noders.services"
        }
      ],
      "rpcUrls": [
        {
          "http": "https://rpc-1.testnet.celestia.nodes.guru"
        }
      ],
      "slip44": 118,
      "technicalStack": "other",
      "interchainGasPaymaster": "0x726f757465725f706f73745f6469737061746368000000040000000000000001",
      "interchainSecurityModule": "0x726f757465725f69736d00000000000000000000000000010000000000000000",
      "mailbox": "0x68797065726c616e650000000000000000000000000000000000000000000000",
      "merkleTreeHook": "0x726f757465725f706f73745f6469737061746368000000030000000000000000",
      "validatorAnnounce": "0x68797065726c616e650000000000000000000000000000000000000000000000"
>>>>>>> e0f28a6d
    }
  }
}<|MERGE_RESOLUTION|>--- conflicted
+++ resolved
@@ -31,11 +31,7 @@
       "interchainAccountIsm": "0x6895d3916B94b386fAA6ec9276756e16dAe7480E",
       "interchainAccountRouter": "0xEbA64c8a9b4a61a9210d5fe7E4375380999C821b",
       "interchainGasPaymaster": "0x44769b0f4a6f01339e131a691cc2eebbb519d297",
-<<<<<<< HEAD
-      "interchainSecurityModule": "0x6eb8681a46098b93a63731e752a7d32970104021",
-=======
       "interchainSecurityModule": "0x9a61371af2b381e9786172fa5205039c3Ed52880",
->>>>>>> e0f28a6d
       "isTestnet": true,
       "mailbox": "0xEf9F292fcEBC3848bF4bB92a96a04F9ECBb78E59",
       "merkleTreeHook": "0x221FA9CBaFcd6c1C3d206571Cf4427703e023FFa",
@@ -99,11 +95,7 @@
         "from": 49690504
       },
       "interchainGasPaymaster": "0xc756cFc1b7d0d4646589EDf10eD54b201237F5e8",
-<<<<<<< HEAD
-      "interchainSecurityModule": "0xCcBd620d93097f7bF0699dd530e50a4309Aae746",
-=======
       "interchainSecurityModule": "0x77261C0517a16B86c80608aA711Bb993b2aA1111",
->>>>>>> e0f28a6d
       "isTestnet": true,
       "mailbox": "0x598facE78a4302f11E3de0bee1894Da0b2Cb71F8",
       "merkleTreeHook": "0xAD34A66Bf6dB18E858F6B686557075568c6E031C",
@@ -175,11 +167,7 @@
         "from": 13851043
       },
       "interchainGasPaymaster": "0x28B02B97a850872C4D33C3E024fab6499ad96564",
-<<<<<<< HEAD
-      "interchainSecurityModule": "0x29DA71997b898C79f4Ab11703fb65Bd5dE23BB5c",
-=======
       "interchainSecurityModule": "0xC7Ee6061c213555033f414Ff1841c63e9fB0aFED",
->>>>>>> e0f28a6d
       "isTestnet": true,
       "mailbox": "0x6966b0E55883d49BFB24539356a2f8A673E02039",
       "merkleTreeHook": "0x86fb9F1c124fB20ff130C41a79a432F770f67AFD",
@@ -249,11 +237,7 @@
       "interchainAccountIsm": "0xa9D8Ec959F34272B1a56D09AF00eeee58970d3AE",
       "interchainAccountRouter": "0x6d2B3e304E58c2a19f1492E7cf15CaF63Ce6e0d2",
       "interchainGasPaymaster": "0x0dD20e410bdB95404f71c5a4e7Fa67B892A5f949",
-<<<<<<< HEAD
-      "interchainSecurityModule": "0xB5a4A3EcBcb6fa89Ddd31bD7a61Ea2Fd74b4F735",
-=======
       "interchainSecurityModule": "0xc1d01Ae6698C06cfd0B3cd84BcBE9371b6F65B5a",
->>>>>>> e0f28a6d
       "isTestnet": true,
       "mailbox": "0xF9F6F5646F478d5ab4e20B0F910C92F1CCC9Cc6D",
       "merkleTreeHook": "0xc6cbF39A747f5E28d1bDc8D9dfDAb2960Abd5A8f",
@@ -322,11 +306,7 @@
         "from": 4950
       },
       "interchainGasPaymaster": "0xeC7eb4196Bd601DEa7585A744FbFB4CF11278450",
-<<<<<<< HEAD
-      "interchainSecurityModule": "0x9201A25B8D55Fe6Fc3b1E004a029ab4488218F6e",
-=======
       "interchainSecurityModule": "0x45825A82012CCc2e6Da3713c70f14a55AF8eE8d6",
->>>>>>> e0f28a6d
       "isTestnet": true,
       "mailbox": "0x6966b0E55883d49BFB24539356a2f8A673E02039",
       "merkleTreeHook": "0x4926a10788306D84202A2aDbd290b7743146Cc17",
@@ -427,11 +407,7 @@
         "from": 1606754
       },
       "interchainGasPaymaster": "0x28B02B97a850872C4D33C3E024fab6499ad96564",
-<<<<<<< HEAD
-      "interchainSecurityModule": "0x5B083aa0ed5A0ae94cE565FbB0F71C96ABCfBb95",
-=======
       "interchainSecurityModule": "0x58f2Dc9bC238ad30B744af2AB573b611ec2adaAE",
->>>>>>> e0f28a6d
       "isTestnet": true,
       "mailbox": "0x6966b0E55883d49BFB24539356a2f8A673E02039",
       "merkleTreeHook": "0x86fb9F1c124fB20ff130C41a79a432F770f67AFD",
@@ -497,11 +473,7 @@
       "interchainAccountIsm": "0xfaB4815BDC5c60c6bD625459C8577aFdD79D9311",
       "interchainAccountRouter": "0xeEF6933122894fF217a7dd07510b3D64b747e29b",
       "interchainGasPaymaster": "0x6895d3916B94b386fAA6ec9276756e16dAe7480E",
-<<<<<<< HEAD
-      "interchainSecurityModule": "0x2E6f542EC2Bae0634d072C26Fd0383edb28bcD98",
-=======
       "interchainSecurityModule": "0x447712120C92661FBE2Ee1f062DA17E892e52945",
->>>>>>> e0f28a6d
       "isTestnet": true,
       "mailbox": "0x5b6CFf85442B851A8e6eaBd2A4E4507B5135B3B0",
       "merkleTreeHook": "0x9ff6ac3dAf63103620BBf76136eA1AFf43c2F612",
@@ -567,11 +539,7 @@
         "from": 1543015
       },
       "interchainGasPaymaster": "0x5CBf4e70448Ed46c2616b04e9ebc72D29FF0cfA9",
-<<<<<<< HEAD
-      "interchainSecurityModule": "0x12C12c016eB63D88946089FeB11ea6aB67a7DEFE",
-=======
       "interchainSecurityModule": "0x4Bb06Cd554724f4816Ea589e86a842b6B6268758",
->>>>>>> e0f28a6d
       "isTestnet": true,
       "mailbox": "0x46f7C5D896bbeC89bE1B19e4485e59b4Be49e9Cc",
       "merkleTreeHook": "0x98AAE089CaD930C64a76dD2247a2aC5773a4B8cE",
@@ -637,11 +605,7 @@
         "from": 15833917
       },
       "interchainGasPaymaster": "0x28B02B97a850872C4D33C3E024fab6499ad96564",
-<<<<<<< HEAD
-      "interchainSecurityModule": "0xE5c27a7a25C4cd2817eBB03f5f097Ba2c4952Ec2",
-=======
       "interchainSecurityModule": "0x169CEC9A408791b83C654BFD19c798BA846FB8Dd",
->>>>>>> e0f28a6d
       "isTestnet": true,
       "mailbox": "0x6966b0E55883d49BFB24539356a2f8A673E02039",
       "merkleTreeHook": "0x86fb9F1c124fB20ff130C41a79a432F770f67AFD",
@@ -769,11 +733,7 @@
         "from": 10634605
       },
       "interchainGasPaymaster": "0x6c13643B3927C57DB92c790E4E3E7Ee81e13f78C",
-<<<<<<< HEAD
-      "interchainSecurityModule": "0xc900198E7206188C8E57Bad1C231F8D9D899a1CA",
-=======
       "interchainSecurityModule": "0x3044380054b7d1a83bC7F779D3E61cD9D4FCa00B",
->>>>>>> e0f28a6d
       "isTestnet": true,
       "mailbox": "0x54148470292C24345fb828B003461a9444414517",
       "merkleTreeHook": "0xddf4C3e791caCaFd26D7fb275549739B38ae6e75",
@@ -848,11 +808,7 @@
       "interchainAccountIsm": "0xE023239c8dfc172FF008D8087E7442d3eBEd9350",
       "interchainAccountRouter": "0xe17c37212d785760E8331D4A4395B17b34Ba8cDF",
       "interchainGasPaymaster": "0x86fb9F1c124fB20ff130C41a79a432F770f67AFD",
-<<<<<<< HEAD
-      "interchainSecurityModule": "0x14f74f4CeE5cF7C19D51cE6C28074a39f85b4a50",
-=======
       "interchainSecurityModule": "0x04856430675C96af0e09FFa7B1f6f529Ea55A08E",
->>>>>>> e0f28a6d
       "isTestnet": true,
       "mailbox": "0x3C5154a193D6e2955650f9305c8d80c18C814A68",
       "merkleTreeHook": "0x863E8c26621c52ACa1849C53500606e73BA272F0",
@@ -928,11 +884,7 @@
       "interchainAccountIsm": "0x83a3068B719F764d413625dA77468ED74789ae02",
       "interchainAccountRouter": "0x8e131c8aE5BF1Ed38D05a00892b6001a7d37739d",
       "interchainGasPaymaster": "0x6f2756380FD49228ae25Aa7F2817993cB74Ecc56",
-<<<<<<< HEAD
-      "interchainSecurityModule": "0x810A345af8ef6e0C973aAD05b0B3e6e7719Ef757",
-=======
       "interchainSecurityModule": "0x4998C54633C45AC907F3465d8579ACB80E27AF1A",
->>>>>>> e0f28a6d
       "isTestnet": true,
       "mailbox": "0xfFAEF09B3cd11D9b20d1a19bECca54EEC2884766",
       "merkleTreeHook": "0x4917a9746A7B6E0A57159cCb7F5a6744247f2d0d",
@@ -1096,11 +1048,7 @@
         "from": 3111622
       },
       "interchainGasPaymaster": "0xeC7eb4196Bd601DEa7585A744FbFB4CF11278450",
-<<<<<<< HEAD
-      "interchainSecurityModule": "0x2879fC8b87231273F88eA71711D258ADaA935a21",
-=======
       "interchainSecurityModule": "0x31202fb0C4D5680c9fC474262aeFAD1fef974B73",
->>>>>>> e0f28a6d
       "isTestnet": true,
       "mailbox": "0x6966b0E55883d49BFB24539356a2f8A673E02039",
       "merkleTreeHook": "0x4926a10788306D84202A2aDbd290b7743146Cc17",
@@ -1182,11 +1130,7 @@
       "interchainAccountIsm": "0xFfa913705484C9BAea32Ffe9945BeA099A1DFF72",
       "interchainAccountRouter": "0xB5fB1F5410a2c2b7deD462d018541383968cB01c",
       "interchainGasPaymaster": "0xD5eB5fa3f470eBBB93a4A58C644c87031268a04A",
-<<<<<<< HEAD
-      "interchainSecurityModule": "0x76dBe4040c4Ab9134d4A19F1f1481586c8f4C4F9",
-=======
       "interchainSecurityModule": "0x4F3581793605f076f76ADccaa8808aE86972ADc1",
->>>>>>> e0f28a6d
       "mailbox": "0xB08d78F439e55D02C398519eef61606A5926245F",
       "merkleTreeHook": "0x783c4a0bB6663359281aD4a637D5af68F83ae213",
       "pausableHook": "0x66b71A4e18FbE09a6977A6520B47fEDdffA82a1c",
@@ -1247,11 +1191,7 @@
       "interchainAccountIsm": "0xD356C996277eFb7f75Ee8bd61b31cC781A12F54f",
       "interchainAccountRouter": "0x867f2089D09903f208AeCac84E599B90E5a4A821",
       "interchainGasPaymaster": "0xA2cf52064c921C11adCd83588CbEa08cc3bfF5d8",
-<<<<<<< HEAD
-      "interchainSecurityModule": "0xE96C980F01513331062640bE3b5EF15a9bD3D4de",
-=======
       "interchainSecurityModule": "0x1914E770E09e15165D6e573814dB03592538e287",
->>>>>>> e0f28a6d
       "mailbox": "0xDDcFEcF17586D08A5740B7D91735fcCE3dfe3eeD",
       "merkleTreeHook": "0xD5eB5fa3f470eBBB93a4A58C644c87031268a04A",
       "pausableHook": "0x51A0a100e7BC63Ea7821A3a023B6F17fb94FF011",
@@ -1319,11 +1259,7 @@
       "interchainAccountIsm": "0x7c5B5bdA7F1d1F70A6678ABb4d894612Fc76498F",
       "interchainAccountRouter": "0xFfa913705484C9BAea32Ffe9945BeA099A1DFF72",
       "interchainGasPaymaster": "0x11918DC33E067C5DA83EEF58E50F856398b8Df4C",
-<<<<<<< HEAD
-      "interchainSecurityModule": "0xF0Ed934Ba6F35bf99A9Be001b5B20456FB0FfD0C",
-=======
       "interchainSecurityModule": "0xf0c4060f565530D676B96426C22878a0d242a287",
->>>>>>> e0f28a6d
       "mailbox": "0x589C201a07c26b4725A4A829d772f24423da480B",
       "merkleTreeHook": "0x1b33611fCc073aB0737011d5512EF673Bff74962",
       "pausableHook": "0x20c44b1E3BeaDA1e9826CFd48BeEDABeE9871cE9",
@@ -1384,11 +1320,7 @@
       "interchainAccountIsm": "0xD356C996277eFb7f75Ee8bd61b31cC781A12F54f",
       "interchainAccountRouter": "0x867f2089D09903f208AeCac84E599B90E5a4A821",
       "interchainGasPaymaster": "0xA2cf52064c921C11adCd83588CbEa08cc3bfF5d8",
-<<<<<<< HEAD
-      "interchainSecurityModule": "0xE9A03170c1C2AE9e9F5a501E05dd3335E92aE5CC",
-=======
       "interchainSecurityModule": "0x53aDE37b0861aF359053b02709f9aA69C96275e3",
->>>>>>> e0f28a6d
       "mailbox": "0xDDcFEcF17586D08A5740B7D91735fcCE3dfe3eeD",
       "merkleTreeHook": "0xD5eB5fa3f470eBBB93a4A58C644c87031268a04A",
       "pausableHook": "0x51A0a100e7BC63Ea7821A3a023B6F17fb94FF011",
@@ -1414,73 +1346,6 @@
         "url": "https://www.hyperlane.xyz"
       }
     },
-<<<<<<< HEAD
-    "suavetoliman": {
-      "blockExplorers": [
-        {
-          "apiUrl": "https://explorer.toliman.suave.flashbots.net/api",
-          "family": "blockscout",
-          "name": "SUAVE Toliman Testnet Explorer",
-          "url": "https://explorer.toliman.suave.flashbots.net"
-        }
-      ],
-      "blocks": {
-        "confirmations": 1,
-        "estimateBlockTime": 4,
-        "reorgPeriod": 1
-      },
-      "chainId": 33626250,
-      "displayName": "SUAVE Toliman Testnet",
-      "domainId": 33626250,
-      "gasCurrencyCoinGeckoId": "ethereum",
-      "isTestnet": true,
-      "name": "suavetoliman",
-      "nativeToken": {
-        "decimals": 18,
-        "name": "TEEth",
-        "symbol": "TEEth"
-      },
-      "protocol": "ethereum",
-      "rpcUrls": [
-        {
-          "http": "https://rpc.toliman.suave.flashbots.net"
-        }
-      ],
-      "aggregationHook": "0xb97D172479E9EC2501524E02703B42247559A1bD",
-      "domainRoutingIsm": "0x2a2F4AAaf726abb4B969c2804D38e188555683b5",
-      "domainRoutingIsmFactory": "0x44b764045BfDC68517e10e783E69B376cef196B2",
-      "fallbackRoutingHook": "0xb94F96D398eA5BAB5CA528EE9Fdc19afaA825818",
-      "interchainAccountIsm": "0xD356C996277eFb7f75Ee8bd61b31cC781A12F54f",
-      "interchainAccountRouter": "0x867f2089D09903f208AeCac84E599B90E5a4A821",
-      "interchainGasPaymaster": "0xA2cf52064c921C11adCd83588CbEa08cc3bfF5d8",
-      "interchainSecurityModule": "0x616C10Af1EadFdd98E1db087a6BDD08c484fC021",
-      "mailbox": "0xDDcFEcF17586D08A5740B7D91735fcCE3dfe3eeD",
-      "merkleTreeHook": "0xD5eB5fa3f470eBBB93a4A58C644c87031268a04A",
-      "pausableHook": "0x51A0a100e7BC63Ea7821A3a023B6F17fb94FF011",
-      "pausableIsm": "0x04438ef7622f5412f82915F59caD4f704C61eA48",
-      "protocolFee": "0xc76E477437065093D353b7d56c81ff54D167B0Ab",
-      "proxyAdmin": "0x54148470292C24345fb828B003461a9444414517",
-      "staticAggregationHookFactory": "0x16B710b86CAd07E6F1C531861a16F5feC29dba37",
-      "staticAggregationIsm": "0x77d4B4090B666d84b4451C7425682B8F51Dbd827",
-      "staticAggregationIsmFactory": "0xeb6f11189197223c656807a83B0DD374f9A6dF44",
-      "staticMerkleRootMultisigIsmFactory": "0xfc6e546510dC9d76057F1f76633FCFfC188CB213",
-      "staticMerkleRootWeightedMultisigIsmFactory": "0xC2E36cd6e32e194EE11f15D9273B64461A4D49A2",
-      "staticMessageIdMultisigIsmFactory": "0x275aCcCa81cAD931dC6fB6E49ED233Bc99Bed4A7",
-      "staticMessageIdWeightedMultisigIsmFactory": "0x6966b0E55883d49BFB24539356a2f8A673E02039",
-      "storageGasOracle": "0x086E902d2f99BcCEAa28B31747eC6Dc5fd43B1bE",
-      "testRecipient": "0x7483faD0Bc297667664A43A064bA7c9911659f57",
-      "timelockController": "0x0000000000000000000000000000000000000000",
-      "validatorAnnounce": "0xEa7e618Bee8927fBb2fA20Bc41eE8DEA51838aAD",
-      "index": {
-        "from": 1921514
-      },
-      "deployer": {
-        "name": "Abacus Works",
-        "url": "https://www.hyperlane.xyz"
-      }
-    },
-=======
->>>>>>> e0f28a6d
     "test1": {
       "blockExplorers": [
         {
@@ -1706,11 +1571,7 @@
       "interchainAccountIsm": "0x39c85C84876479694A2470c0E8075e9d68049aFc",
       "interchainAccountRouter": "0x80fE4Cb8c70fc60B745d4ffD4403c27a8cBC9e02",
       "interchainGasPaymaster": "0xfBeaF07855181f8476B235Cf746A7DF3F9e386Fb",
-<<<<<<< HEAD
-      "interchainSecurityModule": "0xA5EFE0aE77f15cB9B2f4Dd57Dd1931486779E748",
-=======
       "interchainSecurityModule": "0x2107E78296DC6E8cb75C55f08cB5C875cf3643Cc",
->>>>>>> e0f28a6d
       "mailbox": "0x33dB966328Ea213b0f76eF96CA368AB37779F065",
       "merkleTreeHook": "0xEa7e618Bee8927fBb2fA20Bc41eE8DEA51838aAD",
       "pausableHook": "0x4fE19d49F45854Da50b6009258929613EC92C147",
@@ -1773,11 +1634,7 @@
       "interchainAccountIsm": "0x3ca332A585FDB9d4FF51f2FA8999eA32184D3606",
       "interchainAccountRouter": "0x4eC139a771eBdD3b0a0b67bb7E08960210882d44",
       "interchainGasPaymaster": "0xa3AB7E6cE24E6293bD5320A53329Ef2f4DE73fCA",
-<<<<<<< HEAD
-      "interchainSecurityModule": "0xBF2696c172Bc0CDe9deD089f5d1592EE1162989A",
-=======
       "interchainSecurityModule": "0x9b6D46ABeBd5eCEFd8188dc99c676a11E7000DA7",
->>>>>>> e0f28a6d
       "mailbox": "0xDDcFEcF17586D08A5740B7D91735fcCE3dfe3eeD",
       "merkleTreeHook": "0x086E902d2f99BcCEAa28B31747eC6Dc5fd43B1bE",
       "pausableHook": "0xe0B988062A0C6492177d64823Ab95a9c256c2a5F",
@@ -1840,11 +1697,7 @@
       "interchainAccountIsm": "0xBF2C366530C1269d531707154948494D3fF4AcA7",
       "interchainAccountRouter": "0xBdf49bE2201A1c4B13023F0a407196C6Adb32680",
       "interchainGasPaymaster": "0xD356C996277eFb7f75Ee8bd61b31cC781A12F54f",
-<<<<<<< HEAD
-      "interchainSecurityModule": "0x1FA5CeF62272925D09b4445E561e2B6347A678fE",
-=======
       "interchainSecurityModule": "0x93d8aa69369c2b32B8A4177e798Cb30c4f682D57",
->>>>>>> e0f28a6d
       "mailbox": "0xDDcFEcF17586D08A5740B7D91735fcCE3dfe3eeD",
       "merkleTreeHook": "0xFfa913705484C9BAea32Ffe9945BeA099A1DFF72",
       "pausableHook": "0xc76E477437065093D353b7d56c81ff54D167B0Ab",
@@ -1915,11 +1768,7 @@
       "interchainAccountIsm": "0x342B5630Ba1C1e4d3048E51Dad208201aF52692c",
       "interchainAccountRouter": "0xe036768e48Cb0D42811d2bF0748806FCcBfCd670",
       "interchainGasPaymaster": "0x867f2089D09903f208AeCac84E599B90E5a4A821",
-<<<<<<< HEAD
-      "interchainSecurityModule": "0x77595aeeB5C055c032E7Beb31D66eEcaB88BFB11",
-=======
       "interchainSecurityModule": "0x2f2f17cC7E77b332A81e95f4D1497BF6387a3352",
->>>>>>> e0f28a6d
       "mailbox": "0xDDcFEcF17586D08A5740B7D91735fcCE3dfe3eeD",
       "merkleTreeHook": "0xB5fB1F5410a2c2b7deD462d018541383968cB01c",
       "pausableHook": "0x7483faD0Bc297667664A43A064bA7c9911659f57",
@@ -1978,11 +1827,7 @@
       "domainRoutingIsmFactory": "0x44b764045BfDC68517e10e783E69B376cef196B2",
       "fallbackRoutingHook": "0xD356C996277eFb7f75Ee8bd61b31cC781A12F54f",
       "interchainGasPaymaster": "0x54Bd02f0f20677e9846F8E9FdB1Abc7315C49C38",
-<<<<<<< HEAD
-      "interchainSecurityModule": "0xa7aDEb8e3e393C7D90933F8712373eff17C2C0C6",
-=======
       "interchainSecurityModule": "0xcA6B51a2a6A074DC88e713505b28102bc0C15aE0",
->>>>>>> e0f28a6d
       "mailbox": "0xDDcFEcF17586D08A5740B7D91735fcCE3dfe3eeD",
       "merkleTreeHook": "0x4fE19d49F45854Da50b6009258929613EC92C147",
       "pausableHook": "0x01812D60958798695391dacF092BAc4a715B1718",
@@ -2189,11 +2034,7 @@
       "domainRoutingIsmFactory": "0x16B710b86CAd07E6F1C531861a16F5feC29dba37",
       "fallbackRoutingHook": "0xCB3c489a2FB67a7Cd555D47B3a9A0E654784eD16",
       "interchainGasPaymaster": "0x39c85C84876479694A2470c0E8075e9d68049aFc",
-<<<<<<< HEAD
-      "interchainSecurityModule": "0xE70A7163807c32117ba43D1cDAb5793bE0246d0a",
-=======
       "interchainSecurityModule": "0x94e54c5688Dff777Ca881543311812930f3b45B0",
->>>>>>> e0f28a6d
       "mailbox": "0x589C201a07c26b4725A4A829d772f24423da480B",
       "merkleTreeHook": "0x843908541D24d9F6Fa30C8Bb1c39038C947D08fC",
       "pausableHook": "0xBdf49bE2201A1c4B13023F0a407196C6Adb32680",
@@ -2263,11 +2104,7 @@
       "interchainAccountIsm": "0x507C18fa4e3b0ce6beBD494488D62d1ed0fB0555",
       "interchainAccountRouter": "0x8584590ad637C61C7cDF72eFF3381Ee1c3D1bC8E",
       "interchainGasPaymaster": "0x39c85C84876479694A2470c0E8075e9d68049aFc",
-<<<<<<< HEAD
-      "interchainSecurityModule": "0xb5fC135De8F3B69D1D55d472202126e2CfCd802c",
-=======
       "interchainSecurityModule": "0x239CeB1686cD07Fa28CCbfe82047Ad49f0D6c90B",
->>>>>>> e0f28a6d
       "mailbox": "0x589C201a07c26b4725A4A829d772f24423da480B",
       "merkleTreeHook": "0x843908541D24d9F6Fa30C8Bb1c39038C947D08fC",
       "pausableHook": "0xBdf49bE2201A1c4B13023F0a407196C6Adb32680",
@@ -2381,11 +2218,7 @@
       "domainRoutingIsmFactory": "0x16B710b86CAd07E6F1C531861a16F5feC29dba37",
       "fallbackRoutingHook": "0x39c85C84876479694A2470c0E8075e9d68049aFc",
       "interchainGasPaymaster": "0xB589407cf6bEA5CD81AD0946b9F1467933ede74c",
-<<<<<<< HEAD
-      "interchainSecurityModule": "0xA5F6e392e6E245778CC61ba10853C60408B19A05",
-=======
       "interchainSecurityModule": "0xBd5Da6e55cA8a39BD64c30320b323f85527f2d86",
->>>>>>> e0f28a6d
       "mailbox": "0x589C201a07c26b4725A4A829d772f24423da480B",
       "merkleTreeHook": "0x342B5630Ba1C1e4d3048E51Dad208201aF52692c",
       "pausableHook": "0x4eC139a771eBdD3b0a0b67bb7E08960210882d44",
@@ -2439,11 +2272,7 @@
       "domainRoutingIsmFactory": "0x16B710b86CAd07E6F1C531861a16F5feC29dba37",
       "fallbackRoutingHook": "0x39c85C84876479694A2470c0E8075e9d68049aFc",
       "interchainGasPaymaster": "0xB589407cf6bEA5CD81AD0946b9F1467933ede74c",
-<<<<<<< HEAD
-      "interchainSecurityModule": "0x200EeeF345FfA74FE3D84Fd5DeB2d14Aa1ed9d9d",
-=======
       "interchainSecurityModule": "0x5da101D85e19Fb7b3fE91118991808715e08a356",
->>>>>>> e0f28a6d
       "mailbox": "0x589C201a07c26b4725A4A829d772f24423da480B",
       "merkleTreeHook": "0x342B5630Ba1C1e4d3048E51Dad208201aF52692c",
       "pausableHook": "0x4eC139a771eBdD3b0a0b67bb7E08960210882d44",
@@ -2509,11 +2338,7 @@
       "interchainAccountIsm": "0x4da6f7E710137657008D5BCeF26151aac5c9884f",
       "interchainAccountRouter": "0x919Af376D02751bFCaD9CBAD6bad0c3089dAE33f",
       "interchainGasPaymaster": "0x8584590ad637C61C7cDF72eFF3381Ee1c3D1bC8E",
-<<<<<<< HEAD
-      "interchainSecurityModule": "0x05103D4ac6E6ceE67d02F5a61C17AcA070f788b1",
-=======
       "interchainSecurityModule": "0x53dDC314d8A4AB8c42da8FC75c589B4830A8e7E5",
->>>>>>> e0f28a6d
       "mailbox": "0x589C201a07c26b4725A4A829d772f24423da480B",
       "merkleTreeHook": "0xE1CCB130389f687bf745Dd6dc05E50da17d9ea96",
       "pausableHook": "0x8d4f112cffa338D3c3Ef2Cf443179C5a48E678e4",
@@ -2578,11 +2403,7 @@
       "interchainAccountIsm": "0x4da6f7E710137657008D5BCeF26151aac5c9884f",
       "interchainAccountRouter": "0x919Af376D02751bFCaD9CBAD6bad0c3089dAE33f",
       "interchainGasPaymaster": "0x8584590ad637C61C7cDF72eFF3381Ee1c3D1bC8E",
-<<<<<<< HEAD
-      "interchainSecurityModule": "0x171F13EA7a7AEe621AB29f42e912AB98992A9894",
-=======
       "interchainSecurityModule": "0xdca680152fCf4D3Fe43d7805ba164c0b1175f581",
->>>>>>> e0f28a6d
       "mailbox": "0x589C201a07c26b4725A4A829d772f24423da480B",
       "merkleTreeHook": "0xE1CCB130389f687bf745Dd6dc05E50da17d9ea96",
       "pausableHook": "0x8d4f112cffa338D3c3Ef2Cf443179C5a48E678e4",
@@ -2649,11 +2470,7 @@
       "interchainAccountIsm": "0xD9dc83Ea22C6F1A224e51562B32b580695905A1A",
       "interchainAccountRouter": "0x17866ebE0e503784a9461d3e753dEeD0d3F61153",
       "interchainGasPaymaster": "0xce0e13f67399375eF0a7acb741E815145A6AAf67",
-<<<<<<< HEAD
-      "interchainSecurityModule": "0x29C25A4af220FaC603F7EC968de9fbb006dbD4Db",
-=======
       "interchainSecurityModule": "0x912447ed8CAF70a3B70A2F4E619ADeac41680599",
->>>>>>> e0f28a6d
       "mailbox": "0x589C201a07c26b4725A4A829d772f24423da480B",
       "merkleTreeHook": "0xb3D796584fDeBE2321894eeF31e0C3ec52169C61",
       "pausableHook": "0x2bD9aF503B9F608beAD63D4ACC328Abf9796b576",
@@ -2714,11 +2531,7 @@
       "interchainAccountIsm": "0x740bEd6E4eEc7c57a2818177Fba3f9E896D5DE1c",
       "interchainAccountRouter": "0xD5B70f7Da85F98A5197E55114A38f3eDcDCf020e",
       "interchainGasPaymaster": "0x919Af376D02751bFCaD9CBAD6bad0c3089dAE33f",
-<<<<<<< HEAD
-      "interchainSecurityModule": "0x5B1743D34360582b3e4CAbACeE7c71b2cB4FB332",
-=======
       "interchainSecurityModule": "0x4db51e93fEd57D0D623Eaf126702197b0cF812fE",
->>>>>>> e0f28a6d
       "mailbox": "0x7d498740A4572f2B5c6b0A1Ba9d1d9DbE207e89E",
       "merkleTreeHook": "0x7d811da36c48cfDc7C445F14252F102bF06E3Fd7",
       "pausableHook": "0xCCC126d96efcc342BF2781A7d224D3AB1F25B19C",
@@ -2778,11 +2591,7 @@
       "interchainAccountIsm": "0x6cB503d97D1c900316583C8D55997A1f17b1ABd1",
       "interchainAccountRouter": "0x740bEd6E4eEc7c57a2818177Fba3f9E896D5DE1c",
       "interchainGasPaymaster": "0x48a53E3B176383BC98fcF4a24c9D470c19475164",
-<<<<<<< HEAD
-      "interchainSecurityModule": "0x15b617C1d0C620ED04362d8e6f6399a866AC4517",
-=======
       "interchainSecurityModule": "0x4fAe656d92681D01a8Ec437AE9c33c603A0295cc",
->>>>>>> e0f28a6d
       "mailbox": "0xDDcFEcF17586D08A5740B7D91735fcCE3dfe3eeD",
       "merkleTreeHook": "0x8584590ad637C61C7cDF72eFF3381Ee1c3D1bC8E",
       "pausableHook": "0xdb3338da7947dc9beDAB5f8685da721C293E0cbF",
@@ -2844,11 +2653,7 @@
       "interchainAccountIsm": "0x890eB21B76DCB165A1807cBE279f883716eA47D4",
       "interchainAccountRouter": "0xB7697612fbfb4ad02a11dCa16e9711eCB6Da4ceA",
       "interchainGasPaymaster": "0xA9425D5cBcD2c83EB2a5BF453EAA18968db3ef77",
-<<<<<<< HEAD
-      "interchainSecurityModule": "0x5c5973eDf3D37Cdd4A35eba14B7b81F068A9dFfB",
-=======
       "interchainSecurityModule": "0xf41f097e9894CB1F280999ad9e06673dDde9e09e",
->>>>>>> e0f28a6d
       "mailbox": "0x7FE7EA170cf08A25C2ff315814D96D93C311E692",
       "merkleTreeHook": "0x413c74F3D034dB54A1ecfFbd0Ad74Cb25E59f579",
       "pausableHook": "0x86abe4c3493A1eE0Aa42f0231b5594D42aBdA36e",
@@ -2912,11 +2717,7 @@
       "interchainAccountIsm": "0x6C3132f78260EdD1cE88Ea4FeEB8C2D6309ecc75",
       "interchainAccountRouter": "0x1681cc382e08a72d4b64A123080896e30f96B740",
       "interchainGasPaymaster": "0xB261C52241E133f957630AeeFEd48a82963AC33e",
-<<<<<<< HEAD
-      "interchainSecurityModule": "0xBfd37665B0d80bf79A26ce3c181d9eBc981F2255",
-=======
       "interchainSecurityModule": "0x183eA9fA55982736Ea855367a2b74CC622c6d3F3",
->>>>>>> e0f28a6d
       "mailbox": "0x589C201a07c26b4725A4A829d772f24423da480B",
       "merkleTreeHook": "0xf83416bA0491C8BC80Dad259Fc7C007bC57Bd766",
       "pausableHook": "0x6cB503d97D1c900316583C8D55997A1f17b1ABd1",
@@ -2984,11 +2785,7 @@
       "interchainAccountIsm": "0x9667EfF1556A9D092fdbeC09244CB99b677E9D1E",
       "interchainAccountRouter": "0x2A9E9188C7e76f3345e91fD4650aC654A9FE355C",
       "interchainGasPaymaster": "0xD5B70f7Da85F98A5197E55114A38f3eDcDCf020e",
-<<<<<<< HEAD
-      "interchainSecurityModule": "0x3e0E4a2a47a562CE4BD181c477C58036c048CD6b",
-=======
       "interchainSecurityModule": "0x49Eb22588AdCB2e514E2f3e1F1c82b80d0DDc9e5",
->>>>>>> e0f28a6d
       "mailbox": "0xDDcFEcF17586D08A5740B7D91735fcCE3dfe3eeD",
       "merkleTreeHook": "0x0b9A4A46f50f91f353B8Aa0F3Ca80E35E253bDd8",
       "pausableHook": "0x9450181a7719dAb93483d43a45473Ac2373E25B0",
@@ -3033,11 +2830,7 @@
       "domainId": 1262571342,
       "gasPrice": {
         "denom": "tkyve",
-<<<<<<< HEAD
-        "amount": "0.001"
-=======
         "amount": "2.0"
->>>>>>> e0f28a6d
       },
       "index": {
         "chunk": 10,
@@ -3140,14 +2933,10 @@
       "validatorAnnounce": "0x711166cE892CBa0Fc01FdD74cFBE73b027678e15",
       "index": {
         "from": 194171128
-<<<<<<< HEAD
-      }
-=======
       },
       "interchainAccountIsm": "0x47384E33E67007B7fE4326fb096Bdf9CbA7AB6E4",
       "interchainAccountRouter": "0xcD19Ff7306E04EA6b8f4B5Ab1c5A198c186aaB42",
       "timelockController": "0x0000000000000000000000000000000000000000"
->>>>>>> e0f28a6d
     },
     "milkywaytestnet": {
       "bech32Prefix": "milk",
@@ -3167,11 +2956,7 @@
       "domainId": 1162171030,
       "gasPrice": {
         "denom": "umilk",
-<<<<<<< HEAD
-        "amount": "0.001"
-=======
         "amount": "0.0"
->>>>>>> e0f28a6d
       },
       "grpcUrls": [
         {
@@ -3248,11 +3033,7 @@
       "domainRoutingIsmFactory": "0x16B710b86CAd07E6F1C531861a16F5feC29dba37",
       "fallbackRoutingHook": "0x6916690816a1aE1F6D9163dA9e691124737B5f5b",
       "interchainGasPaymaster": "0xF78deCe5Cf97e1bd61C202A5ba1af33b87454878",
-<<<<<<< HEAD
-      "interchainSecurityModule": "0x5978eB2951fEA157408e2BEA93E95AF92DbF5D19",
-=======
       "interchainSecurityModule": "0x1D15208703CA3f592b3dBEF21Ae6CC1FC01415C4",
->>>>>>> e0f28a6d
       "mailbox": "0x589C201a07c26b4725A4A829d772f24423da480B",
       "merkleTreeHook": "0x86abe4c3493A1eE0Aa42f0231b5594D42aBdA36e",
       "pausableHook": "0x9667EfF1556A9D092fdbeC09244CB99b677E9D1E",
@@ -3271,14 +3052,10 @@
       "validatorAnnounce": "0xe63844Ca06Ce8E6D4097Cb33E9b3d62704122307",
       "index": {
         "from": 7750518
-<<<<<<< HEAD
-      }
-=======
       },
       "interchainAccountIsm": "0xD221ffdAa65518BF56c8623e04eA0380CE1BfaE2",
       "interchainAccountRouter": "0x638A831b4d11Be6a72AcB97d1aE79DA05Ae9B1D3",
       "timelockController": "0x0000000000000000000000000000000000000000"
->>>>>>> e0f28a6d
     },
     "bepolia": {
       "blockExplorers": [
@@ -3321,11 +3098,7 @@
       "domainRoutingIsmFactory": "0x16B710b86CAd07E6F1C531861a16F5feC29dba37",
       "fallbackRoutingHook": "0x6916690816a1aE1F6D9163dA9e691124737B5f5b",
       "interchainGasPaymaster": "0xF78deCe5Cf97e1bd61C202A5ba1af33b87454878",
-<<<<<<< HEAD
-      "interchainSecurityModule": "0x5978eB2951fEA157408e2BEA93E95AF92DbF5D19",
-=======
       "interchainSecurityModule": "0x265a84f1d4D82db60b5f79370206aB245A44c2Dc",
->>>>>>> e0f28a6d
       "mailbox": "0x589C201a07c26b4725A4A829d772f24423da480B",
       "merkleTreeHook": "0x86abe4c3493A1eE0Aa42f0231b5594D42aBdA36e",
       "pausableHook": "0x9667EfF1556A9D092fdbeC09244CB99b677E9D1E",
@@ -3344,14 +3117,10 @@
       "validatorAnnounce": "0xe63844Ca06Ce8E6D4097Cb33E9b3d62704122307",
       "index": {
         "from": 3449778
-<<<<<<< HEAD
-      }
-=======
       },
       "interchainAccountIsm": "0x1fe349d93078B26C8c7350A401e2B60f100952F5",
       "interchainAccountRouter": "0xB7697612fbfb4ad02a11dCa16e9711eCB6Da4ceA",
       "timelockController": "0x0000000000000000000000000000000000000000"
->>>>>>> e0f28a6d
     },
     "megaethtestnet": {
       "blockExplorers": [
@@ -3393,11 +3162,7 @@
       "domainRoutingIsmFactory": "0x16B710b86CAd07E6F1C531861a16F5feC29dba37",
       "fallbackRoutingHook": "0x890eB21B76DCB165A1807cBE279f883716eA47D4",
       "interchainGasPaymaster": "0x638A831b4d11Be6a72AcB97d1aE79DA05Ae9B1D3",
-<<<<<<< HEAD
-      "interchainSecurityModule": "0xe318A9edE0f0E9BDCe12D59AE50Be55f9280FaDe",
-=======
       "interchainSecurityModule": "0x063C5EEC31912D4e92345E98ceEc887847645A3F",
->>>>>>> e0f28a6d
       "mailbox": "0xF78deCe5Cf97e1bd61C202A5ba1af33b87454878",
       "merkleTreeHook": "0x0C16e730090cb681460516428c3b2D1BBCB1b647",
       "pausableHook": "0xBA3f3A84F149842529993bc38A7b4cF8131c17c2",
@@ -3416,14 +3181,10 @@
       "validatorAnnounce": "0xf3e31239257b300Daa566131aA6b9e45Ef2A4266",
       "index": {
         "from": 5364572
-<<<<<<< HEAD
-      }
-=======
       },
       "interchainAccountIsm": "0x111F4f782B47881898755Bd2F67f12876893300E",
       "interchainAccountRouter": "0xc16C0aEe1Cdc684e19232Ed159408bf3A1CD9F6b",
       "timelockController": "0x0000000000000000000000000000000000000000"
->>>>>>> e0f28a6d
     },
     "nobletestnet": {
       "bech32Prefix": "noble",
@@ -3451,11 +3212,7 @@
       "domainId": 1196573006,
       "gasPrice": {
         "denom": "uusdn",
-<<<<<<< HEAD
-        "amount": "0.001"
-=======
         "amount": "0.1"
->>>>>>> e0f28a6d
       },
       "index": {
         "chunk": 10,
@@ -3498,8 +3255,6 @@
           "http": "http://noble-testnet-grpc.polkachu.com:21590"
         }
       ]
-<<<<<<< HEAD
-=======
     },
     "neuratestnet": {
       "blockExplorers": [
@@ -3620,7 +3375,6 @@
       "mailbox": "0x68797065726c616e650000000000000000000000000000000000000000000000",
       "merkleTreeHook": "0x726f757465725f706f73745f6469737061746368000000030000000000000000",
       "validatorAnnounce": "0x68797065726c616e650000000000000000000000000000000000000000000000"
->>>>>>> e0f28a6d
     }
   }
 }