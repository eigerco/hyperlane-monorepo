--- conflicted
+++ resolved
@@ -28,11 +28,7 @@
 tokio = { workspace = true, features = ["rt", "macros", "parking_lot"] }
 tracing-futures.workspace = true
 tracing.workspace = true
-<<<<<<< HEAD
-itertools.workspace = true
-=======
 url.workspace = true
->>>>>>> e0f28a6d
 
 hyperlane-core = { path = "../../hyperlane-core", features = [
     "agent",
@@ -51,10 +47,7 @@
 tempfile.workspace = true
 tokio-test.workspace = true
 tower.workspace = true
-<<<<<<< HEAD
-=======
 tracing-test.workspace = true
->>>>>>> e0f28a6d
 reqwest.workspace = true
 hyperlane-test = { path = "../../hyperlane-test" }
 k256.workspace = true
