--- conflicted
+++ resolved
@@ -15,11 +15,7 @@
     db::{HyperlaneDb, HyperlaneRocksDB, DB},
     git_sha,
     metrics::AgentMetrics,
-<<<<<<< HEAD
-    settings::ChainConf,
-=======
     settings::{ChainConf, CheckpointSyncerBuildError},
->>>>>>> e0f28a6d
     BaseAgent, ChainMetrics, ChainSpecificMetricsUpdater, CheckpointSyncer, ContractSyncMetrics,
     ContractSyncer, CoreMetrics, HyperlaneAgentCore, MetadataFromSettings, RuntimeMetrics,
     SequencedDataContractSync,
@@ -63,10 +59,7 @@
     runtime_metrics: RuntimeMetrics,
     agent_metadata: ValidatorMetadata,
     max_sign_concurrency: usize,
-<<<<<<< HEAD
-=======
     reorg_reporter: Arc<dyn ReorgReporter>,
->>>>>>> e0f28a6d
 }
 
 /// Metadata for `validator`
@@ -132,14 +125,6 @@
         let (signer_instance, signer) = SingletonSigner::new(raw_signer.clone());
 
         let core = settings.build_hyperlane_core(metrics.clone());
-<<<<<<< HEAD
-        // Be extra sure to panic checkpoint syncer fails, which indicates
-        // a fatal startup error.
-        let checkpoint_syncer = settings
-            .checkpoint_syncer
-            .build_and_validate(None)
-            .await
-=======
 
         let reorg_reporter =
             LatestCheckpointReorgReporter::from_settings(&settings, &metrics).await?;
@@ -156,7 +141,6 @@
         // Be extra sure to panic when checkpoint syncer fails, which indicates
         // a fatal startup error.
         let checkpoint_syncer = checkpoint_syncer_result
->>>>>>> e0f28a6d
             .expect("Failed to build checkpoint syncer")
             .into();
 
@@ -212,10 +196,7 @@
             runtime_metrics,
             agent_metadata,
             max_sign_concurrency: settings.max_sign_concurrency,
-<<<<<<< HEAD
-=======
             reorg_reporter,
->>>>>>> e0f28a6d
         })
     }
 
@@ -224,9 +205,6 @@
         let mut tasks = vec![];
 
         // run server
-<<<<<<< HEAD
-        let router = validator_server::router(self.origin_chain.clone(), self.core.metrics.clone());
-=======
         let router = Router::new()
             .merge(validator_server::router(
                 self.origin_chain.clone(),
@@ -239,7 +217,6 @@
                 .router(),
             );
 
->>>>>>> e0f28a6d
         let server = self
             .core
             .settings
@@ -262,11 +239,7 @@
             ));
         }
 
-<<<<<<< HEAD
-        let metrics_updater = ChainSpecificMetricsUpdater::new(
-=======
         let metrics_updater = match ChainSpecificMetricsUpdater::new(
->>>>>>> e0f28a6d
             &self.origin_chain_conf,
             self.core_metrics.clone(),
             self.agent_metrics.clone(),
@@ -274,15 +247,6 @@
             Self::AGENT_NAME.to_string(),
         )
         .await
-<<<<<<< HEAD
-        .unwrap();
-        tasks.push(tokio::spawn(
-            async move {
-                metrics_updater.spawn().await.unwrap();
-            }
-            .instrument(info_span!("MetricsUpdater")),
-        ));
-=======
         {
             Ok(task) => task,
             Err(err) => {
@@ -293,7 +257,6 @@
 
         let task = metrics_updater.spawn();
         tasks.push(task);
->>>>>>> e0f28a6d
 
         // report agent metadata
         self.metadata()
@@ -335,12 +298,7 @@
 
 impl Validator {
     async fn run_merkle_tree_hook_sync(&self) -> JoinHandle<()> {
-<<<<<<< HEAD
-        let index_settings =
-            self.as_ref().settings.chains[self.origin_chain.name()].index_settings();
-=======
         let index_settings = self.as_ref().settings.chains[&self.origin_chain].index_settings();
->>>>>>> e0f28a6d
         let contract_sync = self.merkle_tree_hook_sync.clone();
         let cursor = contract_sync
             .cursor(index_settings)
@@ -373,10 +331,7 @@
             Arc::new(self.db.clone()) as Arc<dyn HyperlaneDb>,
             ValidatorSubmitterMetrics::new(&self.core.metrics, &self.origin_chain),
             self.max_sign_concurrency,
-<<<<<<< HEAD
-=======
             self.reorg_reporter.clone(),
->>>>>>> e0f28a6d
         );
 
         let tip_tree = self
@@ -404,11 +359,7 @@
         ));
 
         tasks.push(tokio::spawn(
-<<<<<<< HEAD
-            async move { submitter.checkpoint_submitter(tip_tree).await }
-=======
             async move { submitter.checkpoint_submitter(tip_tree.tree).await }
->>>>>>> e0f28a6d
                 .instrument(info_span!("TipCheckpointSubmitter")),
         ));
 
