//! The validator signs Mailbox checkpoints that have reached finality.

#![forbid(unsafe_code)]
#![warn(missing_docs)]

use eyre::Result;

use hyperlane_base::agent_main;

use crate::validator::Validator;

mod reorg_reporter;
mod server;
mod settings;
mod submit;
mod validator;

<<<<<<< HEAD
#[cfg(test)]
mod test_utils;

=======
>>>>>>> e0f28a6d
#[tokio::main(flavor = "multi_thread")]
async fn main() -> Result<()> {
    // Logging is not initialised at this point, so, using `println!`
    println!("Validator starting up...");

    agent_main::<Validator>().await
}

#[cfg(test)]
mod test_utils;<|MERGE_RESOLUTION|>--- conflicted
+++ resolved
@@ -15,12 +15,6 @@
 mod submit;
 mod validator;
 
-<<<<<<< HEAD
-#[cfg(test)]
-mod test_utils;
-
-=======
->>>>>>> e0f28a6d
 #[tokio::main(flavor = "multi_thread")]
 async fn main() -> Result<()> {
     // Logging is not initialised at this point, so, using `println!`
