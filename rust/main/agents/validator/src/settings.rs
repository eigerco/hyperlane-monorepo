--- conflicted
+++ resolved
@@ -24,11 +24,7 @@
 use serde_json::Value;
 
 /// Settings for RPCs
-<<<<<<< HEAD
-#[derive(Debug)]
-=======
 #[derive(Debug, Clone)]
->>>>>>> e0f28a6d
 pub struct RpcConfig {
     pub url: String,
     pub public: bool,
