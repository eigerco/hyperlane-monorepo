use std::sync::Arc;
use std::time::{Duration, Instant};
use std::vec;

use futures::future::join_all;
use prometheus::IntGauge;
use tokio::time::sleep;
use tracing::{debug, error, info, warn};

use hyperlane_base::db::HyperlaneDb;
use hyperlane_base::{CheckpointSyncer, CoreMetrics};
use hyperlane_core::rpc_clients::call_and_retry_indefinitely;
use hyperlane_core::{
    accumulator::incremental::IncrementalMerkle, Checkpoint, CheckpointAtBlock,
    CheckpointWithMessageId, HyperlaneChain, HyperlaneContract, HyperlaneDomain,
    HyperlaneSignerExt, IncrementalMerkleAtBlock,
};
<<<<<<< HEAD
use hyperlane_core::{ChainResult, MerkleTreeHook, ReorgEvent, ReorgPeriod, SignedType};
use hyperlane_ethereum::{Signers, SingletonSignerHandle};
=======
use hyperlane_core::{
    ChainResult, HyperlaneSigner, MerkleTreeHook, ReorgEvent, ReorgPeriod, SignedType,
};
use hyperlane_ethereum::{Signers, SingletonSignerHandle};

use crate::reorg_reporter::ReorgReporter;
>>>>>>> e0f28a6d

#[derive(Clone)]
pub(crate) struct ValidatorSubmitter {
    interval: Duration,
    reorg_period: ReorgPeriod,
    #[allow(unused)]
    singleton_signer: SingletonSignerHandle,
    signer: Signers,
    merkle_tree_hook: Arc<dyn MerkleTreeHook>,
    checkpoint_syncer: Arc<dyn CheckpointSyncer>,
    db: Arc<dyn HyperlaneDb>,
    metrics: ValidatorSubmitterMetrics,
    max_sign_concurrency: usize,
<<<<<<< HEAD
=======
    reorg_reporter: Arc<dyn ReorgReporter>,
>>>>>>> e0f28a6d
}

impl ValidatorSubmitter {
    #[allow(clippy::too_many_arguments)]
    pub(crate) fn new(
        interval: Duration,
        reorg_period: ReorgPeriod,
        merkle_tree_hook: Arc<dyn MerkleTreeHook>,
        singleton_signer: SingletonSignerHandle,
        signer: Signers,
        checkpoint_syncer: Arc<dyn CheckpointSyncer>,
        db: Arc<dyn HyperlaneDb>,
        metrics: ValidatorSubmitterMetrics,
        max_sign_concurrency: usize,
<<<<<<< HEAD
=======
        reorg_reporter: Arc<dyn ReorgReporter>,
>>>>>>> e0f28a6d
    ) -> Self {
        Self {
            reorg_period,
            interval,
            merkle_tree_hook,
            singleton_signer,
            signer,
            checkpoint_syncer,
            db,
            metrics,
            max_sign_concurrency,
<<<<<<< HEAD
=======
            reorg_reporter,
>>>>>>> e0f28a6d
        }
    }

    pub(crate) fn checkpoint(&self, tree: &IncrementalMerkle) -> Checkpoint {
        Checkpoint {
            merkle_tree_hook_address: self.merkle_tree_hook.address(),
            mailbox_domain: self.merkle_tree_hook.domain().id(),
            root: tree.root(),
            index: tree.index(),
        }
    }

    pub(crate) fn checkpoint_at_block(&self, tree: &IncrementalMerkleAtBlock) -> CheckpointAtBlock {
        let checkpoint = self.checkpoint(&tree.tree);

        CheckpointAtBlock {
            checkpoint,
            block_height: tree.block_height,
        }
    }

    /// Submits signed checkpoints from index 0 until the target checkpoint (inclusive).
    /// Runs idly forever once the target checkpoint is reached to avoid exiting the task.
    pub(crate) async fn backfill_checkpoint_submitter(self, target_checkpoint: CheckpointAtBlock) {
        let mut tree = IncrementalMerkle::default();
        self.submit_checkpoints_until_correctness_checkpoint(&mut tree, &target_checkpoint)
            .await;

        info!(
            ?target_checkpoint,
            "Backfill checkpoint submitter successfully reached target checkpoint"
        );

        // Set that backfill is completed in metrics
        self.metrics.backfill_complete.set(1);
    }

    /// Submits signed checkpoints indefinitely, starting from the `tree`.
    pub(crate) async fn checkpoint_submitter(self, mut tree: IncrementalMerkle) {
        // How often to log checkpoint info - once every minute
        let checkpoint_info_log_period = Duration::from_secs(60);
        // The instant in which we last logged checkpoint info, if at all
        let mut latest_checkpoint_info_log: Option<Instant> = None;
        // Returns whether checkpoint info should be logged based off the
        // checkpoint_info_log_period having elapsed since the last log.
        // Sets latest_checkpoint_info_log to the current instant if true.
        let mut should_log_checkpoint_info = || {
            if let Some(instant) = latest_checkpoint_info_log {
                if instant.elapsed() < checkpoint_info_log_period {
                    return false;
                }
            }
            latest_checkpoint_info_log = Some(Instant::now());
            true
        };

        loop {
            // Lag by reorg period because this is our correctness checkpoint.
            let latest_checkpoint = call_and_retry_indefinitely(|| {
                let merkle_tree_hook = self.merkle_tree_hook.clone();
                let reorg_period = self.reorg_period.clone();
                Box::pin(async move { merkle_tree_hook.latest_checkpoint(&reorg_period).await })
            })
            .await;

            self.metrics
                .latest_checkpoint_observed
                .set(latest_checkpoint.index as i64);

            if should_log_checkpoint_info() {
                info!(
                    ?latest_checkpoint,
                    tree_count = tree.count(),
                    "Latest checkpoint"
                );
            }

            // This may occur e.g. if RPC providers are unreliable and make calls against
            // inconsistent block tips.
            //
            // In this case, we just sleep a bit until we fetch a new latest checkpoint
            // that at least meets the tree.
            if tree_exceeds_checkpoint(&latest_checkpoint, &tree) {
                debug!(
                    ?latest_checkpoint,
                    tree_count = tree.count(),
                    "Latest checkpoint is behind tree, sleeping briefly"
                );
                sleep(self.interval).await;
                continue;
            }
            self.submit_checkpoints_until_correctness_checkpoint(&mut tree, &latest_checkpoint)
                .await;

            self.metrics
                .latest_checkpoint_processed
                .set(latest_checkpoint.index as i64);

            // Set that initial consistency has been reached on first loop run. Subsequent runs are idempotent.
            self.metrics.reached_initial_consistency.set(1);

            sleep(self.interval).await;
        }
    }

    /// Submits signed checkpoints relating to the given tree until the correctness checkpoint (inclusive).
    /// Only submits the signed checkpoints once the correctness checkpoint is reached.
    async fn submit_checkpoints_until_correctness_checkpoint(
        &self,
        tree: &mut IncrementalMerkle,
        correctness_checkpoint: &CheckpointAtBlock,
    ) {
        let start = Instant::now();
        // This should never be called with a tree that is ahead of the correctness checkpoint.
        assert!(
            !tree_exceeds_checkpoint(correctness_checkpoint, tree),
            "tree (count: {}) is ahead of correctness checkpoint {:?}",
            tree.count(),
            correctness_checkpoint,
        );

        // All intermediate checkpoints will be stored here and signed once the correctness
        // checkpoint is reached.
        let mut checkpoint_queue = vec![];

        // If the correctness checkpoint is ahead of the tree, we need to ingest more messages.
        //
        // tree.index() will panic if the tree is empty, so we use tree.count() instead
        // and convert the correctness_checkpoint.index to a count by adding 1.
        while tree.count() as u32 <= correctness_checkpoint.index {
            if let Some(insertion) = self
                .db
                .retrieve_merkle_tree_insertion_by_leaf_index(&(tree.count() as u32))
                .unwrap_or_else(|err| {
                    panic!(
                        "Error fetching merkle tree insertion for leaf index {}: {}",
                        tree.count(),
                        err
                    )
                })
            {
                let message_id = insertion.message_id();
                tree.ingest(message_id);

                let checkpoint = self.checkpoint(tree);

                checkpoint_queue.push(CheckpointWithMessageId {
                    checkpoint,
                    message_id,
                });
            } else {
                // If we haven't yet indexed the next merkle tree insertion but know that
                // it will soon exist (because we know the correctness checkpoint), wait a bit and
                // try again.
                sleep(Duration::from_millis(100)).await
            }
        }

        info!(
            root = ?tree.root(),
            queue_length = checkpoint_queue.len(),
            "Ingested leaves into in-memory merkle tree"
        );

        // At this point we know that correctness_checkpoint.index == tree.index().
        assert_eq!(
            correctness_checkpoint.index,
            tree.index(),
            "correctness checkpoint index {} != tree index {}",
            correctness_checkpoint.index,
            tree.index(),
        );

        let checkpoint = self.checkpoint(tree);

        // If the tree's checkpoint doesn't match the correctness checkpoint, something went wrong
        // and we bail loudly.
        if checkpoint != correctness_checkpoint.checkpoint {
            let reorg_event = ReorgEvent::new(
                tree.root(),
                correctness_checkpoint.root,
                checkpoint.index,
                chrono::Utc::now().timestamp() as u64,
                self.reorg_period.clone(),
            );
            error!(
                ?checkpoint,
                ?correctness_checkpoint,
                ?reorg_event,
                "Incorrect tree root. Most likely a reorg has occurred. Please reach out for help, this is a potentially serious error impacting signed messages. Do NOT forcefully resume operation of this validator. Keep it crashlooping or shut down until you receive support."
            );

<<<<<<< HEAD
            let mut panic_message = "Incorrect tree root. Most likely a reorg has occurred. Please reach out for help, this is a potentially serious error impacting signed messages. Do NOT forcefully resume operation of this validator. Keep it crashlooping or shut down until receive support.".to_owned();
=======
            if let Some(height) = correctness_checkpoint.block_height {
                self.reorg_reporter.report_at_block(height).await;
            } else {
                info!("Blockchain does not support block height, reporting with reorg period");
                self.reorg_reporter
                    .report_with_reorg_period(&self.reorg_period)
                    .await;
            }

            let mut panic_message = "Incorrect tree root. Most likely a reorg has occurred. Please reach out for help, this is a potentially serious error impacting signed messages. Do NOT forcefully resume operation of this validator. Keep it crashlooping or shut down until you receive support.".to_owned();
>>>>>>> e0f28a6d
            if let Err(e) = self
                .checkpoint_syncer
                .write_reorg_status(&reorg_event)
                .await
            {
                panic_message.push_str(&format!(
                    " Reorg troubleshooting details couldn't be written to checkpoint storage: {}",
                    e
                ));
            }
            panic!("{panic_message}");
        }

        tracing::info!(
            elapsed=?start.elapsed(),
            checkpoint_queue_len = checkpoint_queue.len(),
            "Checkpoint submitter reached correctness checkpoint"
        );

        if !checkpoint_queue.is_empty() {
            info!(
                index = checkpoint.index,
                queue_len = checkpoint_queue.len(),
                "Reached tree consistency"
            );
            self.sign_and_submit_checkpoints(checkpoint_queue).await;

            info!(
                index = checkpoint.index,
                "Signed all queued checkpoints until index"
            );
        }
    }

    async fn sign_checkpoint(
        &self,
        checkpoint: CheckpointWithMessageId,
    ) -> ChainResult<SignedType<CheckpointWithMessageId>> {
        let signer_retries = 5;

        for i in 0..signer_retries {
            match self.signer.sign(checkpoint).await {
                Ok(signed_checkpoint) => return Ok(signed_checkpoint),
                Err(err) => {
                    tracing::warn!(
                        ?checkpoint,
                        attempt = i,
                        retries = signer_retries,
                        ?err,
                        "Error signing checkpoint with direct signer"
                    );
                    sleep(Duration::from_millis(100)).await;
                }
            }
        }

        tracing::warn!(
            ?checkpoint,
            retries = signer_retries,
            "Error signing checkpoint with direct signer after all retries, falling back to singleton signer"
        );

        // Now try the singleton signer as a last resort
        Ok(self.singleton_signer.sign(checkpoint).await?)
    }

    async fn sign_and_submit_checkpoint(
        &self,
        checkpoint: CheckpointWithMessageId,
    ) -> ChainResult<()> {
        let start = Instant::now();
        let existing = self
            .checkpoint_syncer
            .fetch_checkpoint(checkpoint.index)
            .await?;
        tracing::trace!(
            elapsed=?start.elapsed(),
            "Fetched checkpoint from checkpoint storage",
        );

<<<<<<< HEAD
        if existing.is_some() {
            debug!(index = checkpoint.index, "Checkpoint already submitted");
            return Ok(());
=======
        if let Some(existing) = existing.as_ref() {
            let existing_signer = existing.recover()?;
            let signer = self.signer.eth_address();
            if existing_signer == signer && existing.value == checkpoint {
                debug!(index = checkpoint.index, "Checkpoint already submitted");
                return Ok(());
            } else {
                warn!(
                    index = checkpoint.index,
                    existing_checkpoint = ?existing.value,
                    existing_signer = ?existing_signer,
                    new_checkpoint = ?checkpoint,
                    new_signer = ?signer,
                    "Checkpoint already submitted, but with different values, overwriting"
                );
            }
>>>>>>> e0f28a6d
        }

        let start = Instant::now();
        let signed_checkpoint = self.sign_checkpoint(checkpoint).await?;
        tracing::trace!(
            elapsed=?start.elapsed(),
            "Signed checkpoint",
        );

        let start = Instant::now();
        self.checkpoint_syncer
            .write_checkpoint(&signed_checkpoint)
            .await?;
        tracing::trace!(
            elapsed=?start.elapsed(),
            "Stored checkpoint",
        );
<<<<<<< HEAD

        debug!(index = checkpoint.index, "Signed and submitted checkpoint");
=======
>>>>>>> e0f28a6d

        // TODO: move these into S3 implementations
        // small sleep before signing next checkpoint to avoid rate limiting
        sleep(Duration::from_millis(100)).await;
        Ok(())
    }

    /// Signs and submits any previously unsubmitted checkpoints.
    async fn sign_and_submit_checkpoints(&self, mut checkpoints: Vec<CheckpointWithMessageId>) {
        // The checkpoints are ordered by index, so the last one is the highest index.
        let last_checkpoint_index = checkpoints[checkpoints.len() - 1].index;

        let arc_self = Arc::new(self.clone());

        let mut first_chunk = true;

        while !checkpoints.is_empty() {
            let start = Instant::now();

            // Take a chunk of checkpoints, starting with the highest index.
            // This speeds up processing historic checkpoints (those before the validator is spun up),
            // since those are the most likely to make messages become processable.
            // A side effect is that new checkpoints will also be submitted in reverse order.

            // This logic is a bit awkward, but we want control over the chunks so we can also
            // write the latest index to the checkpoint storage after the first chunk is successful.
            let mut chunk = Vec::with_capacity(self.max_sign_concurrency);
            for _ in 0..self.max_sign_concurrency {
                if let Some(cp) = checkpoints.pop() {
                    chunk.push(cp);
                } else {
                    break;
                }
            }

            let chunk_len = chunk.len();

            let futures = chunk.into_iter().map(|checkpoint| {
                let self_clone = arc_self.clone();
                call_and_retry_indefinitely(move || {
                    let self_clone = self_clone.clone();
                    Box::pin(async move {
                        let start = Instant::now();
<<<<<<< HEAD
                        self_clone.sign_and_submit_checkpoint(checkpoint).await?;
                        tracing::info!(
=======
                        let checkpoint_index = checkpoint.index;
                        self_clone.sign_and_submit_checkpoint(checkpoint).await?;
                        tracing::info!(
                            index = checkpoint_index,
>>>>>>> e0f28a6d
                            elapsed=?start.elapsed(),
                            "Signed and submitted checkpoint",
                        );
                        Ok(())
                    })
                })
            });

            join_all(futures).await;

            tracing::info!(
                elapsed=?start.elapsed(),
                chunk_len,
                remaining_checkpoints = checkpoints.len(),
                "Signed and submitted checkpoint chunk",
            );

            // If it's the first chunk, update the latest index
            if first_chunk {
                call_and_retry_indefinitely(|| {
                    let self_clone = self.clone();
                    Box::pin(async move {
                        let start = Instant::now();
                        self_clone
                            .checkpoint_syncer
                            .update_latest_index(last_checkpoint_index)
                            .await?;
                        tracing::trace!(
                            elapsed=?start.elapsed(),
                            "Updated latest index",
                        );
                        Ok(())
                    })
                })
                .await;
                first_chunk = false;
            }
        }
    }
}

/// Returns whether the tree exceeds the checkpoint.
fn tree_exceeds_checkpoint(checkpoint: &Checkpoint, tree: &IncrementalMerkle) -> bool {
    // tree.index() will panic if the tree is empty, so we use tree.count() instead
    // and convert the correctness_checkpoint.index to a count by adding 1.
    checkpoint.index + 1 < tree.count() as u32
}

#[derive(Clone)]
pub(crate) struct ValidatorSubmitterMetrics {
    latest_checkpoint_observed: IntGauge,
    latest_checkpoint_processed: IntGauge,
    backfill_complete: IntGauge,
    reached_initial_consistency: IntGauge,
}

impl ValidatorSubmitterMetrics {
    pub fn new(metrics: &CoreMetrics, mailbox_chain: &HyperlaneDomain) -> Self {
        let chain_name = mailbox_chain.name();
        Self {
            latest_checkpoint_observed: metrics
                .latest_checkpoint()
                .with_label_values(&["validator_observed", chain_name]),
            latest_checkpoint_processed: metrics
                .latest_checkpoint()
                .with_label_values(&["validator_processed", chain_name]),
            backfill_complete: metrics.backfill_complete().with_label_values(&[chain_name]),
            reached_initial_consistency: metrics
                .reached_initial_consistency()
                .with_label_values(&[chain_name]),
        }
    }
}

#[cfg(test)]
mod test {
    use super::*;

    use async_trait::async_trait;
    use eyre::Result;
    use hyperlane_base::db::{
        DbResult, HyperlaneDb, InterchainGasExpenditureData, InterchainGasPaymentData,
    };
    use hyperlane_core::{
        identifiers::UniqueIdentifier, test_utils::dummy_domain, GasPaymentKey, HyperlaneChain,
        HyperlaneContract, HyperlaneDomain, HyperlaneMessage, HyperlaneProvider,
        InterchainGasPayment, InterchainGasPaymentMeta, MerkleTreeHook, MerkleTreeInsertion,
        PendingOperationStatus, ReorgEvent, SignedAnnouncement, SignedCheckpointWithMessageId,
        H160, H256,
    };
    use prometheus::Registry;
    use std::{fmt::Debug, sync::Arc, time::Duration};
    use tokio::sync::mpsc;

    mockall::mock! {
        pub Db {
            fn provider(&self) -> Box<dyn HyperlaneProvider>;
        }

        impl Debug for Db {
            fn fmt<'a>(&self, f: &mut std::fmt::Formatter<'a>) -> std::fmt::Result;
        }

        impl HyperlaneDb for Db {
            fn retrieve_highest_seen_message_nonce(&self) -> DbResult<Option<u32>>;
            fn retrieve_message_by_nonce(&self, nonce: u32) -> DbResult<Option<HyperlaneMessage>>;
            fn retrieve_processed_by_nonce(&self, nonce: &u32) -> DbResult<Option<bool>>;
            fn domain(&self) -> &HyperlaneDomain;
            fn store_message_id_by_nonce(&self, nonce: &u32, id: &H256) -> DbResult<()>;
            fn retrieve_message_id_by_nonce(&self, nonce: &u32) -> DbResult<Option<H256>>;
            fn store_message_by_id(&self, id: &H256, message: &HyperlaneMessage) -> DbResult<()>;
            fn retrieve_message_by_id(&self, id: &H256) -> DbResult<Option<HyperlaneMessage>>;
            fn store_dispatched_block_number_by_nonce(
                &self,
                nonce: &u32,
                block_number: &u64,
            ) -> DbResult<()>;
            fn retrieve_dispatched_block_number_by_nonce(&self, nonce: &u32) -> DbResult<Option<u64>>;
            fn store_processed_by_nonce(&self, nonce: &u32, processed: &bool) -> DbResult<()>;
            fn store_processed_by_gas_payment_meta(
                &self,
                meta: &InterchainGasPaymentMeta,
                processed: &bool,
            ) -> DbResult<()>;
            fn retrieve_processed_by_gas_payment_meta(
                &self,
                meta: &InterchainGasPaymentMeta,
            ) -> DbResult<Option<bool>>;
            fn store_interchain_gas_expenditure_data_by_message_id(
                &self,
                message_id: &H256,
                data: &InterchainGasExpenditureData,
            ) -> DbResult<()>;
            fn retrieve_interchain_gas_expenditure_data_by_message_id(
                &self,
                message_id: &H256,
            ) -> DbResult<Option<InterchainGasExpenditureData>>;
            fn store_status_by_message_id(
                &self,
                message_id: &H256,
                status: &PendingOperationStatus,
            ) -> DbResult<()>;
            fn retrieve_status_by_message_id(
                &self,
                message_id: &H256,
            ) -> DbResult<Option<PendingOperationStatus>>;
            fn store_interchain_gas_payment_data_by_gas_payment_key(
                &self,
                key: &GasPaymentKey,
                data: &InterchainGasPaymentData,
            ) -> DbResult<()>;
            fn retrieve_interchain_gas_payment_data_by_gas_payment_key(
                &self,
                key: &GasPaymentKey,
            ) -> DbResult<Option<InterchainGasPaymentData>>;
            fn store_gas_payment_by_sequence(
                &self,
                sequence: &u32,
                payment: &InterchainGasPayment,
            ) -> DbResult<()>;
            fn retrieve_gas_payment_by_sequence(
                &self,
                sequence: &u32,
            ) -> DbResult<Option<InterchainGasPayment>>;
            fn store_gas_payment_block_by_sequence(
                &self,
                sequence: &u32,
                block_number: &u64,
            ) -> DbResult<()>;
            fn retrieve_gas_payment_block_by_sequence(&self, sequence: &u32) -> DbResult<Option<u64>>;
            fn store_pending_message_retry_count_by_message_id(
                &self,
                message_id: &H256,
                count: &u32,
            ) -> DbResult<()>;
            fn retrieve_pending_message_retry_count_by_message_id(
                &self,
                message_id: &H256,
            ) -> DbResult<Option<u32>>;
            fn store_merkle_tree_insertion_by_leaf_index(
                &self,
                leaf_index: &u32,
                insertion: &MerkleTreeInsertion,
            ) -> DbResult<()>;
            fn retrieve_merkle_tree_insertion_by_leaf_index(
                &self,
                leaf_index: &u32,
            ) -> DbResult<Option<MerkleTreeInsertion>>;
            fn store_merkle_leaf_index_by_message_id(
                &self,
                message_id: &H256,
                leaf_index: &u32,
            ) -> DbResult<()>;
            fn retrieve_merkle_leaf_index_by_message_id(&self, message_id: &H256) -> DbResult<Option<u32>>;
            fn store_merkle_tree_insertion_block_number_by_leaf_index(
                &self,
                leaf_index: &u32,
                block_number: &u64,
            ) -> DbResult<()>;
            fn retrieve_merkle_tree_insertion_block_number_by_leaf_index(
                &self,
                leaf_index: &u32,
            ) -> DbResult<Option<u64>>;
            fn store_highest_seen_message_nonce_number(&self, nonce: &u32) -> DbResult<()>;
            fn retrieve_highest_seen_message_nonce_number(&self) -> DbResult<Option<u32>>;
<<<<<<< HEAD
            fn store_payload_ids_by_message_id(&self, message_id: &H256, payload_ids: Vec<UniqueIdentifier>) -> DbResult<()>;
            fn retrieve_payload_ids_by_message_id(&self, message_id: &H256) -> DbResult<Option<Vec<UniqueIdentifier>>>;
=======
            fn store_payload_uuids_by_message_id(&self, message_id: &H256, payload_uuids: Vec<UniqueIdentifier>) -> DbResult<()>;
            fn retrieve_payload_uuids_by_message_id(&self, message_id: &H256) -> DbResult<Option<Vec<UniqueIdentifier>>>;
>>>>>>> e0f28a6d
        }
    }

    mockall::mock! {
        pub MerkleTreeHook {}

        impl Debug for MerkleTreeHook {
            fn fmt<'a>(&self, f: &mut std::fmt::Formatter<'a>) -> std::fmt::Result;
        }

        impl HyperlaneChain for MerkleTreeHook {
            fn domain(&self) -> &HyperlaneDomain;
            fn provider(&self) -> Box<dyn HyperlaneProvider>;
        }

        impl HyperlaneContract for MerkleTreeHook {
            fn address(&self) -> H256;
        }

        #[async_trait]
        impl MerkleTreeHook for MerkleTreeHook {
            async fn tree(&self, reorg_period: &ReorgPeriod) -> ChainResult<IncrementalMerkleAtBlock>;
            async fn count(&self, reorg_period: &ReorgPeriod) -> ChainResult<u32>;
            async fn latest_checkpoint(&self, reorg_period: &ReorgPeriod) -> ChainResult<CheckpointAtBlock>;
            async fn latest_checkpoint_at_block(&self, height: u64) -> ChainResult<CheckpointAtBlock>;
        }
    }

    mockall::mock! {
        pub CheckpointSyncer {}

        impl Debug for CheckpointSyncer {
            fn fmt<'a>(&self, f: &mut std::fmt::Formatter<'a>) -> std::fmt::Result;
        }

        #[async_trait]
        impl CheckpointSyncer for CheckpointSyncer {
            async fn latest_index(&self) -> Result<Option<u32>>;
            async fn write_latest_index(&self, index: u32) -> Result<()>;
            async fn update_latest_index(&self, index: u32) -> Result<()>;
            async fn fetch_checkpoint(&self, index: u32) -> Result<Option<SignedCheckpointWithMessageId>>;
            async fn write_checkpoint(
                &self,
                signed_checkpoint: &SignedCheckpointWithMessageId,
            ) -> Result<()>;
            async fn write_metadata(&self, metadata: &str) -> Result<()>;
            async fn write_announcement(&self, signed_announcement: &SignedAnnouncement) -> Result<()>;
            fn announcement_location(&self) -> String;
            async fn write_reorg_status(&self, reorg_event: &ReorgEvent) -> Result<()>;
            async fn reorg_status(&self) -> Result<Option<ReorgEvent>>;
        }
    }

    mockall::mock! {
        pub ReorgReporter {}

        impl Debug for ReorgReporter {
            fn fmt<'a>(&self, f: &mut std::fmt::Formatter<'a>) -> std::fmt::Result;
        }

        #[async_trait]
        impl ReorgReporter for ReorgReporter {
            async fn report_at_block(&self, block_height: u64);
            async fn report_with_reorg_period(&self, reorg_period: &ReorgPeriod);
        }
    }

    fn dummy_metrics() -> ValidatorSubmitterMetrics {
        let origin_domain = dummy_domain(0, "dummy_origin_domain");
        let core_metrics = CoreMetrics::new("dummy_relayer", 37582, Registry::new()).unwrap();
        ValidatorSubmitterMetrics::new(&core_metrics, &origin_domain)
    }

    fn dummy_singleton_handle() -> SingletonSignerHandle {
        SingletonSignerHandle::new(H160::from_low_u64_be(0), mpsc::unbounded_channel().0)
    }

    fn reorg_event_is_correct(
        reorg_event: &ReorgEvent,
        expected_local_merkle_tree: &IncrementalMerkle,
        mock_onchain_merkle_tree: &IncrementalMerkle,
        unix_timestamp: u64,
        expected_reorg_period: ReorgPeriod,
    ) {
        assert_eq!(
            reorg_event.canonical_merkle_root,
            mock_onchain_merkle_tree.root()
        );
        assert_eq!(
            reorg_event.local_merkle_root,
            expected_local_merkle_tree.root()
        );
        assert_eq!(
            reorg_event.checkpoint_index,
            expected_local_merkle_tree.index()
        );
        // timestamp diff should be less than 1 second
        let timestamp_diff = reorg_event.unix_timestamp as i64 - unix_timestamp as i64;
        assert!(timestamp_diff.abs() < 1);

        assert_eq!(reorg_event.reorg_period, expected_reorg_period);
    }

    #[tokio::test]
    #[should_panic(
<<<<<<< HEAD
        expected = "Incorrect tree root. Most likely a reorg has occurred. Please reach out for help, this is a potentially serious error impacting signed messages. Do NOT forcefully resume operation of this validator. Keep it crashlooping or shut down until receive support."
=======
        expected = "Incorrect tree root. Most likely a reorg has occurred. Please reach out for help, this is a potentially serious error impacting signed messages. Do NOT forcefully resume operation of this validator. Keep it crashlooping or shut down until you receive support."
>>>>>>> e0f28a6d
    )]
    async fn reorg_is_detected_and_persisted_to_checkpoint_storage() {
        let unix_timestamp = chrono::Utc::now().timestamp() as u64;
        let expected_reorg_period = 12;

        let pre_reorg_merke_insertions = [
            MerkleTreeInsertion::new(0, H256::random()),
            MerkleTreeInsertion::new(1, H256::random()),
            MerkleTreeInsertion::new(2, H256::random()),
        ];
        let mut expected_local_merkle_tree = IncrementalMerkle::default();
        for insertion in pre_reorg_merke_insertions.iter() {
            expected_local_merkle_tree.ingest(insertion.message_id());
        }

        // the last leaf is different post-reorg
        let post_reorg_merkle_insertions = [
            pre_reorg_merke_insertions[0],
            pre_reorg_merke_insertions[1],
            MerkleTreeInsertion::new(2, H256::random()),
        ];
        let mut mock_onchain_merkle_tree = IncrementalMerkle::default();
        for insertion in post_reorg_merkle_insertions.iter() {
            mock_onchain_merkle_tree.ingest(insertion.message_id());
        }

        // assert the reorg resulted in different merkle tree roots
        assert_ne!(
            mock_onchain_merkle_tree.root(),
            expected_local_merkle_tree.root()
        );

        // the db returns the pre-reorg merkle tree insertions
        let mut db = MockDb::new();
        db.expect_retrieve_merkle_tree_insertion_by_leaf_index()
            .returning(move |sequence| Ok(Some(pre_reorg_merke_insertions[*sequence as usize])));

        // boilerplate mocks
        let mut mock_merkle_tree_hook = MockMerkleTreeHook::new();
        mock_merkle_tree_hook
            .expect_address()
            .returning(|| H256::from_low_u64_be(0));
        let dummy_domain = dummy_domain(0, "dummy_domain");
        mock_merkle_tree_hook
            .expect_domain()
            .return_const(dummy_domain.clone());

        // expect the checkpoint syncer to post the reorg event to the checkpoint storage
        // and not submit any checkpoints (this is checked implicitly, by not setting any `expect`s)
        let mut mock_checkpoint_syncer = MockCheckpointSyncer::new();
        let mock_onchain_merkle_tree_clone = mock_onchain_merkle_tree.clone();
        mock_checkpoint_syncer
            .expect_write_reorg_status()
            .once()
            .returning(move |reorg_event| {
                // unit test correctness criteria
                reorg_event_is_correct(
                    reorg_event,
                    &expected_local_merkle_tree,
                    &mock_onchain_merkle_tree_clone,
                    unix_timestamp,
                    ReorgPeriod::from_blocks(expected_reorg_period),
                );
                Ok(())
            });

        let signer: Signers = "1111111111111111111111111111111111111111111111111111111111111111"
            .parse::<ethers::signers::LocalWallet>()
            .unwrap()
            .into();

<<<<<<< HEAD
=======
        let mut mock_reorg_reporter = MockReorgReporter::new();
        mock_reorg_reporter
            .expect_report_at_block()
            .once()
            .return_once(|_| return ());

>>>>>>> e0f28a6d
        // instantiate the validator submitter
        let validator_submitter = ValidatorSubmitter::new(
            Duration::from_secs(1),
            ReorgPeriod::from_blocks(expected_reorg_period),
            Arc::new(mock_merkle_tree_hook),
            dummy_singleton_handle(),
            signer,
            Arc::new(mock_checkpoint_syncer),
            Arc::new(db),
            dummy_metrics(),
            50,
<<<<<<< HEAD
=======
            Arc::new(mock_reorg_reporter),
>>>>>>> e0f28a6d
        );

        // mock the correctness checkpoint response
        let mock_onchain_checkpoint = Checkpoint {
            root: mock_onchain_merkle_tree.root(),
            index: mock_onchain_merkle_tree.index(),
            merkle_tree_hook_address: H256::from_low_u64_be(0),
            mailbox_domain: dummy_domain.id(),
        };
        let mock_onchain_checkpoint = CheckpointAtBlock {
            checkpoint: mock_onchain_checkpoint,
            block_height: Some(42),
        };

        // Start the submitter with an empty merkle tree, so it gets rebuilt from the db.
        // A panic is expected here, as the merkle root inconsistency is a critical error that may indicate fraud.
        validator_submitter
            .submit_checkpoints_until_correctness_checkpoint(
                &mut IncrementalMerkle::default(),
                &mock_onchain_checkpoint,
            )
            .await;
    }

    #[tokio::test]
    #[tracing_test::traced_test]
    async fn sign_and_submit_checkpoint_same_signature() {
        let expected_reorg_period = 12;

        let pre_reorg_merke_insertions = [
            MerkleTreeInsertion::new(0, H256::random()),
            MerkleTreeInsertion::new(1, H256::random()),
            MerkleTreeInsertion::new(2, H256::random()),
        ];
        let mut expected_local_merkle_tree = IncrementalMerkle::default();
        for insertion in pre_reorg_merke_insertions.iter() {
            expected_local_merkle_tree.ingest(insertion.message_id());
        }

        // the last leaf is different post-reorg
        let post_reorg_merkle_insertions = [
            pre_reorg_merke_insertions[0],
            pre_reorg_merke_insertions[1],
            MerkleTreeInsertion::new(2, H256::random()),
        ];
        let mut mock_onchain_merkle_tree = IncrementalMerkle::default();
        for insertion in post_reorg_merkle_insertions.iter() {
            mock_onchain_merkle_tree.ingest(insertion.message_id());
        }

        // assert the reorg resulted in different merkle tree roots
        assert_ne!(
            mock_onchain_merkle_tree.root(),
            expected_local_merkle_tree.root()
        );

        // the db returns the pre-reorg merkle tree insertions
        let mut db = MockDb::new();
        db.expect_retrieve_merkle_tree_insertion_by_leaf_index()
            .returning(move |sequence| Ok(Some(pre_reorg_merke_insertions[*sequence as usize])));

        // boilerplate mocks
        let mut mock_merkle_tree_hook = MockMerkleTreeHook::new();
        mock_merkle_tree_hook
            .expect_address()
            .returning(|| H256::from_low_u64_be(0));
        let dummy_domain = dummy_domain(0, "dummy_domain");
        mock_merkle_tree_hook
            .expect_domain()
            .return_const(dummy_domain.clone());

        // expect the checkpoint syncer to post the reorg event to the checkpoint storage
        // and not submit any checkpoints (this is checked implicitly, by not setting any `expect`s)
        let mut mock_checkpoint_syncer = MockCheckpointSyncer::new();

        // mock the correctness checkpoint response
        let mock_onchain_checkpoint = Checkpoint {
            root: mock_onchain_merkle_tree.root(),
            index: mock_onchain_merkle_tree.index(),
            merkle_tree_hook_address: H256::from_low_u64_be(0),
            mailbox_domain: dummy_domain.id(),
        };
        let mock_onchain_checkpoint = CheckpointWithMessageId {
            checkpoint: mock_onchain_checkpoint,
            message_id: H256::zero(),
        };

        let signer: Signers = "1111111111111111111111111111111111111111111111111111111111111111"
            .parse::<ethers::signers::LocalWallet>()
            .unwrap()
            .into();

        let mock_onchain_checkpoint_clone = mock_onchain_checkpoint.clone();
        let signed_type = signer.sign(mock_onchain_checkpoint_clone).await.unwrap();
        mock_checkpoint_syncer
            .expect_fetch_checkpoint()
            .once()
            .returning(move |_| {
                Ok(Some(SignedType {
                    value: signed_type.value,
                    signature: signed_type.signature,
                }))
            });

        let mock_reorg_reporter = MockReorgReporter::new();

        // instantiate the validator submitter
        let validator_submitter = ValidatorSubmitter::new(
            Duration::from_secs(1),
            ReorgPeriod::from_blocks(expected_reorg_period),
            Arc::new(mock_merkle_tree_hook),
            dummy_singleton_handle(),
            signer,
            Arc::new(mock_checkpoint_syncer),
            Arc::new(db),
            dummy_metrics(),
            50,
            Arc::new(mock_reorg_reporter),
        );

        // Start the submitter with an empty merkle tree, so it gets rebuilt from the db.
        // A panic is expected here, as the merkle root inconsistency is a critical error that may indicate fraud.
        let _ = validator_submitter
            .sign_and_submit_checkpoint(mock_onchain_checkpoint)
            .await;

        logs_contain("Checkpoint already submitted");
    }

    #[tokio::test]
    #[tracing_test::traced_test]
    async fn sign_and_submit_checkpoint_different_signature() {
        let expected_reorg_period = 12;

        let pre_reorg_merke_insertions = [
            MerkleTreeInsertion::new(0, H256::random()),
            MerkleTreeInsertion::new(1, H256::random()),
            MerkleTreeInsertion::new(2, H256::random()),
        ];
        let mut expected_local_merkle_tree = IncrementalMerkle::default();
        for insertion in pre_reorg_merke_insertions.iter() {
            expected_local_merkle_tree.ingest(insertion.message_id());
        }

        // the last leaf is different post-reorg
        let post_reorg_merkle_insertions = [
            pre_reorg_merke_insertions[0],
            pre_reorg_merke_insertions[1],
            MerkleTreeInsertion::new(2, H256::random()),
        ];
        let mut mock_onchain_merkle_tree = IncrementalMerkle::default();
        for insertion in post_reorg_merkle_insertions.iter() {
            mock_onchain_merkle_tree.ingest(insertion.message_id());
        }

        // assert the reorg resulted in different merkle tree roots
        assert_ne!(
            mock_onchain_merkle_tree.root(),
            expected_local_merkle_tree.root()
        );

        // the db returns the pre-reorg merkle tree insertions
        let mut db = MockDb::new();
        db.expect_retrieve_merkle_tree_insertion_by_leaf_index()
            .returning(move |sequence| Ok(Some(pre_reorg_merke_insertions[*sequence as usize])));

        // boilerplate mocks
        let mut mock_merkle_tree_hook = MockMerkleTreeHook::new();
        mock_merkle_tree_hook
            .expect_address()
            .returning(|| H256::from_low_u64_be(0));
        let dummy_domain = dummy_domain(0, "dummy_domain");
        mock_merkle_tree_hook
            .expect_domain()
            .return_const(dummy_domain.clone());

        // expect the checkpoint syncer to post the reorg event to the checkpoint storage
        // and not submit any checkpoints (this is checked implicitly, by not setting any `expect`s)
        let mut mock_checkpoint_syncer = MockCheckpointSyncer::new();

        // mock the correctness checkpoint response
        let mock_onchain_checkpoint = Checkpoint {
            root: mock_onchain_merkle_tree.root(),
            index: mock_onchain_merkle_tree.index(),
            merkle_tree_hook_address: H256::from_low_u64_be(0),
            mailbox_domain: dummy_domain.id(),
        };
        let mock_onchain_checkpoint = CheckpointWithMessageId {
            checkpoint: mock_onchain_checkpoint,
            message_id: H256::zero(),
        };

        let signer: Signers = "1111111111111111111111111111111111111111111111111111111111111111"
            .parse::<ethers::signers::LocalWallet>()
            .unwrap()
            .into();

        let signed_type = signer
            .sign(CheckpointWithMessageId {
                checkpoint: Checkpoint {
                    root: H256::zero(),
                    merkle_tree_hook_address: H256::zero(),
                    mailbox_domain: 0,
                    index: 0,
                },
                message_id: H256::zero(),
            })
            .await
            .unwrap();
        mock_checkpoint_syncer
            .expect_fetch_checkpoint()
            .once()
            .returning(move |_| {
                Ok(Some(SignedType {
                    value: signed_type.value,
                    signature: signed_type.signature,
                }))
            });
        mock_checkpoint_syncer
            .expect_write_checkpoint()
            .once()
            .returning(|_| Ok(()));

        let mock_reorg_reporter = MockReorgReporter::new();

        // instantiate the validator submitter
        let validator_submitter = ValidatorSubmitter::new(
            Duration::from_secs(1),
            ReorgPeriod::from_blocks(expected_reorg_period),
            Arc::new(mock_merkle_tree_hook),
            dummy_singleton_handle(),
            signer,
            Arc::new(mock_checkpoint_syncer),
            Arc::new(db),
            dummy_metrics(),
            50,
            Arc::new(mock_reorg_reporter),
        );

        // Start the submitter with an empty merkle tree, so it gets rebuilt from the db.
        // A panic is expected here, as the merkle root inconsistency is a critical error that may indicate fraud.
        let _ = validator_submitter
            .sign_and_submit_checkpoint(mock_onchain_checkpoint)
            .await;

        logs_contain("Checkpoint already submitted, but with different signature, overwriting");
    }
}<|MERGE_RESOLUTION|>--- conflicted
+++ resolved
@@ -15,17 +15,12 @@
     CheckpointWithMessageId, HyperlaneChain, HyperlaneContract, HyperlaneDomain,
     HyperlaneSignerExt, IncrementalMerkleAtBlock,
 };
-<<<<<<< HEAD
-use hyperlane_core::{ChainResult, MerkleTreeHook, ReorgEvent, ReorgPeriod, SignedType};
-use hyperlane_ethereum::{Signers, SingletonSignerHandle};
-=======
 use hyperlane_core::{
     ChainResult, HyperlaneSigner, MerkleTreeHook, ReorgEvent, ReorgPeriod, SignedType,
 };
 use hyperlane_ethereum::{Signers, SingletonSignerHandle};
 
 use crate::reorg_reporter::ReorgReporter;
->>>>>>> e0f28a6d
 
 #[derive(Clone)]
 pub(crate) struct ValidatorSubmitter {
@@ -39,10 +34,7 @@
     db: Arc<dyn HyperlaneDb>,
     metrics: ValidatorSubmitterMetrics,
     max_sign_concurrency: usize,
-<<<<<<< HEAD
-=======
     reorg_reporter: Arc<dyn ReorgReporter>,
->>>>>>> e0f28a6d
 }
 
 impl ValidatorSubmitter {
@@ -57,10 +49,7 @@
         db: Arc<dyn HyperlaneDb>,
         metrics: ValidatorSubmitterMetrics,
         max_sign_concurrency: usize,
-<<<<<<< HEAD
-=======
         reorg_reporter: Arc<dyn ReorgReporter>,
->>>>>>> e0f28a6d
     ) -> Self {
         Self {
             reorg_period,
@@ -72,10 +61,7 @@
             db,
             metrics,
             max_sign_concurrency,
-<<<<<<< HEAD
-=======
             reorg_reporter,
->>>>>>> e0f28a6d
         }
     }
 
@@ -268,9 +254,6 @@
                 "Incorrect tree root. Most likely a reorg has occurred. Please reach out for help, this is a potentially serious error impacting signed messages. Do NOT forcefully resume operation of this validator. Keep it crashlooping or shut down until you receive support."
             );
 
-<<<<<<< HEAD
-            let mut panic_message = "Incorrect tree root. Most likely a reorg has occurred. Please reach out for help, this is a potentially serious error impacting signed messages. Do NOT forcefully resume operation of this validator. Keep it crashlooping or shut down until receive support.".to_owned();
-=======
             if let Some(height) = correctness_checkpoint.block_height {
                 self.reorg_reporter.report_at_block(height).await;
             } else {
@@ -281,7 +264,6 @@
             }
 
             let mut panic_message = "Incorrect tree root. Most likely a reorg has occurred. Please reach out for help, this is a potentially serious error impacting signed messages. Do NOT forcefully resume operation of this validator. Keep it crashlooping or shut down until you receive support.".to_owned();
->>>>>>> e0f28a6d
             if let Err(e) = self
                 .checkpoint_syncer
                 .write_reorg_status(&reorg_event)
@@ -362,11 +344,6 @@
             "Fetched checkpoint from checkpoint storage",
         );
 
-<<<<<<< HEAD
-        if existing.is_some() {
-            debug!(index = checkpoint.index, "Checkpoint already submitted");
-            return Ok(());
-=======
         if let Some(existing) = existing.as_ref() {
             let existing_signer = existing.recover()?;
             let signer = self.signer.eth_address();
@@ -383,7 +360,6 @@
                     "Checkpoint already submitted, but with different values, overwriting"
                 );
             }
->>>>>>> e0f28a6d
         }
 
         let start = Instant::now();
@@ -401,11 +377,6 @@
             elapsed=?start.elapsed(),
             "Stored checkpoint",
         );
-<<<<<<< HEAD
-
-        debug!(index = checkpoint.index, "Signed and submitted checkpoint");
-=======
->>>>>>> e0f28a6d
 
         // TODO: move these into S3 implementations
         // small sleep before signing next checkpoint to avoid rate limiting
@@ -449,15 +420,10 @@
                     let self_clone = self_clone.clone();
                     Box::pin(async move {
                         let start = Instant::now();
-<<<<<<< HEAD
-                        self_clone.sign_and_submit_checkpoint(checkpoint).await?;
-                        tracing::info!(
-=======
                         let checkpoint_index = checkpoint.index;
                         self_clone.sign_and_submit_checkpoint(checkpoint).await?;
                         tracing::info!(
                             index = checkpoint_index,
->>>>>>> e0f28a6d
                             elapsed=?start.elapsed(),
                             "Signed and submitted checkpoint",
                         );
@@ -663,13 +629,8 @@
             ) -> DbResult<Option<u64>>;
             fn store_highest_seen_message_nonce_number(&self, nonce: &u32) -> DbResult<()>;
             fn retrieve_highest_seen_message_nonce_number(&self) -> DbResult<Option<u32>>;
-<<<<<<< HEAD
-            fn store_payload_ids_by_message_id(&self, message_id: &H256, payload_ids: Vec<UniqueIdentifier>) -> DbResult<()>;
-            fn retrieve_payload_ids_by_message_id(&self, message_id: &H256) -> DbResult<Option<Vec<UniqueIdentifier>>>;
-=======
             fn store_payload_uuids_by_message_id(&self, message_id: &H256, payload_uuids: Vec<UniqueIdentifier>) -> DbResult<()>;
             fn retrieve_payload_uuids_by_message_id(&self, message_id: &H256) -> DbResult<Option<Vec<UniqueIdentifier>>>;
->>>>>>> e0f28a6d
         }
     }
 
@@ -775,11 +736,7 @@
 
     #[tokio::test]
     #[should_panic(
-<<<<<<< HEAD
-        expected = "Incorrect tree root. Most likely a reorg has occurred. Please reach out for help, this is a potentially serious error impacting signed messages. Do NOT forcefully resume operation of this validator. Keep it crashlooping or shut down until receive support."
-=======
         expected = "Incorrect tree root. Most likely a reorg has occurred. Please reach out for help, this is a potentially serious error impacting signed messages. Do NOT forcefully resume operation of this validator. Keep it crashlooping or shut down until you receive support."
->>>>>>> e0f28a6d
     )]
     async fn reorg_is_detected_and_persisted_to_checkpoint_storage() {
         let unix_timestamp = chrono::Utc::now().timestamp() as u64;
@@ -851,15 +808,12 @@
             .unwrap()
             .into();
 
-<<<<<<< HEAD
-=======
         let mut mock_reorg_reporter = MockReorgReporter::new();
         mock_reorg_reporter
             .expect_report_at_block()
             .once()
             .return_once(|_| return ());
 
->>>>>>> e0f28a6d
         // instantiate the validator submitter
         let validator_submitter = ValidatorSubmitter::new(
             Duration::from_secs(1),
@@ -871,10 +825,7 @@
             Arc::new(db),
             dummy_metrics(),
             50,
-<<<<<<< HEAD
-=======
             Arc::new(mock_reorg_reporter),
->>>>>>> e0f28a6d
         );
 
         // mock the correctness checkpoint response
