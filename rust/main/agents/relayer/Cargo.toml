
[package]
name = "relayer"
documentation.workspace = true
edition.workspace = true
homepage.workspace = true
license-file.workspace = true
publish.workspace = true
version.workspace = true

[dependencies]
async-trait.workspace = true
axum.workspace = true
chrono.workspace = true
config.workspace = true
console-subscriber.workspace = true
convert_case.workspace = true
ctrlc = { workspace = true, features = ["termination"], optional = true }
derive-new.workspace = true
derive_more.workspace = true
dhat = { workspace = true, optional = true }
ethers-contract.workspace = true
ethers.workspace = true
eyre.workspace = true
futures.workspace = true
futures-util.workspace = true
itertools.workspace = true
maplit.workspace = true
num-derive.workspace = true
num-traits.workspace = true
prometheus.workspace = true
rand.workspace = true
regex.workspace = true
reqwest = { workspace = true, features = ["json"] }
serde.workspace = true
serde_json.workspace = true
sha3.workspace = true
strum.workspace = true
thiserror.workspace = true
tokio = { workspace = true, features = [
    "rt",
    "macros",
    "parking_lot",
    "rt-multi-thread",
] }
tokio-metrics.workspace = true
tracing-futures.workspace = true
tracing.workspace = true
typetag.workspace = true
uuid.workspace = true

hyperlane-base = { path = "../../hyperlane-base", features = ["test-utils"] }
hyperlane-core = { path = "../../hyperlane-core", features = [
    "agent",
    "async",
] }
hyperlane-ethereum = { path = "../../chains/hyperlane-ethereum" }
hyperlane-metric = { path = "../../hyperlane-metric" }
hyperlane-operation-verifier = { path = "../../applications/hyperlane-operation-verifier" }
<<<<<<< HEAD
submitter = { path = "../../submitter" }
=======
lander = { path = "../../lander" }
>>>>>>> e0f28a6d

[dev-dependencies]
axum = { workspace = true, features = ["macros"] }
http-body-util.workspace = true
once_cell.workspace = true
mockall.workspace = true
tokio-test.workspace = true
tower.workspace = true
tracing-test.workspace = true
tracing-subscriber.workspace = true
hyperlane-test = { path = "../../hyperlane-test" }
hyperlane-base = { path = "../../hyperlane-base", features = ["test-utils"] }
hyperlane-core = { path = "../../hyperlane-core", features = ["agent", "async", "test-utils"] }
ethers-prometheus = { path = "../../ethers-prometheus", features = ["serde"] }
tempfile.workspace = true

[features]
default = ["color-eyre", "oneline-errors"]
oneline-errors = ["hyperlane-base/oneline-errors"]
color-eyre = ["hyperlane-base/color-eyre"]
test-utils = ["hyperlane-base/test-utils"]
memory-profiling = ["dep:ctrlc", "dep:dhat"]<|MERGE_RESOLUTION|>--- conflicted
+++ resolved
@@ -57,11 +57,7 @@
 hyperlane-ethereum = { path = "../../chains/hyperlane-ethereum" }
 hyperlane-metric = { path = "../../hyperlane-metric" }
 hyperlane-operation-verifier = { path = "../../applications/hyperlane-operation-verifier" }
-<<<<<<< HEAD
-submitter = { path = "../../submitter" }
-=======
 lander = { path = "../../lander" }
->>>>>>> e0f28a6d
 
 [dev-dependencies]
 axum = { workspace = true, features = ["macros"] }
