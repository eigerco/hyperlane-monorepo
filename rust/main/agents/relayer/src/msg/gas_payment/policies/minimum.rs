use async_trait::async_trait;
use derive_new::new;
use eyre::Result;

use hyperlane_core::{
    HyperlaneMessage, InterchainGasExpenditure, InterchainGasPayment, TxCostEstimate, U256,
};

use crate::{msg::gas_payment::GasPaymentPolicy, settings::GasPaymentEnforcementPolicy};

#[derive(Debug, new)]
pub struct GasPaymentPolicyMinimum {
    minimum_payment: U256,
}

#[async_trait]
impl GasPaymentPolicy for GasPaymentPolicyMinimum {
    /// `Minimum` requires a payment to exist on the IGP specified in the config,
    /// even if the payment is zero. For example, a policy of Minimum { payment: 0 }
    /// will only relay messages that send a zero payment to the IGP specified in the config.
    /// This is different from not requiring message senders to make any payment at all to
    /// the configured IGP to get relayed. To relay regardless of the existence of a payment,
    /// the `None` IGP policy should be used.

    async fn message_meets_gas_payment_requirement(
        &self,
        _message: &HyperlaneMessage,
        current_payment: &InterchainGasPayment,
        _current_expenditure: &InterchainGasExpenditure,
        tx_cost_estimate: &TxCostEstimate,
    ) -> Result<Option<U256>> {
        if current_payment.payment >= self.minimum_payment {
            Ok(Some(tx_cost_estimate.gas_limit))
        } else {
            Ok(None)
        }
    }

    fn requires_payment_found(&self) -> bool {
        true
    }
<<<<<<< HEAD
=======

    fn enforcement_type(&self) -> GasPaymentEnforcementPolicy {
        GasPaymentEnforcementPolicy::Minimum {
            payment: self.minimum_payment,
        }
    }
>>>>>>> e0f28a6d
}

#[tokio::test]
async fn test_gas_payment_policy_minimum() {
    use hyperlane_core::{HyperlaneMessage, H256};

    let min = U256::from(1000u32);
    let policy = GasPaymentPolicyMinimum::new(min);
    let message = HyperlaneMessage::default();

    // If the payment is less than the minimum, returns false
    let current_payment = InterchainGasPayment {
        message_id: H256::zero(),
        destination: message.destination,
        payment: U256::from(999u32),
        gas_amount: U256::zero(),
    };
    // expenditure should make no difference
    let current_expenditure = InterchainGasExpenditure {
        message_id: H256::zero(),
        gas_used: U256::from(1000000000u32),
        tokens_used: U256::from(1000000000u32),
    };
    assert_eq!(
        policy
            .message_meets_gas_payment_requirement(
                &message,
                &current_payment,
                &current_expenditure,
                &TxCostEstimate {
                    gas_limit: U256::from(100000u32),
                    gas_price: U256::from(100000u32).try_into().unwrap(),
                    l2_gas_limit: None,
                },
            )
            .await
            .unwrap(),
        None
    );

    // If the payment is at least the minimum, returns false
    let current_payment = InterchainGasPayment {
        message_id: H256::zero(),
        destination: message.destination,
        payment: U256::from(1000u32),
        gas_amount: U256::zero(),
    };
    assert_eq!(
        policy
            .message_meets_gas_payment_requirement(
                &message,
                &current_payment,
                &current_expenditure,
                &TxCostEstimate {
                    gas_limit: U256::from(100000u32),
                    gas_price: U256::from(100001u32).try_into().unwrap(),
                    l2_gas_limit: None,
                },
            )
            .await
            .unwrap(),
        Some(U256::from(100000u32))
    );

    // Ensure that even if the l2_gas_limit isn't None, the gas_limit is what's returned
    assert_eq!(
        policy
            .message_meets_gas_payment_requirement(
                &message,
                &current_payment,
                &current_expenditure,
                &TxCostEstimate {
                    gas_limit: U256::from(100000u32),
                    gas_price: U256::from(100001u32).try_into().unwrap(),
                    l2_gas_limit: Some(U256::from(22222u32)),
                },
            )
            .await
            .unwrap(),
        Some(U256::from(100000u32))
    );
}<|MERGE_RESOLUTION|>--- conflicted
+++ resolved
@@ -39,15 +39,12 @@
     fn requires_payment_found(&self) -> bool {
         true
     }
-<<<<<<< HEAD
-=======
 
     fn enforcement_type(&self) -> GasPaymentEnforcementPolicy {
         GasPaymentEnforcementPolicy::Minimum {
             payment: self.minimum_payment,
         }
     }
->>>>>>> e0f28a6d
 }
 
 #[tokio::test]
