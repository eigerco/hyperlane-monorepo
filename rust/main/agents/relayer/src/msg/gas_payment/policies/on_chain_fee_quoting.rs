use async_trait::async_trait;
use eyre::Result;

use hyperlane_core::{
    HyperlaneMessage, InterchainGasExpenditure, InterchainGasPayment, TxCostEstimate, U256,
};

use crate::{msg::gas_payment::GasPaymentPolicy, settings::GasPaymentEnforcementPolicy};

#[derive(Debug)]
pub struct GasPaymentPolicyOnChainFeeQuoting {
    /// Numerator value to modify the estimated gas by. The estimated gas value
    /// is multiplied by this value.
    fractional_numerator: u64,
    /// Denominator value to modify the estimated gas by. The estimated gas
    /// value is divided by this value.
    fractional_denominator: u64,
}

impl GasPaymentPolicyOnChainFeeQuoting {
    pub fn new(fractional_numerator: u64, fractional_denominator: u64) -> Self {
        Self {
            fractional_numerator,
            fractional_denominator,
        }
    }
}

impl Default for GasPaymentPolicyOnChainFeeQuoting {
    fn default() -> Self {
        // default to requiring they have paid 1/2 the estimated gas.
        Self {
            fractional_numerator: 1,
            fractional_denominator: 2,
        }
    }
}

#[async_trait]
impl GasPaymentPolicy for GasPaymentPolicyOnChainFeeQuoting {
    /// OnChainFeeQuoting requires the user to pay a specified fraction of the
    /// estimated gas. Like the Minimum policy, OnChainFeeQuoting requires a
    /// payment to exist on the IGP specified in the config.

    async fn message_meets_gas_payment_requirement(
        &self,
        _message: &HyperlaneMessage,
        current_payment: &InterchainGasPayment,
        current_expenditure: &InterchainGasExpenditure,
        tx_cost_estimate: &TxCostEstimate,
    ) -> Result<Option<U256>> {
        let fractional_gas_estimate = (tx_cost_estimate.enforceable_gas_limit()
            * self.fractional_numerator)
            / self.fractional_denominator;
        let gas_amount = current_payment
            .gas_amount
            .saturating_sub(current_expenditure.gas_used);
        // We might want to migrate later to a solution which is a little more
        // sophisticated. See https://github.com/hyperlane-xyz/hyperlane-monorepo/pull/1658#discussion_r1093243358
        if gas_amount >= fractional_gas_estimate {
            Ok(Some(tx_cost_estimate.gas_limit.max(gas_amount)))
        } else {
            Ok(None)
        }
    }

    fn requires_payment_found(&self) -> bool {
        true
    }
<<<<<<< HEAD
=======

    fn enforcement_type(&self) -> GasPaymentEnforcementPolicy {
        GasPaymentEnforcementPolicy::OnChainFeeQuoting {
            gas_fraction_numerator: self.fractional_numerator,
            gas_fraction_denominator: self.fractional_denominator,
        }
    }
>>>>>>> e0f28a6d
}

#[cfg(test)]
mod test {
    use hyperlane_core::H256;
    use once_cell::sync::Lazy;

    use super::*;

    fn current_payment(gas_amount: impl Into<U256>) -> InterchainGasPayment {
        InterchainGasPayment {
            message_id: H256::zero(),
            destination: 0,
            payment: U256::zero(),
            gas_amount: gas_amount.into(),
        }
    }

    fn current_expenditure(gas_used: impl Into<U256>) -> InterchainGasExpenditure {
        InterchainGasExpenditure {
            message_id: H256::zero(),
            gas_used: gas_used.into(),
            tokens_used: U256::zero(),
        }
    }

    const MIN: U256 = U256([1000, 0, 0, 0]);
    static COST_ESTIMATE: Lazy<TxCostEstimate> = Lazy::new(|| TxCostEstimate {
        gas_limit: U256([2000, 0, 0, 0]), // MIN * 2
        gas_price: U256([100001, 0, 0, 0]).try_into().unwrap(),
        l2_gas_limit: None,
    });

    #[test]
    fn ensure_little_endian() {
        assert_eq!(MIN, U256::from(1000u32));
    }

    #[tokio::test]
    async fn test_payment_less_than_min() {
        let policy = GasPaymentPolicyOnChainFeeQuoting::default();
        let message = HyperlaneMessage::default();

        // If the payment is less than the minimum, returns None
        assert_eq!(
            policy
                .message_meets_gas_payment_requirement(
                    &message,
                    &current_payment(MIN - 1),
                    &current_expenditure(0),
                    &COST_ESTIMATE,
                )
                .await
                .unwrap(),
            None
        );
    }

    #[tokio::test]
    async fn test_payment_at_least_min() {
        let policy = GasPaymentPolicyOnChainFeeQuoting::default();
        let message = HyperlaneMessage::default();

        // If the payment is at least the minimum, returns the correct gas amount to use
        assert_eq!(
            policy
                .message_meets_gas_payment_requirement(
                    &message,
                    &current_payment(MIN),
                    &current_expenditure(0),
                    &COST_ESTIMATE,
                )
                .await
                .unwrap(),
            Some(COST_ESTIMATE.gas_limit)
        );
    }

    #[tokio::test]
    async fn test_uses_full_paid_amount() {
        let policy = GasPaymentPolicyOnChainFeeQuoting::default();
        let message = HyperlaneMessage::default();

        // Uses the full paid gas amount when it is sufficient
        assert_eq!(
            policy
                .message_meets_gas_payment_requirement(
                    &message,
                    &current_payment(MIN * 2 + 300),
                    &current_expenditure(0),
                    &COST_ESTIMATE,
                )
                .await
                .unwrap(),
            Some(MIN * 2 + 300)
        );
    }

    #[tokio::test]
    async fn test_accounts_for_expenditure() {
        let policy = GasPaymentPolicyOnChainFeeQuoting::default();
        let message = HyperlaneMessage::default();

        // Accounts for gas that has already been spent
        assert_eq!(
            policy
                .message_meets_gas_payment_requirement(
                    &message,
                    &current_payment(MIN + 300),
                    &current_expenditure(301),
                    &COST_ESTIMATE
                )
                .await
                .unwrap(),
            None
        )
    }

    #[tokio::test]
    async fn test_accounts_for_expenditure_when_giving_full_amount() {
        let policy = GasPaymentPolicyOnChainFeeQuoting::default();
        let message = HyperlaneMessage::default();

        // Accounts for gas that has already been spent
        assert_eq!(
            policy
                .message_meets_gas_payment_requirement(
                    &message,
                    &current_payment(MIN * 2 + 300),
                    &current_expenditure(50),
                    &COST_ESTIMATE
                )
                .await
                .unwrap(),
            Some(MIN * 2 + 250)
        )
    }

    #[tokio::test]
    async fn test_l2_gas_amount() {
        let policy = GasPaymentPolicyOnChainFeeQuoting::default();
        let message = HyperlaneMessage::default();

        let tx_cost_estimate = TxCostEstimate {
            gas_limit: MIN * 100, // Large gas limit
            gas_price: COST_ESTIMATE.gas_price.clone(),
            l2_gas_limit: Some(MIN * 2),
        };

        // First ensure that if l2_gas_limit is None, because of the high gas limit,
        // we return None
        assert_eq!(
            policy
                .message_meets_gas_payment_requirement(
                    &message,
                    &current_payment(MIN),
                    &current_expenditure(0),
                    &TxCostEstimate {
                        l2_gas_limit: None,
                        ..tx_cost_estimate.clone()
                    }
                )
                .await
                .unwrap(),
            None
        );
        // And now when l2_gas_limit is Some, expect Some(tx_cost_estimate.gas_limit)
        assert_eq!(
            policy
                .message_meets_gas_payment_requirement(
                    &message,
                    &current_payment(MIN),
                    &current_expenditure(0),
                    &tx_cost_estimate,
                )
                .await
                .unwrap(),
            Some(tx_cost_estimate.gas_limit),
        );
    }
}<|MERGE_RESOLUTION|>--- conflicted
+++ resolved
@@ -67,8 +67,6 @@
     fn requires_payment_found(&self) -> bool {
         true
     }
-<<<<<<< HEAD
-=======
 
     fn enforcement_type(&self) -> GasPaymentEnforcementPolicy {
         GasPaymentEnforcementPolicy::OnChainFeeQuoting {
@@ -76,7 +74,6 @@
             gas_fraction_denominator: self.fractional_denominator,
         }
     }
->>>>>>> e0f28a6d
 }
 
 #[cfg(test)]
