--- conflicted
+++ resolved
@@ -15,18 +15,11 @@
 use tracing::{debug, info, warn};
 
 use crate::msg::metadata::base::MetadataBuildError;
-<<<<<<< HEAD
-use crate::msg::metadata::message_builder::MessageMetadataBuilder;
-use crate::msg::metadata::{IsmCachePolicy, MessageMetadataBuildParams, Metadata, MetadataBuilder};
-
-#[derive(new, AsRef, Deref)]
-=======
 use crate::msg::metadata::base_builder::IsmBuildMetricsParams;
 use crate::msg::metadata::message_builder::MessageMetadataBuilder;
 use crate::msg::metadata::{IsmCachePolicy, MessageMetadataBuildParams, Metadata, MetadataBuilder};
 
 #[derive(new, AsRef, Deref, Debug, PartialEq)]
->>>>>>> e0f28a6d
 pub struct MultisigMetadata {
     #[deref]
     quorum_checkpoint: MultisigSignedCheckpoint,
@@ -177,39 +170,6 @@
         &self,
         ism_address: H256,
         message: &HyperlaneMessage,
-<<<<<<< HEAD
-        _params: MessageMetadataBuildParams,
-    ) -> Result<Metadata, MetadataBuildError> {
-        const CTX: &str = "When fetching MultisigIsm metadata";
-        let multisig_ism = self
-            .as_ref()
-            .base_builder()
-            .build_multisig_ism(ism_address)
-            .await
-            .map_err(|err| MetadataBuildError::FailedToBuild(err.to_string()))?;
-
-        let (validators, threshold) = self
-            .call_validators_and_threshold(&multisig_ism, message)
-            .await?;
-
-        if validators.is_empty() {
-            info!("Could not fetch metadata: No validator set found for ISM");
-            return Err(MetadataBuildError::CouldNotFetch);
-        }
-
-        // Dismiss large validator sets
-        if validators.len() > MAX_VALIDATOR_SET_SIZE {
-            info!(
-                ?ism_address,
-                validator_count = validators.len(),
-                max_validator_count = MAX_VALIDATOR_SET_SIZE,
-                "Skipping metadata: Too many validators in ISM"
-            );
-            return Err(MetadataBuildError::MaxValidatorCountReached(
-                validators.len() as u32,
-            ));
-        }
-=======
         params: MessageMetadataBuildParams,
     ) -> Result<Metadata, MetadataBuildError> {
         let res = metadata_build(self, ism_address, message, params).await;
@@ -242,51 +202,11 @@
         .build_multisig_ism(ism_address)
         .await
         .map_err(|err| MetadataBuildError::FailedToBuild(err.to_string()))?;
->>>>>>> e0f28a6d
 
     let (validators, threshold) = ism_builder
         .call_validators_and_threshold(&multisig_ism, message)
         .await?;
 
-<<<<<<< HEAD
-        let checkpoint_syncer = match self
-            .as_ref()
-            .base_builder()
-            .build_checkpoint_syncer(message, &validators, self.as_ref().app_context.clone())
-            .await
-        {
-            Ok(syncer) => syncer,
-            Err(CheckpointSyncerBuildError::ReorgEvent(reorg_event)) => {
-                let err = MetadataBuildError::Refused(format!(
-                    "A reorg event occurred {:?}",
-                    reorg_event
-                ));
-                return Err(err);
-            }
-            Err(e) => {
-                let err = MetadataBuildError::FailedToBuild(e.to_string());
-                return Err(err);
-            }
-        };
-
-        if let Some(metadata) = self
-            .fetch_metadata(&validators, threshold, message, &checkpoint_syncer)
-            .await
-            .context(CTX)
-            .map_err(|_| MetadataBuildError::CouldNotFetch)?
-        {
-            debug!(hyp_message=?message, ?metadata.checkpoint, "Found checkpoint with quorum");
-            let formatted = self
-                .format_metadata(metadata)
-                .map_err(|_| MetadataBuildError::CouldNotFetch)?;
-            Ok(Metadata::new(formatted))
-        } else {
-            info!(
-                hyp_message=?message, ?validators, threshold, ism=%multisig_ism.address(),
-                "Could not fetch metadata: Unable to reach quorum"
-            );
-            Err(MetadataBuildError::CouldNotFetch)
-=======
     if validators.is_empty() {
         info!("Could not fetch metadata: No validator set found for ISM");
         return Err(MetadataBuildError::CouldNotFetch);
@@ -322,7 +242,6 @@
             let err =
                 MetadataBuildError::Refused(format!("A reorg event occurred {:?}", reorg_event));
             return Err(err);
->>>>>>> e0f28a6d
         }
         Err(e) => {
             let err = MetadataBuildError::FailedToBuild(e.to_string());
