--- conflicted
+++ resolved
@@ -513,8 +513,6 @@
         is_test_net: true,
         is_deprecated: false,
     },
-<<<<<<< HEAD
-=======
     RawDomain {
         name: "starknettest23448593",
         token: "ETH",
@@ -531,7 +529,6 @@
         is_test_net: true,
         is_deprecated: false,
     },
->>>>>>> e0f28a6d
     // ---------- End: E2E tests chains ----------------
 ];
 
