#![allow(missing_docs)]

use std::{
    fmt::{Debug, Formatter},
    hash::{Hash, Hasher},
    num::NonZeroU32,
};

use derive_new::new;
use num_derive::FromPrimitive;
use num_traits::FromPrimitive;
use serde::{Deserialize, Deserializer, Serialize, Serializer};

#[cfg(feature = "strum")]
use strum::{EnumIter, EnumString, IntoStaticStr};

use crate::{
    utils::many_to_one, ChainCommunicationError, HyperlaneProtocolError, IndexMode, H160, H256,
};

#[derive(Debug, Clone)]
pub struct Address(pub bytes::Bytes);

#[derive(Debug, Clone)]
pub struct Balance(pub num::BigInt);

#[derive(Debug, Clone, new)]
pub struct ContractLocator<'a> {
    pub domain: &'a HyperlaneDomain,
    pub address: H256,
}

#[cfg(feature = "strum")]
impl<'a> std::fmt::Display for ContractLocator<'a> {
    fn fmt(&self, f: &mut Formatter<'_>) -> std::fmt::Result {
        write!(
            f,
            "{}[@{}]+contract:0x{:x}",
            self.domain.name(),
            self.domain.id(),
            self.address
        )
    }
}

#[derive(Default, Debug, Clone, PartialEq)]
pub enum ReorgPeriod {
    #[default]
    None,
    Blocks(NonZeroU32),
    Tag(String),
}

impl ReorgPeriod {
    pub fn from_blocks(blocks: u32) -> Self {
        NonZeroU32::try_from(blocks)
            .map(ReorgPeriod::Blocks)
            .unwrap_or(ReorgPeriod::None)
    }

    pub fn as_blocks(&self) -> Result<u32, ChainCommunicationError> {
        match self {
            ReorgPeriod::None => Ok(0),
            ReorgPeriod::Blocks(blocks) => Ok(blocks.get()),
            ReorgPeriod::Tag(_) => Err(ChainCommunicationError::InvalidReorgPeriod(self.clone())),
        }
    }

    pub fn is_none(&self) -> bool {
        matches!(self, ReorgPeriod::None)
    }
}

impl Serialize for ReorgPeriod {
    fn serialize<S>(&self, serializer: S) -> Result<S::Ok, S::Error>
    where
        S: Serializer,
    {
        match self {
            ReorgPeriod::None => serializer.serialize_u32(0),
            ReorgPeriod::Blocks(blocks) => serializer.serialize_u32(blocks.get()),
            ReorgPeriod::Tag(tag) => serializer.serialize_str(tag),
        }
    }
}

impl<'de> Deserialize<'de> for ReorgPeriod {
    fn deserialize<D>(deserializer: D) -> Result<Self, D::Error>
    where
        D: Deserializer<'de>,
    {
        use serde::de;

        struct ReorgPeriodVisitor;

        impl<'de> de::Visitor<'de> for ReorgPeriodVisitor {
            type Value = ReorgPeriod;

            fn expecting(&self, f: &mut Formatter) -> std::fmt::Result {
                f.write_str("reorgPeriod as a number or string")
            }

            fn visit_u64<E: de::Error>(self, v: u64) -> Result<Self::Value, E> {
                let v = v.try_into().map_err(de::Error::custom)?;
                Ok(ReorgPeriod::from_blocks(v))
            }

            fn visit_str<E: de::Error>(self, v: &str) -> Result<Self::Value, E> {
                match v.parse::<u32>() {
                    Ok(v) => self.visit_u32(v),
                    Err(_) => Ok(ReorgPeriod::Tag(v.to_string())),
                }
            }
        }

        deserializer.deserialize_any(ReorgPeriodVisitor)
    }
}

/// All domains supported by Hyperlane.
#[derive(FromPrimitive, PartialEq, Eq, Debug, Clone, Copy, Hash, Serialize)]
#[cfg_attr(
    feature = "strum",
    derive(strum::Display, EnumString, IntoStaticStr, EnumIter)
)]
#[cfg_attr(
    feature = "strum",
    strum(serialize_all = "lowercase", ascii_case_insensitive)
)]
pub enum KnownHyperlaneDomain {
    Ancient8 = 888888888,
    Arbitrum = 42161,
    Avalanche = 43114,
    #[cfg_attr(feature = "strum", strum(serialize = "bsc"))]
    BinanceSmartChain = 56,
    Blast = 81457,
    Bob = 60808,
    Celo = 42220,
    Cheesechain = 383353,
    Cyber = 7560,
    DegenChain = 666666666,
    EclipseMainnet = 1408864445,
    Endurance = 648,
    Ethereum = 1,
    Fraxtal = 252,
    Fuji = 43113,
    FuseMainnet = 122,
    Gnosis = 100,
    InEvm = 2525,
    Injective = 6909546,
    Kroma = 255,
    Linea = 59144,
    Lisk = 1135,
    Lukso = 42,
    MantaPacific = 169,
    Mantle = 5000,
    Merlin = 4200,
    Metis = 1088,
    Mint = 185,
    Mode = 34443,
    Moonbeam = 1284,
    Neutron = 1853125230,
    Optimism = 10,
    Osmosis = 875,
    Polygon = 137,
    ProofOfPlay = 70700,
    ReAl = 111188,
    Redstone = 690,
    Sanko = 1996,
    Sei = 1329,
    SolanaMainnet = 1399811149,
    Taiko = 167000,
    Tangle = 5845,
    Treasure = 61166,
    Viction = 88,
    Worldchain = 480,
    Xai = 660279,
    Xlayer = 196,
    Zetachain = 7000,
    Zeronetwork = 543210,
    Zklink = 810180,
    Zksync = 324,
    Zircuit = 48900,
    ZoraMainnet = 7777777,

    // -- Local chains --
    //
    Test1 = 9913371,
    Test2 = 9913372,
    Test3 = 9913373,
    FuelTest1 = 13374,
    SealevelTest1 = 13375,
    SealevelTest2 = 13376,
    CosmosTest99990 = 99990,
    CosmosTest99991 = 99991,
    CosmosTestNative1 = 75898670,
    CosmosTestNative2 = 75898671,

    // -- Test chains --
    //
    Abstracttestnet = 11124,
    Alfajores = 44787,
    #[cfg_attr(feature = "strum", strum(serialize = "bsctestnet"))]
    BinanceSmartChainTestnet = 97,
    Chiado = 10200,
    ConnextSepolia = 6398,
    Holesky = 17000,
    MoonbaseAlpha = 1287,
    KyveAlpha = 75898669,
    PlumeTestnet = 161221135,
    ScrollSepolia = 534351,
    Sepolia = 11155111,
    SuperpositionTestnet = 98985,
}

#[derive(Clone, Serialize)]
pub enum HyperlaneDomain {
    Known(KnownHyperlaneDomain),
    Unknown {
        domain_id: u32,
        domain_name: String,
        domain_type: HyperlaneDomainType,
        domain_protocol: HyperlaneDomainProtocol,
        domain_technical_stack: HyperlaneDomainTechnicalStack,
    },
}

#[cfg(any(test, feature = "test-utils"))]
impl HyperlaneDomain {
    pub fn new_test_domain(name: &str) -> Self {
        Self::Unknown {
            domain_id: 0,
            domain_name: name.to_owned(),
            domain_type: HyperlaneDomainType::LocalTestChain,
            domain_protocol: HyperlaneDomainProtocol::Ethereum,
            domain_technical_stack: HyperlaneDomainTechnicalStack::Other,
        }
    }
}

/// Types of Hyperlane domains.
#[derive(FromPrimitive, Copy, Clone, Eq, PartialEq, Debug, Serialize)]
#[cfg_attr(
    feature = "strum",
    derive(strum::Display, EnumString, IntoStaticStr, EnumIter)
)]
#[cfg_attr(
    feature = "strum",
    strum(serialize_all = "lowercase", ascii_case_insensitive)
)]
pub enum HyperlaneDomainType {
    /// A mainnet.
    Mainnet,
    /// A testnet.
    Testnet,
    /// A local chain for testing (i.e. Hardhat node).
    LocalTestChain,
    /// User provided chain of an unknown domain type.
    Unknown,
}

/// Hyperlane domain protocol types.
#[derive(FromPrimitive, Copy, Clone, Eq, PartialEq, Debug, Serialize)]
#[cfg_attr(
    feature = "strum",
    derive(strum::Display, EnumString, IntoStaticStr, EnumIter)
)]
#[cfg_attr(
    feature = "strum",
    strum(serialize_all = "lowercase", ascii_case_insensitive)
)]
pub enum HyperlaneDomainProtocol {
    /// An EVM-based chain type which uses hyperlane-ethereum.
    Ethereum,
    /// A Fuel-based chain type which uses hyperlane-fuel.
    Fuel,
    /// A Sealevel-based chain type which uses hyperlane-sealevel.
    Sealevel,
    /// A Cosmos-based chain type which uses hyperlane-cosmos.
    Cosmos,
<<<<<<< HEAD
    /// A Sovereign-based chain type which uses hyperlane-sovereign.
    Sovereign,
=======
    /// A Cosmos based chain with uses a module instead of a contract.
    CosmosNative,
>>>>>>> e381a8dd
}

impl HyperlaneDomainProtocol {
    pub fn fmt_address(&self, addr: H256) -> String {
        use HyperlaneDomainProtocol::*;
        match self {
            Ethereum => format!("{:?}", H160::from(addr)),
<<<<<<< HEAD
            Fuel => format!("{:?}", addr),
            Sealevel => format!("{:?}", addr),
            Cosmos => format!("{:?}", addr),
            Sovereign => format!("{addr:?}"),
=======
            _ => format!("{:?}", addr),
>>>>>>> e381a8dd
        }
    }
}

/// Hyperlane domain technical stack types.
#[derive(Default, FromPrimitive, Copy, Clone, Eq, PartialEq, Debug, Serialize)]
#[cfg_attr(
    feature = "strum",
    derive(strum::Display, EnumString, IntoStaticStr, EnumIter)
)]
#[cfg_attr(
    feature = "strum",
    strum(serialize_all = "lowercase", ascii_case_insensitive)
)]
pub enum HyperlaneDomainTechnicalStack {
    ArbitrumNitro,
    OpStack,
    PolygonCDK,
    PolkadotSubstrate,
    ZkSync,
    #[default]
    Other,
}

impl KnownHyperlaneDomain {
    #[cfg(feature = "strum")]
    pub fn as_str(self) -> &'static str {
        self.into()
    }

    pub const fn domain_type(self) -> HyperlaneDomainType {
        use self::{HyperlaneDomainType::*, KnownHyperlaneDomain::*};

        many_to_one!(match self {
            Mainnet: [
                Ancient8, Arbitrum, Avalanche, BinanceSmartChain, Blast, Bob, Celo, Cheesechain, Cyber,
                DegenChain, EclipseMainnet, Endurance, Ethereum, Fraxtal, FuseMainnet, Gnosis,
                InEvm, Injective, Kroma, Linea, Lisk, Lukso, MantaPacific, Mantle, Merlin,
                Metis, Mint, Mode, Moonbeam, Neutron, Optimism, Osmosis, Polygon, ProofOfPlay,
                ReAl, Redstone, Sanko, Sei, SolanaMainnet, Taiko, Tangle, Treasure, Viction, Worldchain, Xai,
                Xlayer, Zeronetwork, Zetachain, Zircuit, Zklink, Zksync, ZoraMainnet,
            ],
            Testnet: [
                Alfajores, BinanceSmartChainTestnet, Chiado, ConnextSepolia, Fuji, Holesky, MoonbaseAlpha,
                PlumeTestnet, ScrollSepolia, Sepolia, SuperpositionTestnet, Abstracttestnet
            ],
            LocalTestChain: [
                Test1, Test2, Test3, FuelTest1, SealevelTest1, SealevelTest2, CosmosTest99990,
                CosmosTest99991, CosmosTestNative1, CosmosTestNative2, KyveAlpha
            ],
        })
    }

    pub const fn domain_protocol(self) -> HyperlaneDomainProtocol {
        use KnownHyperlaneDomain::*;

        many_to_one!(match self {
            HyperlaneDomainProtocol::Ethereum: [
                Abstracttestnet, Ancient8, Arbitrum, Avalanche, BinanceSmartChain, Blast, Bob, Celo, Cheesechain, Cyber,
                DegenChain, Endurance, Ethereum, Fraxtal, Fuji, FuseMainnet, Gnosis,
                InEvm, Kroma, Linea, Lisk, Lukso, MantaPacific, Mantle, Merlin, Metis, Mint,
                Mode, Moonbeam, Optimism, Polygon, ProofOfPlay, ReAl, Redstone, Sanko, Sei, Tangle,
                Taiko, Treasure, Viction, Worldchain, Xai, Xlayer, Zeronetwork, Zetachain, Zircuit, ZoraMainnet,
                Zklink, Zksync,

                // Local chains
                Test1, Test2, Test3,

                // Test chains
                Alfajores, BinanceSmartChainTestnet, Chiado, ConnextSepolia, Holesky, MoonbaseAlpha, PlumeTestnet,
                ScrollSepolia, Sepolia, SuperpositionTestnet,

            ],
            HyperlaneDomainProtocol::Fuel: [FuelTest1],
            HyperlaneDomainProtocol::Sealevel: [EclipseMainnet, SolanaMainnet, SealevelTest1, SealevelTest2],
            HyperlaneDomainProtocol::Cosmos: [
                Injective, Neutron, Osmosis,

                // Local chains
                CosmosTest99990, CosmosTest99991,
            ],
            HyperlaneDomainProtocol::CosmosNative: [
                CosmosTestNative1,
                CosmosTestNative2,
                KyveAlpha
            ]
        })
    }

    pub const fn domain_technical_stack(self) -> HyperlaneDomainTechnicalStack {
        use KnownHyperlaneDomain::*;

        many_to_one!(match self {
            HyperlaneDomainTechnicalStack::ArbitrumNitro: [
                Arbitrum, Cheesechain, DegenChain, InEvm, ProofOfPlay, ReAl, Sanko, Xai,

                // Test chains
                ConnextSepolia, PlumeTestnet, SuperpositionTestnet
            ],
            HyperlaneDomainTechnicalStack::OpStack: [
                Ancient8, Blast, Bob, Cyber, Fraxtal, Kroma, Lisk, MantaPacific, Mantle, Metis,
                Mint, Mode, Optimism, Redstone, Worldchain, Zircuit, ZoraMainnet
            ],
            HyperlaneDomainTechnicalStack::PolygonCDK: [
                Merlin, Xlayer
            ],
            HyperlaneDomainTechnicalStack::PolkadotSubstrate: [
                Moonbeam, Tangle
            ],
            HyperlaneDomainTechnicalStack::ZkSync: [
                Abstracttestnet, Treasure, Zeronetwork, Zklink, Zksync,
            ],
            HyperlaneDomainTechnicalStack::Other: [
                Avalanche, BinanceSmartChain, Celo, EclipseMainnet, Endurance, Ethereum,
                FuseMainnet, Gnosis, Injective, Linea, Lukso, Neutron, Osmosis, Polygon,
                Sei, SolanaMainnet, Taiko, Viction, Zetachain,

                // Local chains
                CosmosTest99990, CosmosTest99991, FuelTest1, SealevelTest1, SealevelTest2, Test1,
                Test2, Test3,
                CosmosTestNative1, CosmosTestNative2,

                // Test chains
                Alfajores, BinanceSmartChainTestnet, Chiado, Fuji, Holesky, MoonbaseAlpha, ScrollSepolia,
                Sepolia, KyveAlpha
           ],
        })
    }
}

impl PartialEq<Self> for HyperlaneDomain {
    fn eq(&self, other: &Self) -> bool {
        self.id() == other.id()
    }
}

impl Eq for HyperlaneDomain {}

impl Hash for HyperlaneDomain {
    fn hash<H: Hasher>(&self, state: &mut H) {
        self.id().hash(state)
    }
}

#[cfg(feature = "strum")]
impl AsRef<str> for HyperlaneDomain {
    fn as_ref(&self) -> &str {
        self.name()
    }
}

impl From<&HyperlaneDomain> for u32 {
    fn from(domain: &HyperlaneDomain) -> Self {
        domain.id()
    }
}

impl TryFrom<u32> for KnownHyperlaneDomain {
    type Error = HyperlaneProtocolError;

    fn try_from(domain_id: u32) -> Result<Self, Self::Error> {
        FromPrimitive::from_u32(domain_id).ok_or(HyperlaneProtocolError::UnknownDomainId(domain_id))
    }
}

impl From<&HyperlaneDomain> for HyperlaneDomainType {
    fn from(d: &HyperlaneDomain) -> Self {
        d.domain_type()
    }
}

impl From<&HyperlaneDomain> for HyperlaneDomainProtocol {
    fn from(d: &HyperlaneDomain) -> Self {
        d.domain_protocol()
    }
}

#[cfg(feature = "strum")]
impl std::fmt::Display for HyperlaneDomain {
    fn fmt(&self, f: &mut Formatter<'_>) -> std::fmt::Result {
        write!(f, "{}", self.name())
    }
}

impl Debug for HyperlaneDomain {
    fn fmt(&self, f: &mut Formatter<'_>) -> std::fmt::Result {
        #[cfg(feature = "strum")]
        {
            write!(f, "HyperlaneDomain({} ({}))", self.name(), self.id())
        }
        #[cfg(not(feature = "strum"))]
        {
            write!(f, "HyperlaneDomain({})", self.id())
        }
    }
}

impl From<KnownHyperlaneDomain> for HyperlaneDomain {
    fn from(domain: KnownHyperlaneDomain) -> Self {
        HyperlaneDomain::Known(domain)
    }
}

#[derive(thiserror::Error, Debug)]
pub enum HyperlaneDomainConfigError {
    #[error("Domain name (`{0}`) does not match the name of a known domain id; the name is probably misspelled.")]
    UnknownDomainName(String),
    #[error("The domain name (`{0}`) implies a different domain than the domain id provided; the domain id ({1}) is probably wrong.")]
    DomainNameMismatch(String, u32),
}

impl HyperlaneDomain {
    #[cfg(feature = "strum")]
    pub fn from_config(
        domain_id: u32,
        name: &str,
        protocol: HyperlaneDomainProtocol,
        domain_technical_stack: HyperlaneDomainTechnicalStack,
    ) -> Result<Self, HyperlaneDomainConfigError> {
        let name = name.to_ascii_lowercase();
        if let Ok(domain) = KnownHyperlaneDomain::try_from(domain_id) {
            if name == domain.as_str().to_ascii_lowercase() {
                Ok(HyperlaneDomain::Known(domain))
            } else {
                Err(HyperlaneDomainConfigError::UnknownDomainName(name))
            }
        } else if name.as_str().parse::<KnownHyperlaneDomain>().is_ok() {
            Err(HyperlaneDomainConfigError::DomainNameMismatch(
                name, domain_id,
            ))
        } else {
            Ok(HyperlaneDomain::Unknown {
                domain_id,
                domain_name: name,
                domain_protocol: protocol,
                // we might want to support accepting this from the config later
                domain_type: HyperlaneDomainType::Unknown,
                domain_technical_stack,
            })
        }
    }

    /// The chain name
    #[cfg(feature = "strum")]
    pub fn name(&self) -> &str {
        match self {
            HyperlaneDomain::Known(domain) => domain.as_str(),
            HyperlaneDomain::Unknown {
                domain_name: chain_name,
                ..
            } => chain_name.as_str(),
        }
    }

    /// The domain id
    pub const fn id(&self) -> u32 {
        match self {
            HyperlaneDomain::Known(domain) => *domain as u32,
            HyperlaneDomain::Unknown { domain_id, .. } => *domain_id,
        }
    }

    /// Type of domain this is
    pub const fn domain_type(&self) -> HyperlaneDomainType {
        match self {
            HyperlaneDomain::Known(domain) => domain.domain_type(),
            HyperlaneDomain::Unknown { domain_type, .. } => *domain_type,
        }
    }

    /// Backend implementation for this domain
    pub const fn domain_protocol(&self) -> HyperlaneDomainProtocol {
        match self {
            HyperlaneDomain::Known(domain) => domain.domain_protocol(),
            HyperlaneDomain::Unknown {
                domain_protocol, ..
            } => *domain_protocol,
        }
    }

    pub const fn domain_technical_stack(&self) -> HyperlaneDomainTechnicalStack {
        match self {
            HyperlaneDomain::Known(domain) => domain.domain_technical_stack(),
            HyperlaneDomain::Unknown {
                domain_technical_stack,
                ..
            } => *domain_technical_stack,
        }
    }

    pub const fn is_arbitrum_nitro(&self) -> bool {
        matches!(
            self.domain_technical_stack(),
            HyperlaneDomainTechnicalStack::ArbitrumNitro
        )
    }

    pub const fn is_injective(&self) -> bool {
        matches!(self, Self::Known(KnownHyperlaneDomain::Injective))
    }

    pub const fn is_zksync_stack(&self) -> bool {
        matches!(
            self.domain_technical_stack(),
            HyperlaneDomainTechnicalStack::ZkSync
        )
    }

    pub const fn index_mode(&self) -> IndexMode {
        use HyperlaneDomainProtocol::*;
        let protocol = self.domain_protocol();
        many_to_one!(match protocol {
<<<<<<< HEAD
            IndexMode::Block: [Ethereum, Cosmos, Sovereign],
=======
            IndexMode::Block: [Ethereum, Cosmos, CosmosNative],
>>>>>>> e381a8dd
            IndexMode::Sequence : [Sealevel, Fuel],
        })
    }
}

/// Hyperlane domain protocol types.
#[derive(Copy, Clone, Debug, Default, Eq, PartialEq, Serialize, Deserialize)]
#[cfg_attr(
    feature = "strum",
    derive(strum::Display, EnumString, IntoStaticStr, EnumIter)
)]
pub enum SubmitterType {
    /// Classic
    #[default]
    Classic,
    /// Lander
    Lander,
}

#[cfg(test)]
#[cfg(feature = "strum")]
mod tests {
    use std::{num::NonZeroU32, str::FromStr};

    use crate::{KnownHyperlaneDomain, ReorgPeriod, SubmitterType};

    #[test]
    fn domain_strings() {
        assert_eq!(
            KnownHyperlaneDomain::from_str("ethereum").unwrap(),
            KnownHyperlaneDomain::Ethereum,
        );
        assert_eq!(
            KnownHyperlaneDomain::Ethereum.to_string(),
            "ethereum".to_string(),
        );
    }

    #[test]
    fn domain_ids() {
        assert_eq!(
            KnownHyperlaneDomain::try_from(1).unwrap(),
            KnownHyperlaneDomain::Ethereum,
        );

        assert_eq!(KnownHyperlaneDomain::Ethereum as u32, 1);
    }

    #[test]
    fn test_name_from_domain_id() {
        assert_eq!(
            KnownHyperlaneDomain::try_from(1).unwrap().to_string(),
            "ethereum"
        );
        assert_eq!(
            KnownHyperlaneDomain::try_from(1).unwrap().as_str(),
            "ethereum"
        );
        assert!(KnownHyperlaneDomain::try_from(0xf00u32).is_err());
    }

    #[test]
    fn test_domain_id_from_name() {
        assert_eq!(
            "ethereum".parse::<KnownHyperlaneDomain>().map(|v| v as u32),
            Ok(1)
        );
        assert_eq!(
            "EthEreum".parse::<KnownHyperlaneDomain>().map(|v| v as u32),
            Ok(1)
        );
        assert_eq!(
            "Bsc".parse::<KnownHyperlaneDomain>().map(|v| v as u32),
            Ok(56)
        );
        assert!("foo".parse::<KnownHyperlaneDomain>().is_err());
    }

    #[test]
    fn parse_reorg_period() {
        assert_eq!(
            serde_json::from_value::<ReorgPeriod>(0.into()).unwrap(),
            ReorgPeriod::None
        );

        assert_eq!(
            serde_json::from_value::<ReorgPeriod>("0".into()).unwrap(),
            ReorgPeriod::None
        );

        assert_eq!(
            serde_json::from_value::<ReorgPeriod>(12.into()).unwrap(),
            ReorgPeriod::Blocks(NonZeroU32::new(12).unwrap())
        );

        assert_eq!(
            serde_json::from_value::<ReorgPeriod>("12".into()).unwrap(),
            ReorgPeriod::Blocks(NonZeroU32::new(12).unwrap())
        );

        assert_eq!(
            serde_json::from_value::<ReorgPeriod>("finalized".into()).unwrap(),
            ReorgPeriod::Tag("finalized".into())
        );
    }

    #[test]
    fn parse_submitter_type() {
        assert_eq!(
            serde_json::from_value::<SubmitterType>("Classic".into()).unwrap(),
            SubmitterType::Classic
        );

        assert_eq!(
            serde_json::from_value::<SubmitterType>("Lander".into()).unwrap(),
            SubmitterType::Lander
        );
    }
}<|MERGE_RESOLUTION|>--- conflicted
+++ resolved
@@ -278,13 +278,10 @@
     Sealevel,
     /// A Cosmos-based chain type which uses hyperlane-cosmos.
     Cosmos,
-<<<<<<< HEAD
     /// A Sovereign-based chain type which uses hyperlane-sovereign.
     Sovereign,
-=======
     /// A Cosmos based chain with uses a module instead of a contract.
     CosmosNative,
->>>>>>> e381a8dd
 }
 
 impl HyperlaneDomainProtocol {
@@ -292,14 +289,11 @@
         use HyperlaneDomainProtocol::*;
         match self {
             Ethereum => format!("{:?}", H160::from(addr)),
-<<<<<<< HEAD
             Fuel => format!("{:?}", addr),
             Sealevel => format!("{:?}", addr),
             Cosmos => format!("{:?}", addr),
             Sovereign => format!("{addr:?}"),
-=======
             _ => format!("{:?}", addr),
->>>>>>> e381a8dd
         }
     }
 }
@@ -612,11 +606,8 @@
         use HyperlaneDomainProtocol::*;
         let protocol = self.domain_protocol();
         many_to_one!(match protocol {
-<<<<<<< HEAD
             IndexMode::Block: [Ethereum, Cosmos, Sovereign],
-=======
             IndexMode::Block: [Ethereum, Cosmos, CosmosNative],
->>>>>>> e381a8dd
             IndexMode::Sequence : [Sealevel, Fuel],
         })
     }
