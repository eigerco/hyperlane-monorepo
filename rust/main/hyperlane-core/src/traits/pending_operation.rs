--- conflicted
+++ resolved
@@ -281,16 +281,6 @@
     #[strum(to_string = "Failed to create payload for message and metadata")]
     /// Failed to create payload for message and metadata
     ErrorCreatingPayload,
-<<<<<<< HEAD
-    #[strum(to_string = "Failed to store payload id by message id")]
-    /// Failed to store payload id by message id
-    ErrorStoringPayloadIdsByMessageId,
-    #[strum(to_string = "Failed to retrieve payload ids by message id")]
-    /// Failed to retrieve payload ids by message id
-    ErrorRetrievingPayloadIds,
-    #[strum(to_string = "Failed to retrieve payload id status by message id")]
-    /// Failed to retrieve payload id status by message id
-=======
     #[strum(to_string = "Failed to store payload uuid by message id")]
     /// Failed to store payload uuid by message id
     ErrorStoringPayloadUuidsByMessageId,
@@ -299,7 +289,6 @@
     ErrorRetrievingPayloadUuids,
     #[strum(to_string = "Failed to retrieve payload uuid status by message id")]
     /// Failed to retrieve payload status by message id
->>>>>>> e0f28a6d
     ErrorRetrievingPayloadStatus,
     #[strum(to_string = "Failed to create payload success criteria")]
     /// Failed to create payload success criteria
