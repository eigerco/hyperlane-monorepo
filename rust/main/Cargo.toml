[workspace]
members = [
<<<<<<< HEAD
    "agents/relayer",
    "agents/scraper",
    "agents/validator",
    "applications/hyperlane-application",
    "applications/hyperlane-operation-verifier",
    "applications/hyperlane-warp-route",
    "chains/hyperlane-cosmos",
    "chains/hyperlane-cosmos-native",
    "chains/hyperlane-ethereum",
    "chains/hyperlane-fuel",
    "chains/hyperlane-sealevel",
    "chains/hyperlane-sovereign",
    "ethers-prometheus",
    "hyperlane-base",
    "hyperlane-core",
    "hyperlane-metric",
    "hyperlane-test",
    "submitter",
    "utils/abigen",
    "utils/backtrace-oneline",
    "utils/crypto",
    "utils/hex",
    "utils/run-locally",
=======
  "agents/relayer",
  "agents/scraper",
  "agents/validator",
  "chains/hyperlane-cosmos",
  "chains/hyperlane-ethereum",
  "chains/hyperlane-fuel",
  "chains/hyperlane-sealevel",
  "chains/hyperlane-sovereign",
  "ethers-prometheus",
  "hyperlane-base",
  "hyperlane-core",
  "hyperlane-test",
  "utils/abigen",
  "utils/backtrace-oneline",
  "utils/crypto",
  "utils/hex",
  "utils/run-locally",
>>>>>>> 9386ac66
]
resolver = "2"

[workspace.package]
documentation = "https://docs.hyperlane.xyz"
edition = "2021"
homepage = "https://hyperlane.xyz"
license-file = "../LICENSE.md"
publish = false
version = "0.1.0"

[workspace.dependencies]
Inflector = "0.11.4"
anyhow = "1.0"
async-trait = "0.1"
async-rwlock = "1.3"
auto_impl = "1.0"
aws-config = { version = "1.1.7", features = ["behavior-version-latest"] }
# AWS deps are pinned to be compatible with rustc 1.80.1
aws-sdk-s3 = "=1.65.0"
aws-sdk-sso = "=1.50.0"
aws-sdk-ssooidc = "=1.50.0"
aws-sdk-sts = "=1.50.0"
axum = "0.8.4"
backtrace = "0.3"
cc = "1.2.2"
base64 = "0.21.2"
bigdecimal = "0.4.2"
bincode = "1.3"
borsh = "0.9"
bs58 = "0.5.0"
bytes = "1"
clap = "4"
chrono = "*"
color-eyre = "0.6"
config = "0.13.3"
console-subscriber = "0.2.0"
convert_case = "0.6"
cosmrs = { version = "0.21.0", default-features = false, features = [
    "cosmwasm",
    "rpc",
    "tokio",
    "grpc",
] }
cosmwasm-std = "*"
crunchy = "0.2"
ctrlc = "3.2"
curve25519-dalek = { version = "~3.2", features = ["serde"] }
dashmap = "5"
derive-new = "0.5"
derive_builder = "0.12"
derive_more = "0.99"
dhat = "0.3.3"
ed25519-dalek = "~1.0"
eyre = "0.6.8"
fixed-hash = "0.8.0"
fuels = "0.65.0"
fuels-code-gen = "0.65.0"
futures = "0.3"
futures-util = "0.3"
generic-array = { version = "0.14", features = ["serde", "more_lengths"] }
# Required for WASM support https://docs.rs/getrandom/latest/getrandom/#webassembly-support
bech32 = "0.11.0"
elliptic-curve = "0.13.8"
getrandom = { version = "0.2", features = ["js"] }
hex = "0.4.3"
http = "1.2.0"
http-body-util = "0.1"
hyper = "0.14"
hyper-tls = "0.5.0"
hyperlane-cosmwasm-interface = "=0.0.6-rc6"
ibc-proto = "0.51.1"
injective-protobuf = "0.2.2"
moka = "0.12.8"
injective-std = "1.13.6"
itertools = "*"
jobserver = "0.1.32"
jsonrpc-core = "18.0"
k256 = { version = "0.13.4", features = ["arithmetic", "std", "ecdsa"] }
lazy_static = "1.5.0"
log = "0.4"
macro_rules_attribute = "0.2"
maplit = "1.0"
mockall = "0.11"
nix = { version = "0.26", default-features = false }
num = "0.4"
num-bigint = "0.4"
num-derive = "0.4.0"
num-traits = "0.2"
once_cell = "1.18.0"
parking_lot = "0.12"
paste = "1.0"
pin-project = "1.1.9"
pretty_env_logger = "0.5.0"
primitive-types = "=0.12.1"
prometheus = "0.13"
protobuf = "*"
rand = "0.8.5"
regex = "1.5"
reqwest = { version = "0.11", features = ["json"] }
ripemd = "0.1.3"
rlp = "=0.5.2"
<<<<<<< HEAD
rocksdb = "0.21.0" # TODO: Should this be 0.22.0?
rstest = "0.25.0"
sea-orm = { version = "1.1.10", features = [
    "sqlx-postgres",
    "runtime-tokio-native-tls",
    "with-bigdecimal",
    "with-time",
    "macros",
=======
rocksdb = "0.22.0"
sea-orm = { version = "0.11.1", features = [
  "sqlx-postgres",
  "runtime-tokio-native-tls",
  "with-bigdecimal",
  "with-time",
  "macros",
>>>>>>> 9386ac66
] }
sea-orm-migration = { version = "1.1.10", features = [
    "sqlx-postgres",
    "runtime-tokio-native-tls",
] }
semver = "1.0"
serde = { version = "1.0", features = ["derive"] }
serde_bytes = "0.11"
serde_derive = "1.0"
serde_json = "1.0"
sha2 = { version = "0.10.6", default-features = false }
sha256 = "1.1.4"
sha3 = "0.10"
solana-account-decoder = "=1.14.13"
solana-client = "=1.14.13"
solana-program = "=1.14.13"
solana-sdk = "=1.14.13"
solana-transaction-status = "=1.14.13"
static_assertions = "1.1"
strum = "0.26.2"
strum_macros = "0.26.2"
tempfile = "3.3"
tendermint = "0.40.1"
tendermint-rpc = { version = "0.40.1", features = ["http-client", "tokio"] }
thiserror = "1.0"
time = "0.3"
tiny-keccak = "2.0.2"
tokio = { version = "1.42.0", features = ["parking_lot", "tracing"] }
tokio-metrics = { version = "0.4.0" }
tokio-test = "0.4"
toml_edit = "0.19.14"
tonic = "0.12.3"
tower = "*"
tracing = { version = "0.1" }
tracing-error = "0.2"
tracing-futures = "0.2"
tracing-subscriber = { version = "0.3", default-features = false }
tracing-test = "0.2.2"
typetag = "0.2"
uint = "0.9.5"
ureq = { version = "2.4", default-features = false }
url = "2.3"
uuid = { version = "=1.11.0", features = ["v4"] }
walkdir = "2"
warp = "0.3"
which = "4.3"
ya-gcp = { version = "0.11.3", features = ["storage"] }

## TODO: remove this
cosmwasm-schema = "2.2.0"

[profile.release.package.access-control]
overflow-checks = true

[profile.release.package.account-utils]
overflow-checks = true

[profile.release.package.ecdsa-signature]
overflow-checks = true

[profile.release.package.hyperlane-sealevel-interchain-security-module-interface]
overflow-checks = true

[profile.release.package.hyperlane-sealevel-message-recipient-interface]
overflow-checks = true

[profile.release.package.multisig-ism]
overflow-checks = true

[profile.release.package.serializable-account-meta]
overflow-checks = true

[profile.release.package.hyperlane-sealevel-mailbox]
overflow-checks = true

[profile.release.package.hyperlane-sealevel-igp]
overflow-checks = true

[profile.release.package.hyperlane-sealevel-multisig-ism-message-id]
overflow-checks = true

[profile.release.package.hyperlane-sealevel-validator-announce]
overflow-checks = true


[workspace.dependencies.ethers]
features = []
git = "https://github.com/hyperlane-xyz/ethers-rs"
tag = "2025-05-07"

[workspace.dependencies.ethers-contract]
features = ["legacy"]
git = "https://github.com/hyperlane-xyz/ethers-rs"
tag = "2025-05-07"

[workspace.dependencies.ethers-core]
features = []
git = "https://github.com/hyperlane-xyz/ethers-rs"
tag = "2025-05-07"

[workspace.dependencies.ethers-providers]
features = []
git = "https://github.com/hyperlane-xyz/ethers-rs"
tag = "2025-05-07"

[workspace.dependencies.ethers-signers]
features = ["aws"]
git = "https://github.com/hyperlane-xyz/ethers-rs"
tag = "2025-05-07"

[patch.crates-io.curve25519-dalek]
branch = "v3.2.2-relax-zeroize"
git = "https://github.com/Eclipse-Laboratories-Inc/curve25519-dalek"
version = "3.2.2"

[patch.crates-io.primitive-types]
branch = "hyperlane"
git = "https://github.com/hyperlane-xyz/parity-common.git"
version = "=0.12.1"

[patch.crates-io.rlp]
branch = "hyperlane"
git = "https://github.com/hyperlane-xyz/parity-common.git"
version = "=0.5.2"

[patch.crates-io.solana-account-decoder]
git = "https://github.com/hyperlane-xyz/solana.git"
tag = "hyperlane-1.14.13-2025-02-14"
version = "=1.14.13"

[patch.crates-io.solana-clap-utils]
git = "https://github.com/hyperlane-xyz/solana.git"
tag = "hyperlane-1.14.13-2025-02-14"
version = "=1.14.13"

[patch.crates-io.solana-cli-config]
git = "https://github.com/hyperlane-xyz/solana.git"
tag = "hyperlane-1.14.13-2025-02-14"
version = "=1.14.13"

[patch.crates-io.solana-client]
git = "https://github.com/hyperlane-xyz/solana.git"
tag = "hyperlane-1.14.13-2025-02-14"
version = "=1.14.13"

[patch.crates-io.solana-program]
git = "https://github.com/hyperlane-xyz/solana.git"
tag = "hyperlane-1.14.13-2025-02-14"
version = "=1.14.13"

[patch.crates-io.solana-sdk]
git = "https://github.com/hyperlane-xyz/solana.git"
tag = "hyperlane-1.14.13-2025-02-14"
version = "=1.14.13"

[patch.crates-io.solana-transaction-status]
git = "https://github.com/hyperlane-xyz/solana.git"
tag = "hyperlane-1.14.13-2025-02-14"
version = "=1.14.13"

[patch.crates-io.solana-zk-token-sdk]
git = "https://github.com/hyperlane-xyz/solana.git"
tag = "hyperlane-1.14.13-2025-02-14"
version = "=1.14.13"

[patch.crates-io.spl-associated-token-account]
branch = "hyperlane"
git = "https://github.com/hyperlane-xyz/solana-program-library.git"
version = "=1.1.2"

[patch.crates-io.spl-noop]
branch = "hyperlane"
git = "https://github.com/hyperlane-xyz/solana-program-library.git"
version = "=0.1.3"

[patch.crates-io.spl-token]
branch = "hyperlane"
git = "https://github.com/hyperlane-xyz/solana-program-library.git"
version = "=3.5.0"

[patch.crates-io.spl-token-2022]
branch = "hyperlane"
git = "https://github.com/hyperlane-xyz/solana-program-library.git"
version = "=0.5.0"

[patch.crates-io.spl-type-length-value]
version = "=0.1.0"
git = "https://github.com/hyperlane-xyz/solana-program-library.git"
branch = "hyperlane"<|MERGE_RESOLUTION|>--- conflicted
+++ resolved
@@ -1,6 +1,5 @@
 [workspace]
 members = [
-<<<<<<< HEAD
     "agents/relayer",
     "agents/scraper",
     "agents/validator",
@@ -24,25 +23,6 @@
     "utils/crypto",
     "utils/hex",
     "utils/run-locally",
-=======
-  "agents/relayer",
-  "agents/scraper",
-  "agents/validator",
-  "chains/hyperlane-cosmos",
-  "chains/hyperlane-ethereum",
-  "chains/hyperlane-fuel",
-  "chains/hyperlane-sealevel",
-  "chains/hyperlane-sovereign",
-  "ethers-prometheus",
-  "hyperlane-base",
-  "hyperlane-core",
-  "hyperlane-test",
-  "utils/abigen",
-  "utils/backtrace-oneline",
-  "utils/crypto",
-  "utils/hex",
-  "utils/run-locally",
->>>>>>> 9386ac66
 ]
 resolver = "2"
 
@@ -145,8 +125,7 @@
 reqwest = { version = "0.11", features = ["json"] }
 ripemd = "0.1.3"
 rlp = "=0.5.2"
-<<<<<<< HEAD
-rocksdb = "0.21.0" # TODO: Should this be 0.22.0?
+rocksdb = "0.21.0"
 rstest = "0.25.0"
 sea-orm = { version = "1.1.10", features = [
     "sqlx-postgres",
@@ -154,15 +133,6 @@
     "with-bigdecimal",
     "with-time",
     "macros",
-=======
-rocksdb = "0.22.0"
-sea-orm = { version = "0.11.1", features = [
-  "sqlx-postgres",
-  "runtime-tokio-native-tls",
-  "with-bigdecimal",
-  "with-time",
-  "macros",
->>>>>>> 9386ac66
 ] }
 sea-orm-migration = { version = "1.1.10", features = [
     "sqlx-postgres",
