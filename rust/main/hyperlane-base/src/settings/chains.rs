use std::collections::HashMap;
use std::sync::Arc;
use std::time::Duration;

use async_trait::async_trait;
use ethers::prelude::Selector;
use eyre::{eyre, Context, Report, Result};
use serde_json::Value;

use ethers_prometheus::middleware::{ContractInfo, PrometheusMiddlewareConf};
use hyperlane_core::{
    config::OpSubmissionConfig, AggregationIsm, CcipReadIsm, ChainResult, ContractLocator,
    HyperlaneAbi, HyperlaneDomain, HyperlaneDomainProtocol, HyperlaneMessage, HyperlaneProvider,
    IndexMode, InterchainGasPaymaster, InterchainGasPayment, InterchainSecurityModule, Mailbox,
    MerkleTreeHook, MerkleTreeInsertion, MultisigIsm, ReorgPeriod, RoutingIsm,
    SequenceAwareIndexer, SubmitterType, ValidatorAnnounce, H256,
};
use hyperlane_metric::prometheus_metric::ChainInfo;
use hyperlane_operation_verifier::ApplicationOperationVerifier;
<<<<<<< HEAD
use tracing::info;
=======
>>>>>>> e0f28a6d

use hyperlane_cosmos::{
    self as h_cosmos, delivery_indexer, dispatch_indexer, rpc::CosmosWasmRpcProvider,
    CosmosProvider, Signer,
};
use hyperlane_cosmos_native::{self as h_cosmos_native, CosmosNativeProvider};
use hyperlane_ethereum::{
    self as h_eth, BuildableWithProvider, EthereumInterchainGasPaymasterAbi, EthereumMailboxAbi,
    EthereumReorgPeriod, EthereumValidatorAnnounceAbi,
};
use hyperlane_fuel as h_fuel;
use hyperlane_sealevel::{
    self as h_sealevel, fallback::SealevelFallbackRpcClient, SealevelProvider, TransactionSubmitter,
};
<<<<<<< HEAD
use hyperlane_sovereign as h_sovereign;
=======
use hyperlane_starknet::{self as h_starknet};
>>>>>>> e0f28a6d

use crate::{
    metrics::AgentMetricsConf,
    settings::signers::{BuildableWithSignerConf, SignerConf},
    CoreMetrics,
};

use super::ChainSigner;

/// A trait for converting to a type from a chain configuration with metrics
#[async_trait]
pub trait TryFromWithMetrics<T>: Sized {
    /// Try to convert the chain configuration into the type
    async fn try_from_with_metrics(
        conf: &ChainConf,
        metrics: &CoreMetrics,
        advanced_log_meta: bool,
    ) -> Result<Self>;
}

/// Contains JSON value which can contain chain-specific configuration which is parsed by
/// AdaptsChain trait implementation.
#[allow(dead_code)]
#[derive(Clone, Debug, Default)]
pub struct RawChainConf(Value);

impl From<Value> for RawChainConf {
    fn from(value: Value) -> Self {
        Self(value)
    }
}

/// A chain setup is a domain ID, an address on that chain (where the mailbox is
/// deployed) and details for connecting to the chain API.
#[derive(Clone, Debug)]
pub struct ChainConf {
    /// The domain
    pub domain: HyperlaneDomain,
    /// Signer configuration for this chain
    pub signer: Option<SignerConf>,
    /// Submitter type for this chain
    pub submitter: SubmitterType,
    /// The estimated block time, i.e. the average time the next block is added to the chain
    pub estimated_block_time: Duration,
    /// The reorg period of the chain, i.e. the number of blocks until finality
    pub reorg_period: ReorgPeriod,
    /// Addresses of contracts on the chain
    pub addresses: CoreContractAddresses,
    /// The chain connection details
    pub connection: ChainConnectionConf,
    /// Configure chain-specific metrics information. This will automatically
    /// add all contract addresses but will not override any set explicitly.
    /// Use `metrics_conf()` to get the metrics.
    pub metrics_conf: PrometheusMiddlewareConf,
    /// Settings for event indexing
    pub index: IndexSettings,
    /// Whether to ignore reorg reports from this chain
    /// when it is the origin of a message.
    pub ignore_reorg_reports: bool,
}

/// A sequence-aware indexer for messages
pub type MessageIndexer = Arc<dyn SequenceAwareIndexer<HyperlaneMessage>>;

/// A sequence-aware indexer for deliveries
pub type DeliveryIndexer = Arc<dyn SequenceAwareIndexer<H256>>;

/// A sequence-aware indexer for interchain gas payments
pub type IgpIndexer = Arc<dyn SequenceAwareIndexer<InterchainGasPayment>>;

/// A sequence-aware indexer for merkle tree hooks
pub type MerkleTreeHookIndexer = Arc<dyn SequenceAwareIndexer<MerkleTreeInsertion>>;

#[async_trait]
impl TryFromWithMetrics<ChainConf> for MessageIndexer {
    async fn try_from_with_metrics(
        conf: &ChainConf,
        metrics: &CoreMetrics,
        advanced_log_meta: bool,
    ) -> Result<Self> {
        conf.build_message_indexer(metrics, advanced_log_meta)
            .await
            .map(Into::into)
    }
}

#[async_trait]
impl TryFromWithMetrics<ChainConf> for DeliveryIndexer {
    async fn try_from_with_metrics(
        conf: &ChainConf,
        metrics: &CoreMetrics,
        advanced_log_meta: bool,
    ) -> Result<Self> {
        conf.build_delivery_indexer(metrics, advanced_log_meta)
            .await
            .map(Into::into)
    }
}

#[async_trait]
impl TryFromWithMetrics<ChainConf> for IgpIndexer {
    async fn try_from_with_metrics(
        conf: &ChainConf,
        metrics: &CoreMetrics,
        advanced_log_meta: bool,
    ) -> Result<Self> {
        conf.build_interchain_gas_payment_indexer(metrics, advanced_log_meta)
            .await
            .map(Into::into)
    }
}

#[async_trait]
impl TryFromWithMetrics<ChainConf> for MerkleTreeHookIndexer {
    async fn try_from_with_metrics(
        conf: &ChainConf,
        metrics: &CoreMetrics,
        advanced_log_meta: bool,
    ) -> Result<Self> {
        conf.build_merkle_tree_hook_indexer(metrics, advanced_log_meta)
            .await
            .map(Into::into)
    }
}

/// A connection to _some_ blockchain.
#[derive(Clone, Debug)]
// TODO: re-enable this clippy check once the new submitter is shipped,
// since it might take in configs in a different way
#[allow(clippy::large_enum_variant)]
pub enum ChainConnectionConf {
    /// Ethereum configuration
    Ethereum(h_eth::ConnectionConf),
    /// Fuel configuration
    Fuel(h_fuel::ConnectionConf),
    /// Sealevel configuration.
    Sealevel(h_sealevel::ConnectionConf),
    /// Cosmos configuration.
    Cosmos(h_cosmos::ConnectionConf),
<<<<<<< HEAD
    /// Cosmos native configuration
    CosmosNative(h_cosmos_native::ConnectionConf),
    /// Sovereign configuration.
    Sovereign(h_sovereign::ConnectionConf),
=======
    /// Starknet configuration.
    Starknet(h_starknet::ConnectionConf),
    /// Cosmos native configuration
    CosmosNative(h_cosmos_native::ConnectionConf),
>>>>>>> e0f28a6d
}

impl ChainConnectionConf {
    /// Get what hyperlane protocol is in use for this chain.
    pub fn protocol(&self) -> HyperlaneDomainProtocol {
        match self {
            Self::Ethereum(_) => HyperlaneDomainProtocol::Ethereum,
            Self::Fuel(_) => HyperlaneDomainProtocol::Fuel,
            Self::Sealevel(_) => HyperlaneDomainProtocol::Sealevel,
            Self::Cosmos(_) => HyperlaneDomainProtocol::Cosmos,
<<<<<<< HEAD
            Self::CosmosNative(_) => HyperlaneDomainProtocol::CosmosNative,
            Self::Sovereign(_) => HyperlaneDomainProtocol::Sovereign,
=======
            Self::Starknet(_) => HyperlaneDomainProtocol::Starknet,
            Self::CosmosNative(_) => HyperlaneDomainProtocol::CosmosNative,
>>>>>>> e0f28a6d
        }
    }

    /// Get the message batch configuration for this chain.
    pub fn operation_submission_config(&self) -> Option<&OpSubmissionConfig> {
        match self {
            Self::Ethereum(conf) => Some(&conf.op_submission_config),
            Self::Cosmos(conf) => Some(&conf.op_submission_config),
            Self::Sealevel(conf) => Some(&conf.op_submission_config),
<<<<<<< HEAD
            Self::Sovereign(conf) => Some(&conf.op_submission_config),
=======
            Self::Starknet(config) => Some(&config.op_submission_config),
>>>>>>> e0f28a6d
            _ => None,
        }
    }
}

/// Addresses for mailbox chain contracts
#[derive(Clone, Debug, Default)]
pub struct CoreContractAddresses {
    /// Address of the mailbox contract
    pub mailbox: H256,
    /// Address of the InterchainGasPaymaster contract
    pub interchain_gas_paymaster: H256,
    /// Address of the ValidatorAnnounce contract
    pub validator_announce: H256,
    /// Address of the MerkleTreeHook contract
    pub merkle_tree_hook: H256,
}

/// Indexing settings
#[derive(Debug, Default, Clone)]
pub struct IndexSettings {
    /// The height at which to start indexing contracts for watermark synchs.
    /// The lowest sequence to index for sequence-aware synchs.
    pub from: i64,
    /// The number of blocks to query at once when indexing contracts.
    pub chunk_size: u32,
    /// The indexing mode.
    pub mode: IndexMode,
}

impl ChainConf {
    /// Fetch the index settings and index mode, since they are often used together.
    pub fn index_settings(&self) -> IndexSettings {
        self.index.clone()
    }

    /// Try to convert the chain settings into an ApplicationOperationVerifier.
    pub async fn build_application_operation_verifier(
        &self,
        metrics: &CoreMetrics,
    ) -> Result<Box<dyn ApplicationOperationVerifier>> {
        let ctx = "Building application operation verifier";
        let locator = self.locator(H256::zero());
        let result: Result<Box<dyn ApplicationOperationVerifier>, Report> = match &self.connection {
            ChainConnectionConf::Ethereum(_conf) => Ok(Box::new(
                h_eth::application::EthereumApplicationOperationVerifier::new(),
            )
                as Box<dyn ApplicationOperationVerifier>),
            ChainConnectionConf::Fuel(_) => todo!(),
            ChainConnectionConf::Sealevel(conf) => {
                let provider =
                    Arc::new(build_sealevel_provider(self, &locator, &[], conf, metrics));
                let verifier =
                    h_sealevel::application::SealevelApplicationOperationVerifier::new(provider);
                Ok(Box::new(verifier) as Box<dyn ApplicationOperationVerifier>)
            }
            ChainConnectionConf::Cosmos(_conf) => Ok(Box::new(
                h_cosmos::application::CosmosApplicationOperationVerifier::new(),
            )
                as Box<dyn ApplicationOperationVerifier>),
<<<<<<< HEAD
=======
            ChainConnectionConf::Starknet(_conf) => Ok(Box::new(
                h_starknet::application::StarknetApplicationOperationVerifier::new(),
            )
                as Box<dyn ApplicationOperationVerifier>),
>>>>>>> e0f28a6d
            // applicatino verification is the same for cosmos native and cw
            ChainConnectionConf::CosmosNative(_) => Ok(Box::new(
                h_cosmos::application::CosmosApplicationOperationVerifier::new(),
            )
                as Box<dyn ApplicationOperationVerifier>),
<<<<<<< HEAD
            ChainConnectionConf::Sovereign(_) => Ok(Box::new(
                h_sovereign::application::SovereignApplicationOperationVerifier::new(),
            )
                as Box<dyn ApplicationOperationVerifier>),
=======
>>>>>>> e0f28a6d
        };

        result.context(ctx)
    }

    /// Try to convert the chain settings into an HyperlaneProvider.
    pub async fn build_provider(
        &self,
        metrics: &CoreMetrics,
    ) -> Result<Box<dyn HyperlaneProvider>> {
        let ctx = "Building provider";
        let locator = self.locator(H256::zero());
        match &self.connection {
            ChainConnectionConf::Ethereum(conf) => {
                self.build_ethereum(conf, &locator, metrics, h_eth::HyperlaneProviderBuilder {})
                    .await
            }
            ChainConnectionConf::Fuel(_) => todo!(),
            ChainConnectionConf::Sealevel(conf) => {
                let provider = build_sealevel_provider(
                    self,
                    &locator,
                    &[
                        self.addresses.mailbox,
                        self.addresses.interchain_gas_paymaster,
                    ],
                    conf,
                    metrics,
                );
                Ok(Box::new(provider) as Box<dyn HyperlaneProvider>)
            }
            ChainConnectionConf::Cosmos(conf) => {
                let provider = build_cosmos_provider(self, conf, metrics, &locator, None)?;
                Ok(Box::new(provider) as Box<dyn HyperlaneProvider>)
            }
<<<<<<< HEAD
            ChainConnectionConf::CosmosNative(conf) => {
                let provider = build_cosmos_native_provider(self, conf, metrics, &locator, None)?;
                Ok(Box::new(provider) as Box<dyn HyperlaneProvider>)
            }
            ChainConnectionConf::Sovereign(conf) => {
                let signer = self.sovereign_signer().await?;
                let provider =
                    h_sovereign::SovereignProvider::new(locator.domain.clone(), conf, signer)
                        .await?;
=======
            ChainConnectionConf::Starknet(conf) => {
                let provider = h_starknet::StarknetProvider::new(locator.domain.clone(), conf);
                Ok(Box::new(provider) as Box<dyn HyperlaneProvider>)
            }
            ChainConnectionConf::CosmosNative(conf) => {
                let provider = build_cosmos_native_provider(self, conf, metrics, &locator, None)?;
>>>>>>> e0f28a6d
                Ok(Box::new(provider) as Box<dyn HyperlaneProvider>)
            }
        }
        .context(ctx)
    }

    /// Try to convert the chain setting into a Mailbox contract
    pub async fn build_mailbox(&self, metrics: &CoreMetrics) -> Result<Box<dyn Mailbox>> {
        let ctx = "Building mailbox";
        let locator = self.locator(self.addresses.mailbox);

        match &self.connection {
            ChainConnectionConf::Ethereum(conf) => {
                self.build_ethereum(conf, &locator, metrics, h_eth::MailboxBuilder {})
                    .await
            }
            ChainConnectionConf::Fuel(conf) => {
                let wallet = self.fuel_signer().await.context(ctx)?;
                hyperlane_fuel::FuelMailbox::new(conf, locator, wallet)
                    .await
                    .map(|m| Box::new(m) as Box<dyn Mailbox>)
                    .map_err(Into::into)
            }
            ChainConnectionConf::Sealevel(conf) => {
                let keypair = self.sealevel_signer().await.context(ctx)?;

                let provider =
                    Arc::new(build_sealevel_provider(self, &locator, &[], conf, metrics));
                let tx_submitter =
                    build_sealevel_tx_submitter(&provider, self, conf, &locator, metrics);

                h_sealevel::SealevelMailbox::new(
                    provider,
                    tx_submitter,
                    conf,
                    &locator,
                    keypair.map(h_sealevel::SealevelKeypair::new),
                )
                .map(|m| Box::new(m) as Box<dyn Mailbox>)
                .map_err(Into::into)
            }
            ChainConnectionConf::Cosmos(conf) => {
                let signer = self.cosmos_signer().await.context(ctx)?;
                let provider = build_cosmos_provider(self, conf, metrics, &locator, signer)?;

                h_cosmos::CosmosMailbox::new(provider, conf.clone(), locator.clone())
                    .map(|m| Box::new(m) as Box<dyn Mailbox>)
                    .map_err(Into::into)
            }
<<<<<<< HEAD
=======
            ChainConnectionConf::Starknet(conf) => {
                let signer = self.starknet_signer().await.context(ctx)?;
                h_starknet::StarknetMailbox::new(conf, &locator, signer)
                    .await
                    .map(|m| Box::new(m) as Box<dyn Mailbox>)
                    .map_err(Into::into)
            }
>>>>>>> e0f28a6d
            ChainConnectionConf::CosmosNative(conf) => {
                let signer = self.cosmos_native_signer().await.context(ctx)?;
                let provider = build_cosmos_native_provider(self, conf, metrics, &locator, signer)?;
                h_cosmos_native::CosmosNativeMailbox::new(provider, locator.clone())
<<<<<<< HEAD
                    .map(|m| Box::new(m) as Box<dyn Mailbox>)
                    .map_err(Into::into)
            }
            ChainConnectionConf::Sovereign(conf) => {
                info!("Build Sov mailbox {:?}", conf);
                let signer = self.sovereign_signer().await.context(ctx)?;
                h_sovereign::SovereignMailbox::new(conf, locator, signer)
                    .await
=======
>>>>>>> e0f28a6d
                    .map(|m| Box::new(m) as Box<dyn Mailbox>)
                    .map_err(Into::into)
            }
        }
        .context(ctx)
    }

    /// Try to convert the chain setting into a Merkle Tree Hook contract
    pub async fn build_merkle_tree_hook(
        &self,
        metrics: &CoreMetrics,
    ) -> Result<Box<dyn MerkleTreeHook>> {
        let ctx = "Building merkle tree hook";
        let locator = self.locator(self.addresses.merkle_tree_hook);

        match &self.connection {
            ChainConnectionConf::Ethereum(conf) => {
                self.build_ethereum(conf, &locator, metrics, h_eth::MerkleTreeHookBuilder {})
                    .await
            }
            ChainConnectionConf::Fuel(_conf) => {
                todo!("Fuel does not support merkle tree hooks yet")
            }
            ChainConnectionConf::Sealevel(conf) => {
                let provider =
                    Arc::new(build_sealevel_provider(self, &locator, &[], conf, metrics));
                let tx_submitter =
                    build_sealevel_tx_submitter(&provider, self, conf, &locator, metrics);

                h_sealevel::SealevelMailbox::new(provider, tx_submitter, conf, &locator, None)
                    .map(|m| Box::new(m) as Box<dyn MerkleTreeHook>)
                    .map_err(Into::into)
            }
            ChainConnectionConf::Cosmos(conf) => {
                let signer = self.cosmos_signer().await.context(ctx)?;
                let provider = build_cosmos_provider(self, conf, metrics, &locator, signer)?;
                let hook = h_cosmos::CosmosMerkleTreeHook::new(provider, locator.clone())?;

                Ok(Box::new(hook) as Box<dyn MerkleTreeHook>)
            }
<<<<<<< HEAD
=======
            ChainConnectionConf::Starknet(conf) => {
                let hook = h_starknet::StarknetMerkleTreeHook::new(conf, &locator)?;
                Ok(Box::new(hook) as Box<dyn MerkleTreeHook>)
            }
>>>>>>> e0f28a6d
            ChainConnectionConf::CosmosNative(conf) => {
                let provider = build_cosmos_native_provider(self, conf, metrics, &locator, None)?;
                let hook =
                    h_cosmos_native::CosmosNativeMerkleTreeHook::new(provider, locator.clone())?;

                Ok(Box::new(hook) as Box<dyn MerkleTreeHook>)
            }
            ChainConnectionConf::Sovereign(conf) => {
                info!("Build Sov merkle_tree_hook");
                let signer = self.sovereign_signer().await.context(ctx)?;
                let hook = h_sovereign::SovereignMerkleTreeHook::new(
                    &conf.clone(),
                    locator.clone(),
                    signer,
                )
                .await?;
                Ok(Box::new(hook) as Box<dyn MerkleTreeHook>)
            }
        }
        .context(ctx)
    }

    /// Try to convert the chain settings into a message indexer
    pub async fn build_message_indexer(
        &self,
        metrics: &CoreMetrics,
        advanced_log_meta: bool,
    ) -> Result<Box<dyn SequenceAwareIndexer<HyperlaneMessage>>> {
        let ctx = "Building delivery indexer";
        let locator = self.locator(self.addresses.mailbox);

        match &self.connection {
            ChainConnectionConf::Ethereum(conf) => {
                let reorg_period =
                    EthereumReorgPeriod::try_from(&self.reorg_period).context(ctx)?;
                self.build_ethereum(
                    conf,
                    &locator,
                    metrics,
                    h_eth::SequenceIndexerBuilder { reorg_period },
                )
                .await
            }
            ChainConnectionConf::Fuel(_) => todo!(),
            ChainConnectionConf::Sealevel(conf) => {
                let provider =
                    Arc::new(build_sealevel_provider(self, &locator, &[], conf, metrics));
                let tx_submitter =
                    build_sealevel_tx_submitter(&provider, self, conf, &locator, metrics);

                let indexer = Box::new(h_sealevel::SealevelMailboxIndexer::new(
                    provider,
                    tx_submitter,
                    &locator,
                    conf,
                    advanced_log_meta,
                )?);
                Ok(indexer as Box<dyn SequenceAwareIndexer<HyperlaneMessage>>)
            }
            ChainConnectionConf::Cosmos(conf) => {
                let signer = self.cosmos_signer().await.context(ctx)?;
                let reorg_period = self.reorg_period.as_blocks().context(ctx)?;

                let provider =
                    build_cosmos_provider(self, conf, metrics, &locator, signer.clone())?;
                let wasm_provider = build_cosmos_wasm_provider(
                    self,
                    conf,
                    &locator,
                    metrics,
                    reorg_period,
                    dispatch_indexer::MESSAGE_DISPATCH_EVENT_TYPE.into(),
                )?;

                let mailbox =
                    h_cosmos::CosmosMailbox::new(provider, conf.clone(), locator.clone())?;
                let indexer = Box::new(
                    h_cosmos::dispatch_indexer::CosmosMailboxDispatchIndexer::new(
                        wasm_provider,
                        mailbox,
                    )?,
                );
                Ok(indexer as Box<dyn SequenceAwareIndexer<HyperlaneMessage>>)
            }
<<<<<<< HEAD
=======
            ChainConnectionConf::Starknet(conf) => {
                let indexer = Box::new(h_starknet::StarknetMailboxIndexer::new(
                    conf.clone(),
                    locator,
                    &self.reorg_period,
                )?);
                Ok(indexer as Box<dyn SequenceAwareIndexer<HyperlaneMessage>>)
            }
>>>>>>> e0f28a6d
            ChainConnectionConf::CosmosNative(conf) => {
                let provider = build_cosmos_native_provider(self, conf, metrics, &locator, None)?;
                let indexer = Box::new(h_cosmos_native::CosmosNativeDispatchIndexer::new(
                    provider, locator,
                )?);
                Ok(indexer as Box<dyn SequenceAwareIndexer<HyperlaneMessage>>)
            }
            ChainConnectionConf::Sovereign(conf) => {
                info!(
                    "build_message_indexer(&self, metrics: &CoreMetrics) {:?}",
                    conf
                );
                let signer = self.sovereign_signer().await.context(ctx)?;
                let indexer = Box::new(
                    h_sovereign::SovereignMailboxIndexer::new(conf.clone(), locator, signer)
                        .await?,
                );
                Ok(indexer as Box<dyn SequenceAwareIndexer<HyperlaneMessage>>)
            }
        }
        .context(ctx)
    }

    /// Try to convert the chain settings into a delivery indexer
    pub async fn build_delivery_indexer(
        &self,
        metrics: &CoreMetrics,
        advanced_log_meta: bool,
    ) -> Result<Box<dyn SequenceAwareIndexer<H256>>> {
        let ctx = "Building delivery indexer";
        let locator = self.locator(self.addresses.mailbox);

        match &self.connection {
            ChainConnectionConf::Ethereum(conf) => {
                let reorg_period =
                    EthereumReorgPeriod::try_from(&self.reorg_period).context(ctx)?;
                self.build_ethereum(
                    conf,
                    &locator,
                    metrics,
                    h_eth::DeliveryIndexerBuilder { reorg_period },
                )
                .await
            }
            ChainConnectionConf::Fuel(_) => todo!(),
            ChainConnectionConf::Sealevel(conf) => {
                let provider =
                    Arc::new(build_sealevel_provider(self, &locator, &[], conf, metrics));
                let tx_submitter =
                    build_sealevel_tx_submitter(&provider, self, conf, &locator, metrics);
                let indexer = Box::new(h_sealevel::SealevelMailboxIndexer::new(
                    provider,
                    tx_submitter,
                    &locator,
                    conf,
                    advanced_log_meta,
                )?);
                Ok(indexer as Box<dyn SequenceAwareIndexer<H256>>)
            }
            ChainConnectionConf::Cosmos(conf) => {
                let reorg_period = self.reorg_period.as_blocks().context(ctx)?;
                let wasm_provider = build_cosmos_wasm_provider(
                    self,
                    conf,
                    &locator,
                    metrics,
                    reorg_period,
                    delivery_indexer::MESSAGE_DELIVERY_EVENT_TYPE.into(),
                )?;

                let indexer = Box::new(
                    h_cosmos::delivery_indexer::CosmosMailboxDeliveryIndexer::new(wasm_provider)?,
                );
                Ok(indexer as Box<dyn SequenceAwareIndexer<H256>>)
            }
<<<<<<< HEAD
=======
            ChainConnectionConf::Starknet(conf) => {
                let indexer = Box::new(h_starknet::StarknetMailboxIndexer::new(
                    conf.clone(),
                    locator,
                    &self.reorg_period,
                )?);
                Ok(indexer as Box<dyn SequenceAwareIndexer<H256>>)
            }
>>>>>>> e0f28a6d
            ChainConnectionConf::CosmosNative(conf) => {
                let provider = build_cosmos_native_provider(self, conf, metrics, &locator, None)?;
                let indexer = Box::new(h_cosmos_native::CosmosNativeDeliveryIndexer::new(
                    provider, locator,
                )?);
                Ok(indexer as Box<dyn SequenceAwareIndexer<H256>>)
            }
            ChainConnectionConf::Sovereign(_conf) => {
                Err(eyre!("Sovereign does not support delivery indexer yet")).context(ctx)
            }
        }
        .context(ctx)
    }

    /// Try to convert the chain setting into an interchain gas paymaster
    /// contract
    pub async fn build_interchain_gas_paymaster(
        &self,
        metrics: &CoreMetrics,
    ) -> Result<Box<dyn InterchainGasPaymaster>> {
        let ctx = "Building IGP";
        let locator = self.locator(self.addresses.interchain_gas_paymaster);

        match &self.connection {
            ChainConnectionConf::Ethereum(conf) => {
                self.build_ethereum(
                    conf,
                    &locator,
                    metrics,
                    h_eth::InterchainGasPaymasterBuilder {},
                )
                .await
            }
            ChainConnectionConf::Fuel(_) => todo!(),
            ChainConnectionConf::Sealevel(conf) => {
                let provider =
                    Arc::new(build_sealevel_provider(self, &locator, &[], conf, metrics));
                let paymaster = Box::new(
                    h_sealevel::SealevelInterchainGasPaymaster::new(provider, &locator).await?,
                );
                Ok(paymaster as Box<dyn InterchainGasPaymaster>)
            }
            ChainConnectionConf::Cosmos(conf) => {
                let signer = self.cosmos_signer().await.context(ctx)?;
                let provider = build_cosmos_provider(self, conf, metrics, &locator, signer)?;

                let paymaster = Box::new(h_cosmos::CosmosInterchainGasPaymaster::new(
                    provider,
                    locator.clone(),
                )?);
                Ok(paymaster as Box<dyn InterchainGasPaymaster>)
            }
<<<<<<< HEAD
=======
            ChainConnectionConf::Starknet(conf) => {
                let paymaster = Box::new(h_starknet::StarknetInterchainGasPaymaster::new(
                    conf, &locator,
                )?);
                Ok(paymaster as Box<dyn InterchainGasPaymaster>)
            }
>>>>>>> e0f28a6d
            ChainConnectionConf::CosmosNative(conf) => {
                let provider = build_cosmos_native_provider(self, conf, metrics, &locator, None)?;
                let indexer = Box::new(h_cosmos_native::CosmosNativeInterchainGas::new(
                    provider, conf, locator,
                )?);
                Ok(indexer as Box<dyn InterchainGasPaymaster>)
            }
<<<<<<< HEAD
            ChainConnectionConf::Sovereign(conf) => {
                info!("Build Sov IGP");
                let signer = self.sovereign_signer().await.context(ctx)?;
                let igp = h_sovereign::SovereignInterchainGasPaymaster::new(
                    &conf.clone(),
                    locator.clone(),
                    signer,
                )
                .await?;
                Ok(Box::new(igp) as Box<dyn InterchainGasPaymaster>)
            }
=======
>>>>>>> e0f28a6d
        }
        .context(ctx)
    }

    /// Try to convert the chain settings into a gas payment indexer
    pub async fn build_interchain_gas_payment_indexer(
        &self,
        metrics: &CoreMetrics,
        advanced_log_meta: bool,
    ) -> Result<Box<dyn SequenceAwareIndexer<InterchainGasPayment>>> {
        let ctx = "Building IGP indexer";
        let locator = self.locator(self.addresses.interchain_gas_paymaster);

        match &self.connection {
            ChainConnectionConf::Ethereum(conf) => {
                let reorg_period =
                    EthereumReorgPeriod::try_from(&self.reorg_period).context(ctx)?;
                self.build_ethereum(
                    conf,
                    &locator,
                    metrics,
                    h_eth::InterchainGasPaymasterIndexerBuilder {
                        mailbox_address: self.addresses.mailbox.into(),
                        reorg_period,
                    },
                )
                .await
            }
            ChainConnectionConf::Fuel(_) => todo!(),
            ChainConnectionConf::Sealevel(conf) => {
                let provider = Arc::new(build_sealevel_provider(self, &locator, &[], conf, metrics));
                let indexer = Box::new(
                    h_sealevel::SealevelInterchainGasPaymasterIndexer::new(
                        provider,
                        locator,
                        advanced_log_meta,
                    )
                    .await?,
                );
                Ok(indexer as Box<dyn SequenceAwareIndexer<InterchainGasPayment>>)
            }
            ChainConnectionConf::Cosmos(conf) => {
                let reorg_period = self.reorg_period.as_blocks().context(ctx)?;
                let wasm_provider = build_cosmos_wasm_provider(
                    self,
                    conf,
                    &locator,
                    metrics,
                    reorg_period,
                    h_cosmos::CosmosInterchainGasPaymasterIndexer::INTERCHAIN_GAS_PAYMENT_EVENT_TYPE.into(),
                )?;

                let indexer = Box::new(h_cosmos::CosmosInterchainGasPaymasterIndexer::new(
                    wasm_provider,
                )?);
                Ok(indexer as Box<dyn SequenceAwareIndexer<InterchainGasPayment>>)
            }
<<<<<<< HEAD
=======
            ChainConnectionConf::Starknet(_) => {
                let indexer = Box::new(h_starknet::StarknetInterchainGasPaymasterIndexer {});
                Ok(indexer as Box<dyn SequenceAwareIndexer<InterchainGasPayment>>)
            }
>>>>>>> e0f28a6d
            ChainConnectionConf::CosmosNative(conf) => {
                let provider = build_cosmos_native_provider(self, conf, metrics, &locator, None)?;
                let indexer = Box::new(h_cosmos_native::CosmosNativeInterchainGas::new(
                    provider,
                    conf,
                    locator,
                )?);
                Ok(indexer as Box<dyn SequenceAwareIndexer<InterchainGasPayment>>)
            }
            ChainConnectionConf::Sovereign(conf) => {
                info!("build_interchain_gas_payment_indexer( &self, metrics: &CoreMetrics)");
                let signer = self.sovereign_signer().await?;
                let indexer = Box::new(
                    h_sovereign::SovereignInterchainGasPaymasterIndexer::new(conf.clone(), locator, signer)
                        .await?,
                );
                Ok(indexer as Box<dyn SequenceAwareIndexer<InterchainGasPayment>>)
            }
        }
        .context(ctx)
    }

    /// Try to convert the chain settings into a merkle tree hook indexer
    pub async fn build_merkle_tree_hook_indexer(
        &self,
        metrics: &CoreMetrics,
        advanced_log_meta: bool,
    ) -> Result<Box<dyn SequenceAwareIndexer<MerkleTreeInsertion>>> {
        let ctx = "Building merkle tree hook indexer";
        let locator = self.locator(self.addresses.merkle_tree_hook);

        match &self.connection {
            ChainConnectionConf::Ethereum(conf) => {
                let reorg_period =
                    EthereumReorgPeriod::try_from(&self.reorg_period).context(ctx)?;
                self.build_ethereum(
                    conf,
                    &locator,
                    metrics,
                    h_eth::MerkleTreeHookIndexerBuilder { reorg_period },
                )
                .await
            }
            ChainConnectionConf::Fuel(_) => todo!(),
            ChainConnectionConf::Sealevel(conf) => {
                let provider =
                    Arc::new(build_sealevel_provider(self, &locator, &[], conf, metrics));
                let tx_submitter =
                    build_sealevel_tx_submitter(&provider, self, conf, &locator, metrics);

                let mailbox_indexer = Box::new(h_sealevel::SealevelMailboxIndexer::new(
                    provider,
                    tx_submitter,
                    &locator,
                    conf,
                    advanced_log_meta,
                )?);
                let indexer = Box::new(h_sealevel::SealevelMerkleTreeHookIndexer::new(
                    *mailbox_indexer,
                ));
                Ok(indexer as Box<dyn SequenceAwareIndexer<MerkleTreeInsertion>>)
            }
            ChainConnectionConf::Cosmos(conf) => {
                let signer = self.cosmos_signer().await.context(ctx)?;
                let reorg_period = self.reorg_period.as_blocks().context(ctx)?;

                let provider = build_cosmos_provider(self, conf, metrics, &locator, signer)?;
                let wasm_provider = build_cosmos_wasm_provider(
                    self,
                    conf,
                    &locator,
                    metrics,
                    reorg_period,
                    h_cosmos::CosmosMerkleTreeHookIndexer::MERKLE_TREE_INSERTION_EVENT_TYPE.into(),
                )?;

                let indexer = Box::new(h_cosmos::CosmosMerkleTreeHookIndexer::new(
                    provider,
                    wasm_provider,
<<<<<<< HEAD
                    locator,
=======
                    locator,
                )?);
                Ok(indexer as Box<dyn SequenceAwareIndexer<MerkleTreeInsertion>>)
            }
            ChainConnectionConf::Starknet(conf) => {
                let indexer = Box::new(h_starknet::StarknetMerkleTreeHookIndexer::new(
                    conf.clone(),
                    locator,
                    &self.reorg_period,
                )?);
                Ok(indexer as Box<dyn SequenceAwareIndexer<MerkleTreeInsertion>>)
            }
            ChainConnectionConf::CosmosNative(conf) => {
                let provider = build_cosmos_native_provider(self, conf, metrics, &locator, None)?;
                let indexer = Box::new(h_cosmos_native::CosmosNativeMerkleTreeHook::new(
                    provider, locator,
>>>>>>> e0f28a6d
                )?);
                Ok(indexer as Box<dyn SequenceAwareIndexer<MerkleTreeInsertion>>)
            }
            ChainConnectionConf::CosmosNative(conf) => {
                let provider = build_cosmos_native_provider(self, conf, metrics, &locator, None)?;
                let indexer = Box::new(h_cosmos_native::CosmosNativeMerkleTreeHook::new(
                    provider, locator,
                )?);
                Ok(indexer as Box<dyn SequenceAwareIndexer<MerkleTreeInsertion>>)
            }
            ChainConnectionConf::Sovereign(conf) => {
                info!("build_merkle_tree_hook_indexer(&self, metrics: &CoreMetrics)");
                let signer = self.sovereign_signer().await.context(ctx)?;
                let indexer = Box::new(
                    h_sovereign::SovereignMerkleTreeHookIndexer::new(conf.clone(), locator, signer)
                        .await?,
                );

                Ok(indexer as Box<dyn SequenceAwareIndexer<MerkleTreeInsertion>>)
            }
        }
        .context(ctx)
    }

    /// Try to convert the chain settings into a ValidatorAnnounce
    pub async fn build_validator_announce(
        &self,
        metrics: &CoreMetrics,
    ) -> Result<Box<dyn ValidatorAnnounce>> {
        let ctx = "Building validator announce";
        let locator = self.locator(self.addresses.validator_announce);
        match &self.connection {
            ChainConnectionConf::Ethereum(conf) => {
                self.build_ethereum(conf, &locator, metrics, h_eth::ValidatorAnnounceBuilder {})
                    .await
            }
            ChainConnectionConf::Fuel(_) => todo!(),
            ChainConnectionConf::Sealevel(conf) => {
                let provider =
                    Arc::new(build_sealevel_provider(self, &locator, &[], conf, metrics));
                let va = Box::new(h_sealevel::SealevelValidatorAnnounce::new(
                    provider, &locator,
                ));
                Ok(va as Box<dyn ValidatorAnnounce>)
            }
            ChainConnectionConf::Cosmos(conf) => {
                let signer = self.cosmos_signer().await.context(ctx)?;
                let provider = build_cosmos_provider(self, conf, metrics, &locator, signer)?;

                let va = Box::new(h_cosmos::CosmosValidatorAnnounce::new(
                    provider,
                    locator.clone(),
                )?);

                Ok(va as Box<dyn ValidatorAnnounce>)
            }
<<<<<<< HEAD
=======
            ChainConnectionConf::Starknet(conf) => {
                let signer = self.starknet_signer().await.context(ctx)?;
                let va = Box::new(
                    h_starknet::StarknetValidatorAnnounce::new(conf, &locator.clone(), signer)
                        .await?,
                );
                Ok(va as Box<dyn ValidatorAnnounce>)
            }
>>>>>>> e0f28a6d
            ChainConnectionConf::CosmosNative(conf) => {
                let signer = self.cosmos_native_signer().await.context(ctx)?;
                let provider = build_cosmos_native_provider(self, conf, metrics, &locator, signer)?;
                let va = Box::new(h_cosmos_native::CosmosNativeValidatorAnnounce::new(
                    provider,
                    locator.clone(),
                )?);

                Ok(va as Box<dyn ValidatorAnnounce>)
            }
            ChainConnectionConf::Sovereign(conf) => {
                info!("Build Sov validator");
                let signer = self.sovereign_signer().await.context(ctx)?;
                let va = Box::new(
                    h_sovereign::SovereignValidatorAnnounce::new(conf, locator, signer).await?,
                );
                Ok(va as Box<dyn ValidatorAnnounce>)
            }
        }
        .context("Building ValidatorAnnounce")
    }

    /// Try to convert the chain setting into an InterchainSecurityModule
    /// contract
    pub async fn build_ism(
        &self,
        address: H256,
        metrics: &CoreMetrics,
    ) -> Result<Box<dyn InterchainSecurityModule>> {
        let ctx = "Building ISM";
        let locator = self.locator(address);

        match &self.connection {
            ChainConnectionConf::Ethereum(conf) => {
                self.build_ethereum(
                    conf,
                    &locator,
                    metrics,
                    h_eth::InterchainSecurityModuleBuilder {},
                )
                .await
            }
            ChainConnectionConf::Fuel(_) => todo!(),
            ChainConnectionConf::Sealevel(conf) => {
                let keypair = self.sealevel_signer().await.context(ctx)?;
                let provider =
                    Arc::new(build_sealevel_provider(self, &locator, &[], conf, metrics));
                let ism = Box::new(h_sealevel::SealevelInterchainSecurityModule::new(
                    provider,
                    locator,
                    keypair.map(h_sealevel::SealevelKeypair::new),
                ));
                Ok(ism as Box<dyn InterchainSecurityModule>)
            }
            ChainConnectionConf::Cosmos(conf) => {
                let signer = self.cosmos_signer().await.context(ctx)?;
                let provider = build_cosmos_provider(self, conf, metrics, &locator, signer)?;

                let ism = Box::new(h_cosmos::CosmosInterchainSecurityModule::new(
                    provider, locator,
                )?);
                Ok(ism as Box<dyn InterchainSecurityModule>)
            }
<<<<<<< HEAD
=======
            ChainConnectionConf::Starknet(conf) => {
                let ism = Box::new(h_starknet::StarknetInterchainSecurityModule::new(
                    conf, &locator,
                )?);
                Ok(ism as Box<dyn InterchainSecurityModule>)
            }
>>>>>>> e0f28a6d
            ChainConnectionConf::CosmosNative(conf) => {
                let provider = build_cosmos_native_provider(self, conf, metrics, &locator, None)?;
                let ism = Box::new(h_cosmos_native::CosmosNativeIsm::new(provider, locator)?);
                Ok(ism as Box<dyn InterchainSecurityModule>)
            }
<<<<<<< HEAD
            ChainConnectionConf::Sovereign(conf) => {
                info!("Build Sov ISM");
                let signer = self.sovereign_signer().await.context(ctx)?;
                let ism = h_sovereign::SovereignInterchainSecurityModule::new(
                    &conf.clone(),
                    locator.clone(),
                    signer,
                )
                .await?;
                Ok(Box::new(ism) as Box<dyn InterchainSecurityModule>)
            }
=======
>>>>>>> e0f28a6d
        }
        .context(ctx)
    }

    /// Try to convert the chain setting into a Multisig Ism contract
    pub async fn build_multisig_ism(
        &self,
        address: H256,
        metrics: &CoreMetrics,
    ) -> Result<Box<dyn MultisigIsm>> {
        let ctx = "Building multisig ISM";
        let locator = self.locator(address);

        match &self.connection {
            ChainConnectionConf::Ethereum(conf) => {
                self.build_ethereum(conf, &locator, metrics, h_eth::MultisigIsmBuilder {})
                    .await
            }

            ChainConnectionConf::Fuel(_) => todo!(),
            ChainConnectionConf::Sealevel(conf) => {
                let keypair = self.sealevel_signer().await.context(ctx)?;
                let provider =
                    Arc::new(build_sealevel_provider(self, &locator, &[], conf, metrics));
                let ism = Box::new(h_sealevel::SealevelMultisigIsm::new(
                    provider,
                    locator,
                    keypair.map(h_sealevel::SealevelKeypair::new),
                ));
                Ok(ism as Box<dyn MultisigIsm>)
            }
            ChainConnectionConf::Cosmos(conf) => {
                let signer = self.cosmos_signer().await.context(ctx)?;
                let provider = build_cosmos_provider(self, conf, metrics, &locator, signer)?;

                let ism = Box::new(h_cosmos::CosmosMultisigIsm::new(provider, locator.clone())?);
                Ok(ism as Box<dyn MultisigIsm>)
            }
<<<<<<< HEAD
=======
            ChainConnectionConf::Starknet(conf) => {
                let ism = Box::new(h_starknet::StarknetMultisigIsm::new(conf, &locator)?);
                Ok(ism as Box<dyn MultisigIsm>)
            }
>>>>>>> e0f28a6d
            ChainConnectionConf::CosmosNative(conf) => {
                let provider = build_cosmos_native_provider(self, conf, metrics, &locator, None)?;
                let ism: Box<hyperlane_cosmos_native::CosmosNativeIsm> =
                    Box::new(h_cosmos_native::CosmosNativeIsm::new(provider, locator)?);
                Ok(ism as Box<dyn MultisigIsm>)
            }
            ChainConnectionConf::Sovereign(conf) => {
                let signer = self.sovereign_signer().await.context(ctx)?;
                let multisign_ism =
                    h_sovereign::SovereignMultisigIsm::new(&conf.clone(), locator.clone(), signer)
                        .await?;
                Ok(Box::new(multisign_ism) as Box<dyn MultisigIsm>)
            }
        }
        .context(ctx)
    }

    /// Try to convert the chain setting into a RoutingIsm Ism contract
    pub async fn build_routing_ism(
        &self,
        address: H256,
        metrics: &CoreMetrics,
    ) -> Result<Box<dyn RoutingIsm>> {
        let ctx = "Building routing ISM";
        let locator = ContractLocator {
            domain: &self.domain,
            address,
        };

        match &self.connection {
            ChainConnectionConf::Ethereum(conf) => {
                self.build_ethereum(conf, &locator, metrics, h_eth::RoutingIsmBuilder {})
                    .await
            }
            ChainConnectionConf::Fuel(_) => todo!(),
            ChainConnectionConf::Sealevel(_) => {
                Err(eyre!("Sealevel does not support routing ISM yet")).context(ctx)
            }
            ChainConnectionConf::Cosmos(conf) => {
                let signer = self.cosmos_signer().await.context(ctx)?;
                let provider = build_cosmos_provider(self, conf, metrics, &locator, signer)?;

                let ism = Box::new(h_cosmos::CosmosRoutingIsm::new(provider, locator.clone())?);
<<<<<<< HEAD
=======
                Ok(ism as Box<dyn RoutingIsm>)
            }
            ChainConnectionConf::Starknet(conf) => {
                let ism = Box::new(h_starknet::StarknetRoutingIsm::new(conf, &locator)?);
                Ok(ism as Box<dyn RoutingIsm>)
            }
            ChainConnectionConf::CosmosNative(conf) => {
                let provider = build_cosmos_native_provider(self, conf, metrics, &locator, None)?;
                let ism: Box<hyperlane_cosmos_native::CosmosNativeIsm> =
                    Box::new(h_cosmos_native::CosmosNativeIsm::new(provider, locator)?);
>>>>>>> e0f28a6d
                Ok(ism as Box<dyn RoutingIsm>)
            }
            ChainConnectionConf::CosmosNative(conf) => {
                let provider = build_cosmos_native_provider(self, conf, metrics, &locator, None)?;
                let ism: Box<hyperlane_cosmos_native::CosmosNativeIsm> =
                    Box::new(h_cosmos_native::CosmosNativeIsm::new(provider, locator)?);
                Ok(ism as Box<dyn RoutingIsm>)
            }
            ChainConnectionConf::Sovereign(_) => {
                Err(eyre!("Sovereign does not support routing ISM")).context(ctx)
            }
        }
        .context(ctx)
    }

    /// Try to convert the chain setting into an AggregationIsm Ism contract
    pub async fn build_aggregation_ism(
        &self,
        address: H256,
        metrics: &CoreMetrics,
    ) -> Result<Box<dyn AggregationIsm>> {
        let ctx = "Building aggregation ISM";
        let locator = ContractLocator {
            domain: &self.domain,
            address,
        };

        match &self.connection {
            ChainConnectionConf::Ethereum(conf) => {
                self.build_ethereum(conf, &locator, metrics, h_eth::AggregationIsmBuilder {})
                    .await
            }
            ChainConnectionConf::Fuel(_) => todo!(),
            ChainConnectionConf::Sealevel(_) => {
                Err(eyre!("Sealevel does not support aggregation ISM yet")).context(ctx)
            }
            ChainConnectionConf::Cosmos(conf) => {
                let signer = self.cosmos_signer().await.context(ctx)?;
                let provider = build_cosmos_provider(self, conf, metrics, &locator, signer)?;
                let ism = Box::new(h_cosmos::CosmosAggregationIsm::new(
                    provider,
                    locator.clone(),
                )?);

                Ok(ism as Box<dyn AggregationIsm>)
            }
<<<<<<< HEAD
            ChainConnectionConf::CosmosNative(_) => {
                Err(eyre!("Cosmos Native does not support aggregation ISM yet")).context(ctx)
            }
            ChainConnectionConf::Sovereign(_conf) => {
                Err(eyre!("Sovereign does not support aggregation ISM yet")).context(ctx)
            }
=======
            ChainConnectionConf::Starknet(conf) => {
                let ism = Box::new(h_starknet::StarknetAggregationIsm::new(conf, &locator)?);

                Ok(ism as Box<dyn AggregationIsm>)
            }
            ChainConnectionConf::CosmosNative(_) => {
                Err(eyre!("Cosmos Native does not support aggregation ISM yet")).context(ctx)
            }
>>>>>>> e0f28a6d
        }
        .context(ctx)
    }

    /// Try to convert the chain setting into a CcipRead Ism contract
    pub async fn build_ccip_read_ism(
        &self,
        address: H256,
        metrics: &CoreMetrics,
    ) -> Result<Box<dyn CcipReadIsm>> {
        let ctx = "Building CcipRead ISM";
        let locator = ContractLocator {
            domain: &self.domain,
            address,
        };

        match &self.connection {
            ChainConnectionConf::Ethereum(conf) => {
                self.build_ethereum(conf, &locator, metrics, h_eth::CcipReadIsmBuilder {})
                    .await
            }
            ChainConnectionConf::Fuel(_) => todo!(),
            ChainConnectionConf::Sealevel(_) => {
                Err(eyre!("Sealevel does not support CCIP read ISM yet")).context(ctx)
            }
            ChainConnectionConf::Cosmos(_) => {
                Err(eyre!("Cosmos does not support CCIP read ISM yet")).context(ctx)
            }
<<<<<<< HEAD
            ChainConnectionConf::CosmosNative(_) => {
                Err(eyre!("Cosmos Native does not support CCIP read ISM yet")).context(ctx)
            }
            ChainConnectionConf::Sovereign(_conf) => {
                Err(eyre!("Sovereign does not support CCIP read ISM yet")).context(ctx)
            }
=======
            ChainConnectionConf::Starknet(_) => {
                Err(eyre!("Starknet does not support CCIP read ISM yet")).context(ctx)
            }
            ChainConnectionConf::CosmosNative(_) => {
                Err(eyre!("Cosmos Native does not support CCIP read ISM yet")).context(ctx)
            }
>>>>>>> e0f28a6d
        }
        .context(ctx)
    }

    async fn signer<S: BuildableWithSignerConf>(&self) -> Result<Option<S>> {
        if let Some(conf) = &self.signer {
            Ok(Some(conf.build::<S>().await?))
        } else {
            Ok(None)
        }
    }

    /// Returns a ChainSigner for the flavor of chain this is, if one is configured.
    pub async fn chain_signer(&self) -> Result<Option<Box<dyn ChainSigner>>> {
        if let Some(conf) = &self.signer {
            let chain_signer: Box<dyn ChainSigner> = match &self.connection {
                ChainConnectionConf::Ethereum(_) => Box::new(conf.build::<h_eth::Signers>().await?),
                ChainConnectionConf::Fuel(_) => {
                    Box::new(conf.build::<fuels::prelude::WalletUnlocked>().await?)
                }
                ChainConnectionConf::Sealevel(_) => {
                    Box::new(conf.build::<h_sealevel::Keypair>().await?)
                }
                ChainConnectionConf::Cosmos(_) => Box::new(conf.build::<h_cosmos::Signer>().await?),
<<<<<<< HEAD
                ChainConnectionConf::CosmosNative(_) => {
                    Box::new(conf.build::<h_cosmos_native::Signer>().await?)
                }
                ChainConnectionConf::Sovereign(_) => {
                    Box::new(conf.build::<h_sovereign::Signer>().await?)
                }
=======
                ChainConnectionConf::Starknet(_) => {
                    Box::new(conf.build::<h_starknet::Signer>().await?)
                }
                ChainConnectionConf::CosmosNative(_) => {
                    Box::new(conf.build::<h_cosmos_native::Signer>().await?)
                }
>>>>>>> e0f28a6d
            };
            Ok(Some(chain_signer))
        } else {
            Ok(None)
        }
    }

    async fn ethereum_signer(&self) -> Result<Option<h_eth::Signers>> {
        self.signer().await
    }

    async fn fuel_signer(&self) -> Result<fuels::prelude::WalletUnlocked> {
        self.signer().await.and_then(|opt| {
            opt.ok_or_else(|| eyre!("Fuel requires a signer to construct contract instances"))
        })
    }

    async fn sealevel_signer(&self) -> Result<Option<h_sealevel::Keypair>> {
        self.signer().await
    }

    async fn cosmos_signer(&self) -> Result<Option<h_cosmos::Signer>> {
        self.signer().await
    }

<<<<<<< HEAD
    async fn cosmos_native_signer(&self) -> Result<Option<h_cosmos_native::Signer>> {
        self.signer().await
    }

    async fn sovereign_signer(&self) -> Result<Option<h_sovereign::Signer>> {
        // TODO: delete this, see `get_key_override` for more info
        if let Some(private_key) = h_sovereign::Signer::get_key_override().await? {
            let signer = h_sovereign::Signer::new(&private_key)?;
            return Ok(Some(signer));
        }

=======
    async fn starknet_signer(&self) -> Result<Option<h_starknet::Signer>> {
        self.signer().await
    }

    async fn cosmos_native_signer(&self) -> Result<Option<h_cosmos_native::Signer>> {
>>>>>>> e0f28a6d
        self.signer().await
    }

    /// Try to build an agent metrics configuration from the chain config
    pub async fn agent_metrics_conf(&self, agent_name: String) -> Result<AgentMetricsConf> {
        let chain_signer_address = self.chain_signer().await?.map(|s| s.address_string());
        Ok(AgentMetricsConf {
            address: chain_signer_address,
            domain: self.domain.clone(),
            name: agent_name,
        })
    }

    /// Get a clone of the ethereum metrics conf with correctly configured
    /// contract information.
    pub fn metrics_conf(&self) -> PrometheusMiddlewareConf {
        let mut cfg = self.metrics_conf.clone();

        if cfg.chain.is_none() {
            cfg.chain = Some(ChainInfo {
                name: Some(self.domain.name().into()),
            });
        }

        let mut register_contract = |name: &str, address: H256, fns: HashMap<Vec<u8>, String>| {
            cfg.contracts
                .entry(address.into())
                .or_insert_with(|| ContractInfo {
                    name: Some(name.into()),
                    functions: fns
                        .into_iter()
                        .map(|s| (Selector::try_from(s.0).unwrap(), s.1))
                        .collect(),
                });
        };

        register_contract(
            "mailbox",
            self.addresses.mailbox,
            EthereumMailboxAbi::fn_map_owned(),
        );
        register_contract(
            "validator_announce",
            self.addresses.validator_announce,
            EthereumValidatorAnnounceAbi::fn_map_owned(),
        );
        register_contract(
            "igp",
            self.addresses.interchain_gas_paymaster,
            EthereumInterchainGasPaymasterAbi::fn_map_owned(),
        );
        register_contract(
            "merkle_tree_hook",
            self.addresses.merkle_tree_hook,
            EthereumInterchainGasPaymasterAbi::fn_map_owned(),
        );

        cfg
    }

    fn locator(&self, address: H256) -> ContractLocator {
        ContractLocator {
            domain: &self.domain,
            address,
        }
    }

    /// Try to convert the chain settings into a provider
    pub async fn build_ethereum<B>(
        &self,
        conf: &h_eth::ConnectionConf,
        locator: &ContractLocator<'_>,
        metrics: &CoreMetrics,
        builder: B,
    ) -> Result<B::Output>
    where
        B: BuildableWithProvider + Sync,
    {
        let mut signer = None;
        if B::NEEDS_SIGNER {
            signer = self.ethereum_signer().await?;
        }
        let metrics_conf = self.metrics_conf();
        let client_metrics = metrics.client_metrics();

        let client_metrics = Some(client_metrics);
        let middleware_metrics = Some((metrics.provider_metrics(), metrics_conf));

        let res = builder
            .build_with_connection_conf(conf, locator, signer, client_metrics, middleware_metrics)
            .await;
        Ok(res?)
    }
}

/// Helper to build a sealevel provider
fn build_sealevel_provider(
    chain_conf: &ChainConf,
    locator: &ContractLocator,
    contract_addresses: &[H256],
    conf: &h_sealevel::ConnectionConf,
    metrics: &CoreMetrics,
) -> SealevelProvider {
    let middleware_metrics = chain_conf.metrics_conf();
    let client_metrics = metrics.client_metrics();

    let chain = middleware_metrics.chain.clone();
    let urls = conf.urls.clone();
    let rpc_client = SealevelFallbackRpcClient::from_urls(chain, urls, client_metrics);
    SealevelProvider::new(rpc_client, locator.domain.clone(), contract_addresses, conf)
}

fn build_sealevel_tx_submitter(
    provider: &Arc<SealevelProvider>,
    chain_conf: &ChainConf,
    connection_conf: &h_sealevel::ConnectionConf,
    locator: &ContractLocator,
    metrics: &CoreMetrics,
<<<<<<< HEAD
) -> Box<dyn TransactionSubmitter> {
=======
) -> Arc<dyn TransactionSubmitter> {
>>>>>>> e0f28a6d
    let middleware_metrics = chain_conf.metrics_conf();
    let client_metrics = metrics.client_metrics();
    connection_conf.transaction_submitter.create_submitter(
        provider,
        client_metrics,
        middleware_metrics.chain.clone(),
        locator.domain.clone(),
        connection_conf,
    )
}

fn build_cosmos_provider(
    chain_conf: &ChainConf,
    connection_conf: &h_cosmos::ConnectionConf,
    metrics: &CoreMetrics,
    locator: &ContractLocator,
    signer: Option<Signer>,
) -> ChainResult<CosmosProvider> {
    let middleware_metrics = chain_conf.metrics_conf();
    let client_metrics = metrics.client_metrics();

    CosmosProvider::new(
        locator.domain.clone(),
        connection_conf.clone(),
        locator,
        signer,
        client_metrics,
        middleware_metrics.chain.clone(),
    )
}

fn build_cosmos_wasm_provider(
    chain_conf: &ChainConf,
    connection_conf: &h_cosmos::ConnectionConf,
    locator: &ContractLocator,
    metrics: &CoreMetrics,
    reorg_period: u32,
    event_type: String,
) -> ChainResult<CosmosWasmRpcProvider> {
    let middleware_metrics = chain_conf.metrics_conf();
    let client_metrics = metrics.client_metrics();

    CosmosWasmRpcProvider::new(
        connection_conf,
        locator,
        event_type,
        reorg_period,
        client_metrics,
        middleware_metrics.chain.clone(),
    )
}

fn build_cosmos_native_provider(
    chain_conf: &ChainConf,
    connection_conf: &h_cosmos_native::ConnectionConf,
    metrics: &CoreMetrics,
    locator: &ContractLocator,
    signer: Option<hyperlane_cosmos_native::Signer>,
) -> ChainResult<CosmosNativeProvider> {
    let middleware_metrics = chain_conf.metrics_conf();
    let metrics = metrics.client_metrics();
    CosmosNativeProvider::new(
        connection_conf,
        locator,
        signer,
        metrics,
        middleware_metrics.chain.clone(),
    )
}<|MERGE_RESOLUTION|>--- conflicted
+++ resolved
@@ -17,10 +17,6 @@
 };
 use hyperlane_metric::prometheus_metric::ChainInfo;
 use hyperlane_operation_verifier::ApplicationOperationVerifier;
-<<<<<<< HEAD
-use tracing::info;
-=======
->>>>>>> e0f28a6d
 
 use hyperlane_cosmos::{
     self as h_cosmos, delivery_indexer, dispatch_indexer, rpc::CosmosWasmRpcProvider,
@@ -35,11 +31,8 @@
 use hyperlane_sealevel::{
     self as h_sealevel, fallback::SealevelFallbackRpcClient, SealevelProvider, TransactionSubmitter,
 };
-<<<<<<< HEAD
 use hyperlane_sovereign as h_sovereign;
-=======
 use hyperlane_starknet::{self as h_starknet};
->>>>>>> e0f28a6d
 
 use crate::{
     metrics::AgentMetricsConf,
@@ -179,17 +172,12 @@
     Sealevel(h_sealevel::ConnectionConf),
     /// Cosmos configuration.
     Cosmos(h_cosmos::ConnectionConf),
-<<<<<<< HEAD
+    /// Starknet configuration.
+    Starknet(h_starknet::ConnectionConf),
     /// Cosmos native configuration
     CosmosNative(h_cosmos_native::ConnectionConf),
     /// Sovereign configuration.
     Sovereign(h_sovereign::ConnectionConf),
-=======
-    /// Starknet configuration.
-    Starknet(h_starknet::ConnectionConf),
-    /// Cosmos native configuration
-    CosmosNative(h_cosmos_native::ConnectionConf),
->>>>>>> e0f28a6d
 }
 
 impl ChainConnectionConf {
@@ -200,13 +188,9 @@
             Self::Fuel(_) => HyperlaneDomainProtocol::Fuel,
             Self::Sealevel(_) => HyperlaneDomainProtocol::Sealevel,
             Self::Cosmos(_) => HyperlaneDomainProtocol::Cosmos,
-<<<<<<< HEAD
+            Self::Starknet(_) => HyperlaneDomainProtocol::Starknet,
             Self::CosmosNative(_) => HyperlaneDomainProtocol::CosmosNative,
             Self::Sovereign(_) => HyperlaneDomainProtocol::Sovereign,
-=======
-            Self::Starknet(_) => HyperlaneDomainProtocol::Starknet,
-            Self::CosmosNative(_) => HyperlaneDomainProtocol::CosmosNative,
->>>>>>> e0f28a6d
         }
     }
 
@@ -216,11 +200,8 @@
             Self::Ethereum(conf) => Some(&conf.op_submission_config),
             Self::Cosmos(conf) => Some(&conf.op_submission_config),
             Self::Sealevel(conf) => Some(&conf.op_submission_config),
-<<<<<<< HEAD
+            Self::Starknet(config) => Some(&config.op_submission_config),
             Self::Sovereign(conf) => Some(&conf.op_submission_config),
-=======
-            Self::Starknet(config) => Some(&config.op_submission_config),
->>>>>>> e0f28a6d
             _ => None,
         }
     }
@@ -281,25 +262,19 @@
                 h_cosmos::application::CosmosApplicationOperationVerifier::new(),
             )
                 as Box<dyn ApplicationOperationVerifier>),
-<<<<<<< HEAD
-=======
             ChainConnectionConf::Starknet(_conf) => Ok(Box::new(
                 h_starknet::application::StarknetApplicationOperationVerifier::new(),
             )
                 as Box<dyn ApplicationOperationVerifier>),
->>>>>>> e0f28a6d
             // applicatino verification is the same for cosmos native and cw
             ChainConnectionConf::CosmosNative(_) => Ok(Box::new(
                 h_cosmos::application::CosmosApplicationOperationVerifier::new(),
             )
                 as Box<dyn ApplicationOperationVerifier>),
-<<<<<<< HEAD
             ChainConnectionConf::Sovereign(_) => Ok(Box::new(
                 h_sovereign::application::SovereignApplicationOperationVerifier::new(),
             )
                 as Box<dyn ApplicationOperationVerifier>),
-=======
->>>>>>> e0f28a6d
         };
 
         result.context(ctx)
@@ -335,7 +310,10 @@
                 let provider = build_cosmos_provider(self, conf, metrics, &locator, None)?;
                 Ok(Box::new(provider) as Box<dyn HyperlaneProvider>)
             }
-<<<<<<< HEAD
+            ChainConnectionConf::Starknet(conf) => {
+                let provider = h_starknet::StarknetProvider::new(locator.domain.clone(), conf);
+                Ok(Box::new(provider) as Box<dyn HyperlaneProvider>)
+            }
             ChainConnectionConf::CosmosNative(conf) => {
                 let provider = build_cosmos_native_provider(self, conf, metrics, &locator, None)?;
                 Ok(Box::new(provider) as Box<dyn HyperlaneProvider>)
@@ -345,14 +323,6 @@
                 let provider =
                     h_sovereign::SovereignProvider::new(locator.domain.clone(), conf, signer)
                         .await?;
-=======
-            ChainConnectionConf::Starknet(conf) => {
-                let provider = h_starknet::StarknetProvider::new(locator.domain.clone(), conf);
-                Ok(Box::new(provider) as Box<dyn HyperlaneProvider>)
-            }
-            ChainConnectionConf::CosmosNative(conf) => {
-                let provider = build_cosmos_native_provider(self, conf, metrics, &locator, None)?;
->>>>>>> e0f28a6d
                 Ok(Box::new(provider) as Box<dyn HyperlaneProvider>)
             }
         }
@@ -402,8 +372,6 @@
                     .map(|m| Box::new(m) as Box<dyn Mailbox>)
                     .map_err(Into::into)
             }
-<<<<<<< HEAD
-=======
             ChainConnectionConf::Starknet(conf) => {
                 let signer = self.starknet_signer().await.context(ctx)?;
                 h_starknet::StarknetMailbox::new(conf, &locator, signer)
@@ -411,22 +379,17 @@
                     .map(|m| Box::new(m) as Box<dyn Mailbox>)
                     .map_err(Into::into)
             }
->>>>>>> e0f28a6d
             ChainConnectionConf::CosmosNative(conf) => {
                 let signer = self.cosmos_native_signer().await.context(ctx)?;
                 let provider = build_cosmos_native_provider(self, conf, metrics, &locator, signer)?;
                 h_cosmos_native::CosmosNativeMailbox::new(provider, locator.clone())
-<<<<<<< HEAD
                     .map(|m| Box::new(m) as Box<dyn Mailbox>)
                     .map_err(Into::into)
             }
             ChainConnectionConf::Sovereign(conf) => {
-                info!("Build Sov mailbox {:?}", conf);
                 let signer = self.sovereign_signer().await.context(ctx)?;
                 h_sovereign::SovereignMailbox::new(conf, locator, signer)
                     .await
-=======
->>>>>>> e0f28a6d
                     .map(|m| Box::new(m) as Box<dyn Mailbox>)
                     .map_err(Into::into)
             }
@@ -467,13 +430,10 @@
 
                 Ok(Box::new(hook) as Box<dyn MerkleTreeHook>)
             }
-<<<<<<< HEAD
-=======
             ChainConnectionConf::Starknet(conf) => {
                 let hook = h_starknet::StarknetMerkleTreeHook::new(conf, &locator)?;
                 Ok(Box::new(hook) as Box<dyn MerkleTreeHook>)
             }
->>>>>>> e0f28a6d
             ChainConnectionConf::CosmosNative(conf) => {
                 let provider = build_cosmos_native_provider(self, conf, metrics, &locator, None)?;
                 let hook =
@@ -482,7 +442,6 @@
                 Ok(Box::new(hook) as Box<dyn MerkleTreeHook>)
             }
             ChainConnectionConf::Sovereign(conf) => {
-                info!("Build Sov merkle_tree_hook");
                 let signer = self.sovereign_signer().await.context(ctx)?;
                 let hook = h_sovereign::SovereignMerkleTreeHook::new(
                     &conf.clone(),
@@ -558,8 +517,6 @@
                 );
                 Ok(indexer as Box<dyn SequenceAwareIndexer<HyperlaneMessage>>)
             }
-<<<<<<< HEAD
-=======
             ChainConnectionConf::Starknet(conf) => {
                 let indexer = Box::new(h_starknet::StarknetMailboxIndexer::new(
                     conf.clone(),
@@ -568,7 +525,6 @@
                 )?);
                 Ok(indexer as Box<dyn SequenceAwareIndexer<HyperlaneMessage>>)
             }
->>>>>>> e0f28a6d
             ChainConnectionConf::CosmosNative(conf) => {
                 let provider = build_cosmos_native_provider(self, conf, metrics, &locator, None)?;
                 let indexer = Box::new(h_cosmos_native::CosmosNativeDispatchIndexer::new(
@@ -577,10 +533,6 @@
                 Ok(indexer as Box<dyn SequenceAwareIndexer<HyperlaneMessage>>)
             }
             ChainConnectionConf::Sovereign(conf) => {
-                info!(
-                    "build_message_indexer(&self, metrics: &CoreMetrics) {:?}",
-                    conf
-                );
                 let signer = self.sovereign_signer().await.context(ctx)?;
                 let indexer = Box::new(
                     h_sovereign::SovereignMailboxIndexer::new(conf.clone(), locator, signer)
@@ -644,8 +596,6 @@
                 );
                 Ok(indexer as Box<dyn SequenceAwareIndexer<H256>>)
             }
-<<<<<<< HEAD
-=======
             ChainConnectionConf::Starknet(conf) => {
                 let indexer = Box::new(h_starknet::StarknetMailboxIndexer::new(
                     conf.clone(),
@@ -654,7 +604,6 @@
                 )?);
                 Ok(indexer as Box<dyn SequenceAwareIndexer<H256>>)
             }
->>>>>>> e0f28a6d
             ChainConnectionConf::CosmosNative(conf) => {
                 let provider = build_cosmos_native_provider(self, conf, metrics, &locator, None)?;
                 let indexer = Box::new(h_cosmos_native::CosmosNativeDeliveryIndexer::new(
@@ -707,15 +656,12 @@
                 )?);
                 Ok(paymaster as Box<dyn InterchainGasPaymaster>)
             }
-<<<<<<< HEAD
-=======
             ChainConnectionConf::Starknet(conf) => {
                 let paymaster = Box::new(h_starknet::StarknetInterchainGasPaymaster::new(
                     conf, &locator,
                 )?);
                 Ok(paymaster as Box<dyn InterchainGasPaymaster>)
             }
->>>>>>> e0f28a6d
             ChainConnectionConf::CosmosNative(conf) => {
                 let provider = build_cosmos_native_provider(self, conf, metrics, &locator, None)?;
                 let indexer = Box::new(h_cosmos_native::CosmosNativeInterchainGas::new(
@@ -723,9 +669,7 @@
                 )?);
                 Ok(indexer as Box<dyn InterchainGasPaymaster>)
             }
-<<<<<<< HEAD
             ChainConnectionConf::Sovereign(conf) => {
-                info!("Build Sov IGP");
                 let signer = self.sovereign_signer().await.context(ctx)?;
                 let igp = h_sovereign::SovereignInterchainGasPaymaster::new(
                     &conf.clone(),
@@ -735,8 +679,6 @@
                 .await?;
                 Ok(Box::new(igp) as Box<dyn InterchainGasPaymaster>)
             }
-=======
->>>>>>> e0f28a6d
         }
         .context(ctx)
     }
@@ -794,13 +736,10 @@
                 )?);
                 Ok(indexer as Box<dyn SequenceAwareIndexer<InterchainGasPayment>>)
             }
-<<<<<<< HEAD
-=======
             ChainConnectionConf::Starknet(_) => {
                 let indexer = Box::new(h_starknet::StarknetInterchainGasPaymasterIndexer {});
                 Ok(indexer as Box<dyn SequenceAwareIndexer<InterchainGasPayment>>)
             }
->>>>>>> e0f28a6d
             ChainConnectionConf::CosmosNative(conf) => {
                 let provider = build_cosmos_native_provider(self, conf, metrics, &locator, None)?;
                 let indexer = Box::new(h_cosmos_native::CosmosNativeInterchainGas::new(
@@ -811,7 +750,6 @@
                 Ok(indexer as Box<dyn SequenceAwareIndexer<InterchainGasPayment>>)
             }
             ChainConnectionConf::Sovereign(conf) => {
-                info!("build_interchain_gas_payment_indexer( &self, metrics: &CoreMetrics)");
                 let signer = self.sovereign_signer().await?;
                 let indexer = Box::new(
                     h_sovereign::SovereignInterchainGasPaymasterIndexer::new(conf.clone(), locator, signer)
@@ -880,9 +818,6 @@
                 let indexer = Box::new(h_cosmos::CosmosMerkleTreeHookIndexer::new(
                     provider,
                     wasm_provider,
-<<<<<<< HEAD
-                    locator,
-=======
                     locator,
                 )?);
                 Ok(indexer as Box<dyn SequenceAwareIndexer<MerkleTreeInsertion>>)
@@ -899,19 +834,10 @@
                 let provider = build_cosmos_native_provider(self, conf, metrics, &locator, None)?;
                 let indexer = Box::new(h_cosmos_native::CosmosNativeMerkleTreeHook::new(
                     provider, locator,
->>>>>>> e0f28a6d
                 )?);
                 Ok(indexer as Box<dyn SequenceAwareIndexer<MerkleTreeInsertion>>)
             }
-            ChainConnectionConf::CosmosNative(conf) => {
-                let provider = build_cosmos_native_provider(self, conf, metrics, &locator, None)?;
-                let indexer = Box::new(h_cosmos_native::CosmosNativeMerkleTreeHook::new(
-                    provider, locator,
-                )?);
-                Ok(indexer as Box<dyn SequenceAwareIndexer<MerkleTreeInsertion>>)
-            }
             ChainConnectionConf::Sovereign(conf) => {
-                info!("build_merkle_tree_hook_indexer(&self, metrics: &CoreMetrics)");
                 let signer = self.sovereign_signer().await.context(ctx)?;
                 let indexer = Box::new(
                     h_sovereign::SovereignMerkleTreeHookIndexer::new(conf.clone(), locator, signer)
@@ -956,8 +882,6 @@
 
                 Ok(va as Box<dyn ValidatorAnnounce>)
             }
-<<<<<<< HEAD
-=======
             ChainConnectionConf::Starknet(conf) => {
                 let signer = self.starknet_signer().await.context(ctx)?;
                 let va = Box::new(
@@ -966,7 +890,6 @@
                 );
                 Ok(va as Box<dyn ValidatorAnnounce>)
             }
->>>>>>> e0f28a6d
             ChainConnectionConf::CosmosNative(conf) => {
                 let signer = self.cosmos_native_signer().await.context(ctx)?;
                 let provider = build_cosmos_native_provider(self, conf, metrics, &locator, signer)?;
@@ -978,7 +901,6 @@
                 Ok(va as Box<dyn ValidatorAnnounce>)
             }
             ChainConnectionConf::Sovereign(conf) => {
-                info!("Build Sov validator");
                 let signer = self.sovereign_signer().await.context(ctx)?;
                 let va = Box::new(
                     h_sovereign::SovereignValidatorAnnounce::new(conf, locator, signer).await?,
@@ -1030,23 +952,18 @@
                 )?);
                 Ok(ism as Box<dyn InterchainSecurityModule>)
             }
-<<<<<<< HEAD
-=======
             ChainConnectionConf::Starknet(conf) => {
                 let ism = Box::new(h_starknet::StarknetInterchainSecurityModule::new(
                     conf, &locator,
                 )?);
                 Ok(ism as Box<dyn InterchainSecurityModule>)
             }
->>>>>>> e0f28a6d
             ChainConnectionConf::CosmosNative(conf) => {
                 let provider = build_cosmos_native_provider(self, conf, metrics, &locator, None)?;
                 let ism = Box::new(h_cosmos_native::CosmosNativeIsm::new(provider, locator)?);
                 Ok(ism as Box<dyn InterchainSecurityModule>)
             }
-<<<<<<< HEAD
             ChainConnectionConf::Sovereign(conf) => {
-                info!("Build Sov ISM");
                 let signer = self.sovereign_signer().await.context(ctx)?;
                 let ism = h_sovereign::SovereignInterchainSecurityModule::new(
                     &conf.clone(),
@@ -1056,8 +973,6 @@
                 .await?;
                 Ok(Box::new(ism) as Box<dyn InterchainSecurityModule>)
             }
-=======
->>>>>>> e0f28a6d
         }
         .context(ctx)
     }
@@ -1096,13 +1011,10 @@
                 let ism = Box::new(h_cosmos::CosmosMultisigIsm::new(provider, locator.clone())?);
                 Ok(ism as Box<dyn MultisigIsm>)
             }
-<<<<<<< HEAD
-=======
             ChainConnectionConf::Starknet(conf) => {
                 let ism = Box::new(h_starknet::StarknetMultisigIsm::new(conf, &locator)?);
                 Ok(ism as Box<dyn MultisigIsm>)
             }
->>>>>>> e0f28a6d
             ChainConnectionConf::CosmosNative(conf) => {
                 let provider = build_cosmos_native_provider(self, conf, metrics, &locator, None)?;
                 let ism: Box<hyperlane_cosmos_native::CosmosNativeIsm> =
@@ -1146,19 +1058,10 @@
                 let provider = build_cosmos_provider(self, conf, metrics, &locator, signer)?;
 
                 let ism = Box::new(h_cosmos::CosmosRoutingIsm::new(provider, locator.clone())?);
-<<<<<<< HEAD
-=======
                 Ok(ism as Box<dyn RoutingIsm>)
             }
             ChainConnectionConf::Starknet(conf) => {
                 let ism = Box::new(h_starknet::StarknetRoutingIsm::new(conf, &locator)?);
-                Ok(ism as Box<dyn RoutingIsm>)
-            }
-            ChainConnectionConf::CosmosNative(conf) => {
-                let provider = build_cosmos_native_provider(self, conf, metrics, &locator, None)?;
-                let ism: Box<hyperlane_cosmos_native::CosmosNativeIsm> =
-                    Box::new(h_cosmos_native::CosmosNativeIsm::new(provider, locator)?);
->>>>>>> e0f28a6d
                 Ok(ism as Box<dyn RoutingIsm>)
             }
             ChainConnectionConf::CosmosNative(conf) => {
@@ -1205,23 +1108,17 @@
 
                 Ok(ism as Box<dyn AggregationIsm>)
             }
-<<<<<<< HEAD
+            ChainConnectionConf::Starknet(conf) => {
+                let ism = Box::new(h_starknet::StarknetAggregationIsm::new(conf, &locator)?);
+
+                Ok(ism as Box<dyn AggregationIsm>)
+            }
             ChainConnectionConf::CosmosNative(_) => {
                 Err(eyre!("Cosmos Native does not support aggregation ISM yet")).context(ctx)
             }
             ChainConnectionConf::Sovereign(_conf) => {
                 Err(eyre!("Sovereign does not support aggregation ISM yet")).context(ctx)
             }
-=======
-            ChainConnectionConf::Starknet(conf) => {
-                let ism = Box::new(h_starknet::StarknetAggregationIsm::new(conf, &locator)?);
-
-                Ok(ism as Box<dyn AggregationIsm>)
-            }
-            ChainConnectionConf::CosmosNative(_) => {
-                Err(eyre!("Cosmos Native does not support aggregation ISM yet")).context(ctx)
-            }
->>>>>>> e0f28a6d
         }
         .context(ctx)
     }
@@ -1250,21 +1147,15 @@
             ChainConnectionConf::Cosmos(_) => {
                 Err(eyre!("Cosmos does not support CCIP read ISM yet")).context(ctx)
             }
-<<<<<<< HEAD
+            ChainConnectionConf::Starknet(_) => {
+                Err(eyre!("Starknet does not support CCIP read ISM yet")).context(ctx)
+            }
             ChainConnectionConf::CosmosNative(_) => {
                 Err(eyre!("Cosmos Native does not support CCIP read ISM yet")).context(ctx)
             }
             ChainConnectionConf::Sovereign(_conf) => {
                 Err(eyre!("Sovereign does not support CCIP read ISM yet")).context(ctx)
             }
-=======
-            ChainConnectionConf::Starknet(_) => {
-                Err(eyre!("Starknet does not support CCIP read ISM yet")).context(ctx)
-            }
-            ChainConnectionConf::CosmosNative(_) => {
-                Err(eyre!("Cosmos Native does not support CCIP read ISM yet")).context(ctx)
-            }
->>>>>>> e0f28a6d
         }
         .context(ctx)
     }
@@ -1289,21 +1180,15 @@
                     Box::new(conf.build::<h_sealevel::Keypair>().await?)
                 }
                 ChainConnectionConf::Cosmos(_) => Box::new(conf.build::<h_cosmos::Signer>().await?),
-<<<<<<< HEAD
+                ChainConnectionConf::Starknet(_) => {
+                    Box::new(conf.build::<h_starknet::Signer>().await?)
+                }
                 ChainConnectionConf::CosmosNative(_) => {
                     Box::new(conf.build::<h_cosmos_native::Signer>().await?)
                 }
                 ChainConnectionConf::Sovereign(_) => {
                     Box::new(conf.build::<h_sovereign::Signer>().await?)
                 }
-=======
-                ChainConnectionConf::Starknet(_) => {
-                    Box::new(conf.build::<h_starknet::Signer>().await?)
-                }
-                ChainConnectionConf::CosmosNative(_) => {
-                    Box::new(conf.build::<h_cosmos_native::Signer>().await?)
-                }
->>>>>>> e0f28a6d
             };
             Ok(Some(chain_signer))
         } else {
@@ -1329,7 +1214,10 @@
         self.signer().await
     }
 
-<<<<<<< HEAD
+    async fn starknet_signer(&self) -> Result<Option<h_starknet::Signer>> {
+        self.signer().await
+    }
+
     async fn cosmos_native_signer(&self) -> Result<Option<h_cosmos_native::Signer>> {
         self.signer().await
     }
@@ -1341,13 +1229,6 @@
             return Ok(Some(signer));
         }
 
-=======
-    async fn starknet_signer(&self) -> Result<Option<h_starknet::Signer>> {
-        self.signer().await
-    }
-
-    async fn cosmos_native_signer(&self) -> Result<Option<h_cosmos_native::Signer>> {
->>>>>>> e0f28a6d
         self.signer().await
     }
 
@@ -1466,11 +1347,7 @@
     connection_conf: &h_sealevel::ConnectionConf,
     locator: &ContractLocator,
     metrics: &CoreMetrics,
-<<<<<<< HEAD
-) -> Box<dyn TransactionSubmitter> {
-=======
 ) -> Arc<dyn TransactionSubmitter> {
->>>>>>> e0f28a6d
     let middleware_metrics = chain_conf.metrics_conf();
     let client_metrics = metrics.client_metrics();
     connection_conf.transaction_submitter.create_submitter(
