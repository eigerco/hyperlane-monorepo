--- conflicted
+++ resolved
@@ -63,15 +63,12 @@
     metadata_build_count: IntCounterVec,
     metadata_build_duration: CounterVec,
 
-<<<<<<< HEAD
-=======
     // ism building metrics
     ism_build_count: IntCounterVec,
 
     /// Chain initialization metrics
     chain_init_latency: IntGaugeVec,
 
->>>>>>> e0f28a6d
     /// Set of metrics that tightly wrap the JsonRpcClient for use with the
     /// quorum provider.
     client_metrics: OnceLock<PrometheusClientMetrics>,
@@ -278,11 +275,7 @@
         let metadata_build_count = register_int_counter_vec_with_registry!(
             opts!(
                 namespaced!("metadata_build_count"),
-<<<<<<< HEAD
-                "Total number of times metadata was build",
-=======
                 "Total number of times metadata was built",
->>>>>>> e0f28a6d
                 const_labels_ref
             ),
             &["app_context", "origin", "remote", "status"],
@@ -299,8 +292,6 @@
             registry
         )?;
 
-<<<<<<< HEAD
-=======
         let ism_build_count = register_int_counter_vec_with_registry!(
             opts!(
                 namespaced!("ism_build_count"),
@@ -321,7 +312,6 @@
             registry
         )?;
 
->>>>>>> e0f28a6d
         Ok(Self {
             agent_name: for_agent.into(),
             registry,
@@ -353,13 +343,10 @@
             metadata_build_count,
             metadata_build_duration,
 
-<<<<<<< HEAD
-=======
             ism_build_count,
 
             chain_init_latency,
 
->>>>>>> e0f28a6d
             client_metrics: OnceLock::new(),
             provider_metrics: OnceLock::new(),
             cache_metrics: OnceLock::new(),
@@ -683,8 +670,6 @@
         self.metadata_build_duration.clone()
     }
 
-<<<<<<< HEAD
-=======
     /// The number of ism built by this process during its
     /// lifetime.
     ///
@@ -708,7 +693,6 @@
         self.chain_init_latency.clone()
     }
 
->>>>>>> e0f28a6d
     /// Counts of tracing (logging framework) span events.
     ///
     /// Tracking the number of events emitted helps us verify logs are not being
