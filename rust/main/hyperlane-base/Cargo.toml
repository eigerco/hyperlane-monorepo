[package]
name = "hyperlane-base"
documentation.workspace = true
edition.workspace = true
homepage.workspace = true
license-file.workspace = true
publish.workspace = true
version.workspace = true

[dependencies]
async-trait.workspace = true
axum.workspace = true
aws-config.workspace = true
aws-sdk-s3.workspace = true
bs58.workspace = true
color-eyre = { workspace = true, optional = true }
config.workspace = true
console-subscriber.workspace = true
convert_case.workspace = true
dashmap.workspace = true
derive-new.workspace = true
derive_builder.workspace = true
ed25519-dalek.workspace = true
ethers.workspace = true
eyre.workspace = true
fuels.workspace = true
futures.workspace = true
futures-util.workspace = true
itertools.workspace = true
maplit.workspace = true
mockall.workspace = true
paste.workspace = true
prometheus.workspace = true
rocksdb.workspace = true
serde.workspace = true
serde_json.workspace = true
solana-sdk.workspace = true
static_assertions.workspace = true
tempfile = { workspace = true, optional = true }
thiserror.workspace = true
tokio = { workspace = true, features = ["rt", "macros", "parking_lot"] }
tokio-metrics.workspace = true
tracing-error.workspace = true
tracing-futures.workspace = true
tracing-subscriber = { workspace = true, features = ["json", "ansi"] }
tracing.workspace = true
url.workspace = true
warp.workspace = true
ya-gcp.workspace = true
moka = { workspace = true, features = ["future"] }
chrono = { workspace = true, features = ["serde"] }

backtrace = { workspace = true, optional = true }
backtrace-oneline = { path = "../utils/backtrace-oneline", optional = true }

ethers-prometheus = { path = "../ethers-prometheus", features = ["serde"] }
hyperlane-core = { path = "../hyperlane-core", features = ["agent", "float"] }
hyperlane-metric = { path = "../hyperlane-metric" }
hyperlane-operation-verifier = { path = "../applications/hyperlane-operation-verifier" }
hyperlane-test = { path = "../hyperlane-test" }

hyperlane-ethereum = { path = "../chains/hyperlane-ethereum" }
hyperlane-fuel = { path = "../chains/hyperlane-fuel" }
hyperlane-cosmos = { path = "../chains/hyperlane-cosmos" }
<<<<<<< HEAD
hyperlane-sovereign = { path = "../chains/hyperlane-sovereign" }
hyperlane-test = { path = "../hyperlane-test" }
=======
hyperlane-cosmos-native = { path = "../chains/hyperlane-cosmos-native" }
hyperlane-sealevel = { path = "../chains/hyperlane-sealevel" }
>>>>>>> e381a8dd

# dependency version is determined by etheres
rusoto_core = "*"
rusoto_kms = "*"
rusoto_sts = "*"

[dev-dependencies]
color-eyre.workspace = true
reqwest.workspace = true
tempfile.workspace = true
tracing-test.workspace = true
walkdir.workspace = true

[build-dependencies]
anyhow = { workspace = true }
vergen = { version = "8.3.2", features = ["build", "git", "gitcl"] }

[features]
default = ["oneline-errors", "color-eyre"]
oneline-eyre = ["backtrace-oneline", "backtrace"]
oneline-errors = ["oneline-eyre"]
test-utils = ["dep:tempfile"]
sov-sdk-testing = ["hyperlane-sovereign/sov-sdk-testing"]<|MERGE_RESOLUTION|>--- conflicted
+++ resolved
@@ -62,13 +62,10 @@
 hyperlane-ethereum = { path = "../chains/hyperlane-ethereum" }
 hyperlane-fuel = { path = "../chains/hyperlane-fuel" }
 hyperlane-cosmos = { path = "../chains/hyperlane-cosmos" }
-<<<<<<< HEAD
 hyperlane-sovereign = { path = "../chains/hyperlane-sovereign" }
 hyperlane-test = { path = "../hyperlane-test" }
-=======
 hyperlane-cosmos-native = { path = "../chains/hyperlane-cosmos-native" }
 hyperlane-sealevel = { path = "../chains/hyperlane-sealevel" }
->>>>>>> e381a8dd
 
 # dependency version is determined by etheres
 rusoto_core = "*"
