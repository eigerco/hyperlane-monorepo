--- conflicted
+++ resolved
@@ -62,15 +62,10 @@
 hyperlane-ethereum = { path = "../chains/hyperlane-ethereum" }
 hyperlane-fuel = { path = "../chains/hyperlane-fuel" }
 hyperlane-cosmos = { path = "../chains/hyperlane-cosmos" }
-<<<<<<< HEAD
+hyperlane-starknet = { path = "../chains/hyperlane-starknet" }
+hyperlane-sovereign = { path = "../chains/hyperlane-sovereign" }
 hyperlane-cosmos-native = { path = "../chains/hyperlane-cosmos-native" }
 hyperlane-sealevel = { path = "../chains/hyperlane-sealevel" }
-hyperlane-sovereign = { path = "../chains/hyperlane-sovereign" }
-=======
-hyperlane-starknet = { path = "../chains/hyperlane-starknet" }
-hyperlane-cosmos-native = { path = "../chains/hyperlane-cosmos-native" }
-hyperlane-sealevel = { path = "../chains/hyperlane-sealevel" }
->>>>>>> e0f28a6d
 
 # dependency version is determined by etheres
 rusoto_core = "*"
