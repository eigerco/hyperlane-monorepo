--- conflicted
+++ resolved
@@ -6,16 +6,6 @@
 
 use async_trait::async_trait;
 use derive_new::new;
-<<<<<<< HEAD
-use ethers::types::{Block, H256 as EthersH256};
-use ethers::{prelude::Middleware, types::TransactionReceipt};
-use ethers_contract::builders::ContractCall;
-use ethers_core::abi::Function;
-use ethers_core::types::transaction::eip2718::TypedTransaction;
-use ethers_core::types::{BlockId, FeeHistory, U256 as EthersU256};
-use ethers_core::{abi::Address, types::BlockNumber};
-use hyperlane_core::{ethers_core_types, ChainInfo, HyperlaneCustomErrorWrapper, H512, U256};
-=======
 use ethers::prelude::Middleware;
 use ethers::types::{Block, TransactionReceipt, H160, H256 as EthersH256};
 use ethers_contract::{builders::ContractCall, Multicall, MulticallResult};
@@ -23,7 +13,6 @@
 use ethers_core::types::transaction::eip2718::TypedTransaction;
 use ethers_core::types::{BlockId, BlockNumber, FeeHistory, U256 as EthersU256};
 use tokio::sync::Mutex;
->>>>>>> e0f28a6d
 use tokio::time::sleep;
 use tracing::instrument;
 
@@ -33,15 +22,10 @@
     HyperlaneProviderError, TxnInfo, TxnReceiptInfo, H256, H512, U256,
 };
 
-<<<<<<< HEAD
-use crate::{
-    get_finalized_block_number, BuildableWithProvider, ConnectionConf, EthereumReorgPeriod,
-=======
 use crate::contracts::multicall::BatchCache;
 use crate::{
     get_finalized_block_number, multicall, BuildableWithProvider, ConnectionConf,
     EthereumReorgPeriod,
->>>>>>> e0f28a6d
 };
 
 // From
@@ -70,23 +54,6 @@
     domain: HyperlaneDomain,
 }
 
-impl<M> EthereumProvider<M> {
-    /// Create a ContractCall object for a given transaction and function.
-    pub fn build_contract_call<D>(
-        &self,
-        tx: TypedTransaction,
-        function: Function,
-    ) -> ContractCall<M, D> {
-        ContractCall {
-            tx,
-            function,
-            block: None,
-            client: self.provider.clone(),
-            datatype: PhantomData::<D>,
-        }
-    }
-}
-
 impl<M> HyperlaneChain for EthereumProvider<M>
 where
     M: Middleware + 'static,
@@ -105,11 +72,7 @@
 
 /// Methods of provider which are used in submitter
 #[async_trait]
-<<<<<<< HEAD
-pub trait EvmProviderForSubmitter: Send + Sync {
-=======
 pub trait EvmProviderForLander: Send + Sync {
->>>>>>> e0f28a6d
     /// Get the transaction receipt for a given transaction hash
     async fn get_transaction_receipt(
         &self,
@@ -130,9 +93,6 @@
         &self,
         tx: &TypedTransaction,
         function: &Function,
-<<<<<<< HEAD
-    ) -> Result<U256, ChainCommunicationError>;
-=======
     ) -> ChainResult<U256>;
 
     /// Batches precursors into a single transaction
@@ -156,7 +116,6 @@
         multi_precursor: (TypedTransaction, Function),
         precursors: Vec<(TypedTransaction, Function)>,
     ) -> ChainResult<U256>;
->>>>>>> e0f28a6d
 
     /// Send transaction into blockchain
     async fn send(&self, tx: &TypedTransaction, function: &Function) -> ChainResult<H256>;
@@ -165,15 +124,11 @@
     async fn check(&self, tx: &TypedTransaction, function: &Function) -> ChainResult<bool>;
 
     /// Get the next nonce to use for a given address (using the finalized block)
-<<<<<<< HEAD
-    async fn get_next_nonce_on_finalized_block(&self, address: &Address) -> ChainResult<U256>;
-=======
     async fn get_next_nonce_on_finalized_block(
         &self,
         address: &Address,
         reorg_period: &EthereumReorgPeriod,
     ) -> ChainResult<U256>;
->>>>>>> e0f28a6d
 
     /// Get the fee history
     async fn fee_history(
@@ -190,19 +145,11 @@
     ) -> ChainResult<ZksyncEstimateFeeResponse>;
 
     /// Get default sender
-<<<<<<< HEAD
-    fn default_sender(&self) -> Option<Address>;
-}
-
-#[async_trait]
-impl<M> EvmProviderForSubmitter for EthereumProvider<M>
-=======
     fn get_signer(&self) -> Option<H160>;
 }
 
 #[async_trait]
 impl<M> EvmProviderForLander for EthereumProvider<M>
->>>>>>> e0f28a6d
 where
     M: Middleware + 'static,
 {
@@ -238,18 +185,12 @@
         &self,
         tx: &TypedTransaction,
         function: &Function,
-<<<<<<< HEAD
-    ) -> Result<U256, ChainCommunicationError> {
-=======
     ) -> ChainResult<U256> {
->>>>>>> e0f28a6d
         let contract_call = self.build_contract_call::<()>(tx.clone(), function.clone());
         let gas_limit = contract_call.estimate_gas().await?.into();
         Ok(gas_limit)
     }
 
-<<<<<<< HEAD
-=======
     async fn batch(
         &self,
         cache: Arc<Mutex<BatchCache>>,
@@ -296,7 +237,6 @@
         Ok(gas_limit)
     }
 
->>>>>>> e0f28a6d
     async fn send(&self, tx: &TypedTransaction, function: &Function) -> ChainResult<H256> {
         let contract_call = self.build_contract_call::<()>(tx.clone(), function.clone());
         let pending = contract_call
@@ -317,11 +257,6 @@
         Ok(success)
     }
 
-<<<<<<< HEAD
-    async fn get_next_nonce_on_finalized_block(&self, address: &Address) -> ChainResult<U256> {
-        self.provider
-            .get_transaction_count(*address, Some(BlockId::Number(BlockNumber::Finalized)))
-=======
     async fn get_next_nonce_on_finalized_block(
         &self,
         address: &Address,
@@ -335,7 +270,6 @@
                     finalized_block_number.into(),
                 ))),
             )
->>>>>>> e0f28a6d
             .await
             .map_err(ChainCommunicationError::from_other)
             .map(Into::into)
@@ -364,17 +298,11 @@
             .map_err(ChainCommunicationError::from_other)
     }
 
-<<<<<<< HEAD
-    fn default_sender(&self) -> Option<Address> {
-=======
     fn get_signer(&self) -> Option<H160> {
->>>>>>> e0f28a6d
         self.provider.default_sender()
     }
 }
 
-<<<<<<< HEAD
-=======
 impl<M> EthereumProvider<M>
 where
     M: 'static + Middleware,
@@ -433,7 +361,6 @@
     }
 }
 
->>>>>>> e0f28a6d
 #[async_trait]
 impl<M> HyperlaneProvider for EthereumProvider<M>
 where
@@ -590,34 +517,6 @@
         locator: &ContractLocator,
     ) -> Self::Output {
         Arc::new(EthereumProvider::new(
-            Arc::new(provider),
-            locator.domain.clone(),
-        ))
-    }
-}
-
-/// Builder for hyperlane providers.
-pub struct SubmitterProviderBuilder {}
-
-#[async_trait]
-impl BuildableWithProvider for SubmitterProviderBuilder {
-    type Output = Box<dyn EvmProviderForSubmitter>;
-    const NEEDS_SIGNER: bool = true;
-
-    // the submitter does not use the ethers submission middleware.
-    // it uses its own logic for setting transaction parameters
-    // and landing them onchain
-    fn uses_ethers_submission_middleware(&self) -> bool {
-        false
-    }
-
-    async fn build_with_provider<M: Middleware + 'static>(
-        &self,
-        provider: M,
-        _conn: &ConnectionConf,
-        locator: &ContractLocator,
-    ) -> Self::Output {
-        Box::new(EthereumProvider::new(
             Arc::new(provider),
             locator.domain.clone(),
         ))
