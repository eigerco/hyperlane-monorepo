--- conflicted
+++ resolved
@@ -3,12 +3,8 @@
 use url::Url;
 
 use hyperlane_core::{
-<<<<<<< HEAD
-    config::OpSubmissionConfig, ChainCommunicationError, ChainResult, ReorgPeriod, U256,
-=======
     config::OpSubmissionConfig, utils::hex_or_base58_to_h256, ChainCommunicationError, ChainResult,
     ReorgPeriod, H256, U256,
->>>>>>> e0f28a6d
 };
 
 static BATCH_CONTRACT_ADDRESS_DEFAULT: &str = "0xcA11bde05977b3631167028862bE2a173976CA11";
@@ -53,8 +49,6 @@
     pub transaction_overrides: TransactionOverrides,
     /// Operation batching configuration
     pub op_submission_config: OpSubmissionConfig,
-<<<<<<< HEAD
-=======
 }
 
 impl ConnectionConf {
@@ -75,7 +69,6 @@
             .batch_contract_address
             .unwrap_or(hex_or_base58_to_h256(BATCH_CONTRACT_ADDRESS_DEFAULT).unwrap())
     }
->>>>>>> e0f28a6d
 }
 
 /// Ethereum transaction overrides.
