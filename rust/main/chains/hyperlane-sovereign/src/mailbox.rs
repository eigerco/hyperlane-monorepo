use crate::{
    rest_client::{Tx, TxEvent},
    ConnectionConf, Signer, SovereignProvider,
};
use async_trait::async_trait;
use core::ops::RangeInclusive;
use hex;
use hyperlane_core::{
    ChainCommunicationError, ChainResult, ContractLocator, HyperlaneChain, HyperlaneContract,
    HyperlaneDomain, HyperlaneMessage, HyperlaneProvider, Indexed, Indexer, LogMeta, Mailbox,
    RawHyperlaneMessage, SequenceAwareIndexer, TxCostEstimate, TxOutcome, H256, H512, U256,
};
use serde::Deserialize;
use std::{fmt::Debug, num::NonZeroU64};
use tracing::info;

/// Struct that retrieves event data for a Cosmos Mailbox contract
#[derive(Debug, Clone)]
pub struct SovereignMailboxIndexer {
    mailbox: SovereignMailbox,
    provider: Box<SovereignProvider>,
}

impl SovereignMailboxIndexer {
    pub async fn new(
        conf: ConnectionConf,
        locator: ContractLocator<'_>,
        signer: Option<Signer>,
    ) -> ChainResult<Self> {
        let mailbox = SovereignMailbox::new(&conf, locator.clone(), signer).await?;
        let provider = SovereignProvider::new(locator.domain.clone(), &conf, None).await;

        Ok(SovereignMailboxIndexer {
            mailbox,
            provider: Box::new(provider),
        })
    }
}

#[derive(Debug, Clone, Deserialize)]
pub struct DispatchEvent {
    dispatch: DispatchEventInner,
}

#[derive(Debug, Clone, Deserialize)]
pub struct DispatchEventInner {
    message: String,
}

fn parse_hex_to_h256(hex: &String, error_msg: &str) -> Result<H256, ChainCommunicationError> {
    hex_to_h256(hex).ok_or(ChainCommunicationError::ParseError {
        msg: error_msg.to_string(),
    })
}

fn hex_to_h256(hex: &String) -> Option<H256> {
    hex.strip_prefix("0x")
        .and_then(|h| hex::decode(h).ok())
        .and_then(|bytes| bytes.try_into().ok())
        .map(|array: [u8; 32]| H256::from_slice(&array))
}

// Helper function to process a single event
fn process_event(
    tx: &Tx,
    event: &TxEvent,
    batch_num: u64,
    batch_hash: H256,
) -> ChainResult<(Indexed<HyperlaneMessage>, LogMeta)> {
    let tx_hash = parse_hex_to_h256(&tx.hash, "invalid tx hash")?;
    let inner_event: DispatchEvent = serde_json::from_value(event.value.clone())?;
    let hex_msg = inner_event
        .dispatch
        .message
        .strip_prefix("0x")
        .ok_or_else(|| ChainCommunicationError::ParseError {
            msg: "expected '0x' prefix in message".to_string(),
        })?;
    let raw_msg: RawHyperlaneMessage = hex::decode(hex_msg)?;
    let message: HyperlaneMessage = raw_msg.into();

    let meta = LogMeta {
        address: message.sender,
        block_number: batch_num,
        block_hash: batch_hash,
        transaction_id: tx_hash.into(),
        transaction_index: tx.number as u64,
        log_index: event.number.into(),
    };

    Ok((message.into(), meta))
}

fn process_tx(tx: &Tx, batch_hash: H256) -> ChainResult<Vec<(Indexed<HyperlaneMessage>, LogMeta)>> {
    let mut results = Vec::new();

    tx.events
        .iter()
        .filter(|e| e.key == "Mailbox/Dispatch")
        .try_for_each(|e| -> ChainResult<()> {
            let (indexed_msg, meta) = process_event(tx, e, tx.batch_number, batch_hash)?;
            info!(
                "Processed mailbox dispatch: {:?} - Meta: {:?}",
                indexed_msg, meta
            );
            results.push((indexed_msg, meta));
            Ok(())
        })?;
    Ok(results)
}

#[async_trait]
impl Indexer<HyperlaneMessage> for SovereignMailboxIndexer {
    async fn fetch_logs_in_range(
        &self,
        range: RangeInclusive<u32>,
    ) -> ChainResult<Vec<(Indexed<HyperlaneMessage>, LogMeta)>> {
        info!("Fetching mailbox logs in range: {:?}", range);

        let mut results = Vec::new();

        for batch_num in range {
            let batch = self.provider.client().get_batch(batch_num as u64).await?;
            let batch_hash = parse_hex_to_h256(&batch.hash, "invalid block hash")?;
            for tx in batch.txs.iter() {
                let events = process_tx(tx, batch_hash)?;
                results.extend(events);
            }
        }

        Ok(results)
    }

    async fn fetch_logs_by_tx_hash(
        &self,
        tx_hash: H512,
    ) -> ChainResult<Vec<(Indexed<HyperlaneMessage>, LogMeta)>> {
        let tx_hash = format!("0x{}", tx_hash);
        let tx = self.provider.client().get_tx_by_hash(tx_hash).await?;
        let batch = self.provider.client().get_batch(tx.batch_number).await?;
        let batch_hash = parse_hex_to_h256(&batch.hash, "invalid block hash")?;
        process_tx(&tx, batch_hash)
    }

    async fn get_finalized_block_number(&self) -> ChainResult<u32> {
        info!("mailbox: get_finalized_block_number");
        let res = self.provider.client().get_latest_slot().await?;
        Ok(res)
    }
}

#[async_trait]
impl SequenceAwareIndexer<HyperlaneMessage> for SovereignMailboxIndexer {
    async fn latest_sequence_count_and_tip(&self) -> ChainResult<(Option<u32>, u32)> {
<<<<<<< HEAD
        let (slot_num, _, batch_end) = self.provider.client().get_latest_slot().await?;
        let sequence = self
            .provider
            .client()
            .get_count(NonZeroU64::new(slot_num as u64))
            .await?;
=======
        let tip = Indexer::<HyperlaneMessage>::get_finalized_block_number(&self).await?;
        info!("HyperlaneMessage: tip: {:?}", tip);

        let sequence = self.provider.nonce_at_block(tip).await?;
        info!("HyperlaneMessage: sequence: {:?}", sequence);
>>>>>>> 259dcd9a

        // Batch end is exclusive, so we need to subtract 1 to get the last sequence
        if batch_end > 0 {
            Ok((Some(sequence), batch_end - 1))
        } else {
            Ok((Some(sequence), 0))
        }
    }
}

/// A reference to a Mailbox contract on some Sovereign chain.
#[derive(Clone, Debug)]
pub struct SovereignMailbox {
    provider: SovereignProvider,
    domain: HyperlaneDomain,
    #[allow(dead_code)]
    config: ConnectionConf,
    address: H256,
}

impl SovereignMailbox {
    /// Create a new sovereign mailbox
    pub async fn new(
        conf: &ConnectionConf,
        locator: ContractLocator<'_>,
        signer: Option<Signer>,
    ) -> ChainResult<Self> {
        let sovereign_provider =
            SovereignProvider::new(locator.domain.clone(), &conf.clone(), signer).await;

        Ok(SovereignMailbox {
            provider: sovereign_provider,
            domain: locator.domain.clone(),
            config: conf.clone(),
            address: H256::default(),
        })
    }
}

impl HyperlaneContract for SovereignMailbox {
    fn address(&self) -> H256 {
        self.address
    }
}

impl HyperlaneChain for SovereignMailbox {
    fn domain(&self) -> &HyperlaneDomain {
        &self.domain
    }

    fn provider(&self) -> Box<dyn HyperlaneProvider> {
        Box::new(self.provider.clone())
    }
}

#[async_trait]
impl Mailbox for SovereignMailbox {
    async fn count(&self, lag: Option<NonZeroU64>) -> ChainResult<u32> {
        let count = self.provider.client().get_count(lag).await?;

        Ok(count)
    }

    async fn delivered(&self, _id: H256) -> ChainResult<bool> {
        let delivered = self
            .provider
            .client()
            .get_delivered_status("message_id")
            .await?;

        Ok(delivered)
    }

    async fn default_ism(&self) -> ChainResult<H256> {
        let ism = self.provider.client().default_ism().await?;

        Ok(ism)
    }

    async fn recipient_ism(&self, _recipient: H256) -> ChainResult<H256> {
        let ism = self.provider.client().recipient_ism().await?;

        Ok(ism)
    }

    async fn process(
        &self,
        _message: &HyperlaneMessage,
        _metadata: &[u8],
        _tx_gas_limit: Option<U256>,
    ) -> ChainResult<TxOutcome> {
        let result = self.provider.client().process().await?;

        Ok(result)
    }

    async fn process_estimate_costs(
        &self,
        message: &HyperlaneMessage,
        metadata: &[u8],
    ) -> ChainResult<TxCostEstimate> {
        let costs = self
            .provider
            .client()
            .process_estimate_costs(message, metadata)
            .await?;

        Ok(costs)
    }

    fn process_calldata(&self, _message: &HyperlaneMessage, _metadata: &[u8]) -> Vec<u8> {
        let calldata = self.provider.client().process_calldata();

        calldata
    }
}<|MERGE_RESOLUTION|>--- conflicted
+++ resolved
@@ -152,20 +152,12 @@
 #[async_trait]
 impl SequenceAwareIndexer<HyperlaneMessage> for SovereignMailboxIndexer {
     async fn latest_sequence_count_and_tip(&self) -> ChainResult<(Option<u32>, u32)> {
-<<<<<<< HEAD
         let (slot_num, _, batch_end) = self.provider.client().get_latest_slot().await?;
         let sequence = self
             .provider
             .client()
             .get_count(NonZeroU64::new(slot_num as u64))
             .await?;
-=======
-        let tip = Indexer::<HyperlaneMessage>::get_finalized_block_number(&self).await?;
-        info!("HyperlaneMessage: tip: {:?}", tip);
-
-        let sequence = self.provider.nonce_at_block(tip).await?;
-        info!("HyperlaneMessage: sequence: {:?}", sequence);
->>>>>>> 259dcd9a
 
         // Batch end is exclusive, so we need to subtract 1 to get the last sequence
         if batch_end > 0 {
