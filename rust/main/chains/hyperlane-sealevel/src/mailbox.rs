--- conflicted
+++ resolved
@@ -37,11 +37,7 @@
 use crate::priority_fee::PriorityFeeOracle;
 use crate::tx_submitter::TransactionSubmitter;
 use crate::utils::sanitize_dynamic_accounts;
-<<<<<<< HEAD
-use crate::{ConnectionConf, SealevelKeypair, SealevelProvider, SealevelProviderForSubmitter};
-=======
 use crate::{ConnectionConf, SealevelKeypair, SealevelProvider, SealevelProviderForLander};
->>>>>>> e0f28a6d
 
 const SYSTEM_PROGRAM: &str = "11111111111111111111111111111111";
 const SPL_NOOP: &str = "noopb9bkMVfRPU8AsbpTUg8AQkHtKwMYZiFUjNRtMmV";
@@ -81,11 +77,7 @@
     /// Create a new sealevel mailbox
     pub fn new(
         provider: Arc<SealevelProvider>,
-<<<<<<< HEAD
-        tx_submitter: Box<dyn TransactionSubmitter>,
-=======
         tx_submitter: Arc<dyn TransactionSubmitter>,
->>>>>>> e0f28a6d
         conf: &ConnectionConf,
         locator: &ContractLocator,
         payer: Option<SealevelKeypair>,
@@ -477,13 +469,8 @@
             .build_estimated_tx_for_instruction(
                 process_instruction,
                 payer,
-<<<<<<< HEAD
-                &*self.tx_submitter,
-                &*self.priority_fee_oracle,
-=======
                 self.tx_submitter.clone(),
                 self.priority_fee_oracle.clone(),
->>>>>>> e0f28a6d
             )
             .await?;
 
@@ -541,13 +528,8 @@
             .get_estimated_costs_for_instruction(
                 process_instruction,
                 payer,
-<<<<<<< HEAD
-                &*self.tx_submitter,
-                &*self.priority_fee_oracle,
-=======
                 self.tx_submitter.clone(),
                 self.priority_fee_oracle.clone(),
->>>>>>> e0f28a6d
             )
             .await?;
 
