<<<<<<< HEAD
=======
use std::sync::Arc;

>>>>>>> e0f28a6d
use async_trait::async_trait;
use base64::Engine;
use borsh::{BorshDeserialize, BorshSerialize};
use serializable_account_meta::{SerializableAccountMeta, SimulationReturnData};
use solana_client::rpc_client::SerializableTransaction;
use solana_client::rpc_response::Response;
use solana_sdk::commitment_config::CommitmentConfig;
use solana_sdk::compute_budget::ComputeBudgetInstruction;
use solana_sdk::instruction::{AccountMeta, Instruction};
use solana_sdk::message::Message;
use solana_sdk::pubkey::Pubkey;
use solana_sdk::signature::Signature;
use solana_sdk::signer::Signer;
use solana_sdk::transaction::Transaction;
use solana_transaction_status::{
    option_serializer::OptionSerializer, EncodedTransactionWithStatusMeta, UiTransaction,
    UiTransactionStatusMeta,
};
use solana_transaction_status::{TransactionStatus, UiReturnDataEncoding};
use tracing::warn;

use hyperlane_core::{
    utils::to_atto, BlockInfo, ChainCommunicationError, ChainInfo, ChainResult, HyperlaneChain,
    HyperlaneDomain, HyperlaneProvider, HyperlaneProviderError, NativeToken, TxnInfo,
    TxnReceiptInfo, H256, H512, U256,
};

use crate::error::HyperlaneSealevelError;
use crate::fallback::{SealevelFallbackRpcClient, SubmitSealevelRpc};
use crate::priority_fee::PriorityFeeOracle;
use crate::provider::recipient::RecipientProvider;
use crate::provider::transaction::{parsed_message, txn};
use crate::utils::{decode_h256, decode_h512, decode_pubkey};
use crate::{ConnectionConf, SealevelKeypair, TransactionSubmitter};

mod recipient;
mod transaction;

const COMPUTE_UNIT_MULTIPLIER_NUMERATOR: u32 = 11;
const COMPUTE_UNIT_MULTIPLIER_DENOMINATOR: u32 = 10;

const PRIORITY_FEE_MULTIPLIER_NUMERATOR: u64 = 110;
const PRIORITY_FEE_MULTIPLIER_DENOMINATOR: u64 = 100;

/// The max amount of compute units for a transaction.
const MAX_COMPUTE_UNITS: u32 = 1_400_000;

/// Transaction cost estimate
#[derive(Debug, serde::Serialize, serde::Deserialize, Clone, PartialEq, Eq)]
pub struct SealevelTxCostEstimate {
    /// Compute units estimate
    pub compute_units: u32,
    /// Compute unit price estimate
    pub compute_unit_price_micro_lamports: u64,
}

impl Default for SealevelTxCostEstimate {
    fn default() -> Self {
        Self {
            compute_units: MAX_COMPUTE_UNITS,
            compute_unit_price_micro_lamports: 0,
        }
    }
}

/// Methods of provider which are used in submitter
#[async_trait]
<<<<<<< HEAD
pub trait SealevelProviderForSubmitter: Send + Sync {
=======
pub trait SealevelProviderForLander: Send + Sync {
>>>>>>> e0f28a6d
    /// Creates Sealevel transaction for instruction
    async fn create_transaction_for_instruction(
        &self,
        compute_unit_limit: u32,
        compute_unit_price_micro_lamports: u64,
        instruction: Instruction,
        payer: &SealevelKeypair,
<<<<<<< HEAD
        tx_submitter: &dyn TransactionSubmitter,
=======
        tx_submitter: Arc<dyn TransactionSubmitter>,
>>>>>>> e0f28a6d
        sign: bool,
    ) -> ChainResult<Transaction>;

    /// Estimates cost for Sealevel instruction
    async fn get_estimated_costs_for_instruction(
        &self,
        instruction: Instruction,
        payer: &SealevelKeypair,
<<<<<<< HEAD
        tx_submitter: &dyn TransactionSubmitter,
        priority_fee_oracle: &dyn PriorityFeeOracle,
=======
        tx_submitter: Arc<dyn TransactionSubmitter>,
        priority_fee_oracle: Arc<dyn PriorityFeeOracle>,
>>>>>>> e0f28a6d
    ) -> ChainResult<SealevelTxCostEstimate>;

    /// Waits for Sealevel transaction confirmation with processed commitment level
    async fn wait_for_transaction_confirmation(&self, transaction: &Transaction)
        -> ChainResult<()>;

    /// Confirm transaction
    async fn confirm_transaction(
        &self,
        signature: Signature,
        commitment: CommitmentConfig,
    ) -> ChainResult<bool>;
}

/// A wrapper around a Sealevel provider to get generic blockchain information.
#[derive(Clone, Debug)]
pub struct SealevelProvider {
    rpc_client: SealevelFallbackRpcClient,
    domain: HyperlaneDomain,
    native_token: NativeToken,
    recipient_provider: RecipientProvider,
}

#[async_trait]
<<<<<<< HEAD
impl SealevelProviderForSubmitter for SealevelProvider {
=======
impl SealevelProviderForLander for SealevelProvider {
>>>>>>> e0f28a6d
    /// Creates a transaction for a given instruction, compute unit limit, and compute unit price.
    /// If `sign` is true, the transaction will be signed.
    async fn create_transaction_for_instruction(
        &self,
        compute_unit_limit: u32,
        compute_unit_price_micro_lamports: u64,
        instruction: Instruction,
        payer: &SealevelKeypair,
<<<<<<< HEAD
        tx_submitter: &dyn TransactionSubmitter,
=======
        tx_submitter: Arc<dyn TransactionSubmitter>,
>>>>>>> e0f28a6d
        sign: bool,
    ) -> ChainResult<Transaction> {
        let instructions = vec![
            // Set the compute unit limit.
            ComputeBudgetInstruction::set_compute_unit_limit(compute_unit_limit),
            // Set the priority fee / tip
            tx_submitter.get_priority_fee_instruction(
                compute_unit_price_micro_lamports,
                compute_unit_limit.into(),
                &payer.pubkey(),
            ),
            instruction,
        ];

        let tx = if sign {
            // Getting the finalized blockhash eliminates the chance the blockhash
            // gets reorged out, causing the tx to be invalid. The tradeoff is this
            // will cause the tx to expire in about 47 seconds (instead of the typical 60).
            let recent_blockhash = self
                .rpc_client()
                .get_latest_blockhash_with_commitment(CommitmentConfig::finalized())
                .await
                .map_err(ChainCommunicationError::from_other)?;

            Transaction::new_signed_with_payer(
                &instructions,
                Some(&payer.pubkey()),
                &[payer.keypair()],
                recent_blockhash,
            )
        } else {
            Transaction::new_unsigned(Message::new(&instructions, Some(&payer.pubkey())))
        };

        Ok(tx)
    }

    /// Gets the estimated costs for a given instruction.
    /// The return value is `Some(SealevelTxCostEstimate)` if the instruction was successfully simulated,
    /// `None` if the simulation failed.
    async fn get_estimated_costs_for_instruction(
        &self,
        instruction: Instruction,
        payer: &SealevelKeypair,
<<<<<<< HEAD
        tx_submitter: &dyn TransactionSubmitter,
        priority_fee_oracle: &dyn PriorityFeeOracle,
=======
        tx_submitter: Arc<dyn TransactionSubmitter>,
        priority_fee_oracle: Arc<dyn PriorityFeeOracle>,
>>>>>>> e0f28a6d
    ) -> ChainResult<SealevelTxCostEstimate> {
        // Build a transaction that sets the max compute units and a dummy compute unit price.
        // This is used for simulation to get the actual compute unit limit. We set dummy values
        // for the compute unit limit and price because we want to include the instructions that
        // set these in the cost estimate.
        let simulation_tx = self
            .create_transaction_for_instruction(
                MAX_COMPUTE_UNITS,
                0,
                instruction,
                payer,
                tx_submitter,
                false,
            )
            .await?;

        let simulation_result = self
            .rpc_client()
            .simulate_transaction(&simulation_tx)
            .await?;

        // If there was an error in the simulation result, return an error.
        if simulation_result.err.is_some() {
            tracing::error!(?simulation_result, "Got simulation result for transaction");
            return Err(ChainCommunicationError::from_other_str(
                format!("Error in simulation result: {:?}", simulation_result.err).as_str(),
            ));
        } else {
            tracing::debug!(?simulation_result, "Got simulation result for transaction");
        }

        // Get the compute units used in the simulation result, requiring
        // that it is greater than 0.
        let simulation_compute_units: u32 = simulation_result
            .units_consumed
            .unwrap_or_default()
            .try_into()
            .map_err(ChainCommunicationError::from_other)?;
        if simulation_compute_units == 0 {
            return Err(ChainCommunicationError::from_other_str(
                "Empty or zero compute units returned in simulation result",
            ));
        }

        // Bump the compute units to be conservative
        let simulation_compute_units = MAX_COMPUTE_UNITS.min(
            (simulation_compute_units * COMPUTE_UNIT_MULTIPLIER_NUMERATOR)
                / COMPUTE_UNIT_MULTIPLIER_DENOMINATOR,
        );

        let mut priority_fee = priority_fee_oracle.get_priority_fee(&simulation_tx).await?;

        if let Ok(max_priority_fee) = std::env::var("SVM_MAX_PRIORITY_FEE") {
            let max_priority_fee = max_priority_fee.parse()?;
            if priority_fee > max_priority_fee {
                tracing::info!(
                    priority_fee,
                    max_priority_fee,
                    "Estimated priority fee is very high, capping to a max",
                );
                priority_fee = max_priority_fee;
            }
        }

        let priority_fee_numerator: u64 = std::env::var("SVM_PRIORITY_FEE_NUMERATOR")
            .ok()
            .and_then(|s| s.parse::<u64>().ok())
            .unwrap_or(PRIORITY_FEE_MULTIPLIER_NUMERATOR);

        // Bump the priority fee to be conservative
        let priority_fee =
            (priority_fee * priority_fee_numerator) / PRIORITY_FEE_MULTIPLIER_DENOMINATOR;

        Ok(SealevelTxCostEstimate {
            compute_units: simulation_compute_units,
            compute_unit_price_micro_lamports: priority_fee,
        })
    }

    /// Polls the RPC until the transaction is confirmed or the blockhash
    /// expires.
    /// Standalone logic stolen from Solana's non-blocking client,
    /// decoupled from the sending of a transaction.
    async fn wait_for_transaction_confirmation(
        &self,
        transaction: &Transaction,
    ) -> ChainResult<()> {
        let signature = transaction.get_signature();

        const GET_STATUS_RETRIES: usize = usize::MAX;

        let recent_blockhash = if transaction.uses_durable_nonce() {
            self.rpc_client()
                .get_latest_blockhash_with_commitment(CommitmentConfig::processed())
                .await?
        } else {
            *transaction.get_recent_blockhash()
        };

        for status_retry in 0..GET_STATUS_RETRIES {
            let signature_statuses: Response<Vec<Option<TransactionStatus>>> = self
                .rpc_client()
                .get_signature_statuses(&[*signature])
                .await?;
            let signature_status = signature_statuses.value.first().cloned().flatten();
            match signature_status {
                Some(_) => return Ok(()),
                None => {
                    if !self
                        .rpc_client()
                        .is_blockhash_valid(recent_blockhash)
                        .await?
                    {
                        // Block hash is not found by some reason
                        break;
                    } else if cfg!(not(test))
                        // Ignore sleep at last step.
                        && status_retry < GET_STATUS_RETRIES
                    {
                        // Retry twice a second
                        tokio::time::sleep(std::time::Duration::from_millis(500)).await;
                        continue;
                    }
                }
            }
        }

        Err(ChainCommunicationError::from_other(
            solana_client::rpc_request::RpcError::ForUser(
                "unable to confirm transaction. \
                This can happen in situations such as transaction expiration \
                and insufficient fee-payer funds"
                    .to_string(),
            ),
        ))
    }

    async fn confirm_transaction(
        &self,
        signature: Signature,
        commitment: CommitmentConfig,
    ) -> ChainResult<bool> {
        self.rpc_client()
            .confirm_transaction_with_commitment(signature, commitment)
            .await
    }
}

impl SealevelProvider {
    /// constructor
    pub fn new(
        rpc_client: SealevelFallbackRpcClient,
        domain: HyperlaneDomain,
        contract_addresses: &[H256],
        conf: &ConnectionConf,
    ) -> Self {
        let native_token = conf.native_token.clone();
        let recipient_provider = RecipientProvider::new(contract_addresses);
        Self {
            rpc_client,
            domain,
            native_token,
            recipient_provider,
        }
    }

    /// Get an rpc client
    pub fn rpc_client(&self) -> &SealevelFallbackRpcClient {
        &self.rpc_client
    }

    fn validate_transaction(hash: &H512, txn: &UiTransaction) -> ChainResult<()> {
        let received_signature = txn
            .signatures
            .first()
            .ok_or(HyperlaneSealevelError::UnsignedTransaction(Box::new(*hash)))?;
        let received_hash = decode_h512(received_signature)?;

        if &received_hash != hash {
            Err(Into::<ChainCommunicationError>::into(
                HyperlaneSealevelError::IncorrectTransaction(
                    Box::new(*hash),
                    Box::new(received_hash),
                ),
            ))?;
        }
        Ok(())
    }

    fn sender(hash: &H512, txn: &UiTransaction) -> ChainResult<H256> {
        let message = parsed_message(txn)?;

        let signer = message
            .account_keys
            .first()
            .ok_or(HyperlaneSealevelError::UnsignedTransaction(Box::new(*hash)))?;
        let pubkey = decode_pubkey(&signer.pubkey)?;
        let sender = H256::from_slice(&pubkey.to_bytes());
        Ok(sender)
    }

    fn gas(meta: &UiTransactionStatusMeta) -> ChainResult<U256> {
        let OptionSerializer::Some(gas) = meta.compute_units_consumed else {
            Err(HyperlaneSealevelError::EmptyComputeUnitsConsumed)?
        };

        Ok(U256::from(gas))
    }

    /// Extracts and converts fees into atto (10^-18) units.
    ///
    /// We convert fees into atto units since otherwise a compute unit price (gas price)
    /// becomes smaller than 1 lamport (or 1 unit of native token) and the price is rounded
    /// to zero. We normalise the gas price for all the chain to be expressed in atto units.
    fn fee(&self, meta: &UiTransactionStatusMeta) -> ChainResult<U256> {
        let amount_in_native_denom = U256::from(meta.fee);

        to_atto(amount_in_native_denom, self.native_token.decimals).ok_or(
            ChainCommunicationError::CustomError("Overflow in calculating fees".to_owned()),
        )
    }

    fn meta(txn: &EncodedTransactionWithStatusMeta) -> ChainResult<&UiTransactionStatusMeta> {
        let meta = txn
            .meta
            .as_ref()
            .ok_or(HyperlaneSealevelError::EmptyMetadata)?;
        Ok(meta)
    }

    /// Builds a transaction with estimated costs for a given instruction.
    pub async fn build_estimated_tx_for_instruction(
        &self,
        instruction: Instruction,
        payer: &SealevelKeypair,
<<<<<<< HEAD
        tx_submitter: &dyn TransactionSubmitter,
        priority_fee_oracle: &dyn PriorityFeeOracle,
=======
        tx_submitter: Arc<dyn TransactionSubmitter>,
        priority_fee_oracle: Arc<dyn PriorityFeeOracle>,
>>>>>>> e0f28a6d
    ) -> ChainResult<Transaction> {
        // Get the estimated costs for the instruction.
        let SealevelTxCostEstimate {
            compute_units,
            compute_unit_price_micro_lamports,
        } = self
            .get_estimated_costs_for_instruction(
                instruction.clone(),
                payer,
<<<<<<< HEAD
                tx_submitter,
=======
                tx_submitter.clone(),
>>>>>>> e0f28a6d
                priority_fee_oracle,
            )
            .await?;

        tracing::info!(
            ?compute_units,
            ?compute_unit_price_micro_lamports,
            "Got compute units and compute unit price / priority fee for transaction"
        );

        // Build the final transaction with the correct compute unit limit and price.
        let tx = self
            .create_transaction_for_instruction(
                compute_units,
                compute_unit_price_micro_lamports,
                instruction,
                payer,
                tx_submitter,
                true,
            )
            .await?;

        Ok(tx)
    }

    async fn block_info_by_height(&self, slot: u64) -> Result<BlockInfo, ChainCommunicationError> {
        let confirmed_block = self.rpc_client.get_block(slot).await?;

        let block_hash = decode_h256(&confirmed_block.blockhash)?;

        let block_time = confirmed_block
            .block_time
            .ok_or(HyperlaneProviderError::CouldNotFindBlockByHeight(slot))?;

        let block_info = BlockInfo {
            hash: block_hash,
            timestamp: block_time as u64,
            number: slot,
        };
        Ok(block_info)
    }

    /// Simulates an Instruction that will return a list of AccountMetas.
    pub async fn get_account_metas(
        &self,
        payer: &SealevelKeypair,
        instruction: Instruction,
    ) -> ChainResult<Vec<AccountMeta>> {
        // If there's no data at all, default to an empty vec.
        let account_metas = self
            .simulate_instruction::<SimulationReturnData<Vec<SerializableAccountMeta>>>(
                &payer.pubkey(),
                instruction,
            )
            .await?
            .map(|serializable_account_metas| {
                serializable_account_metas
                    .return_data
                    .into_iter()
                    .map(|serializable_account_meta| serializable_account_meta.into())
                    .collect()
            })
            .unwrap_or_else(Vec::new);

        Ok(account_metas)
    }

    /// Simulates an instruction, and attempts to deserialize it into a T.
    /// If no return data at all was returned, returns Ok(None).
    /// If some return data was returned but deserialization was unsuccessful,
    /// an Err is returned.
    pub async fn simulate_instruction<T: BorshDeserialize + BorshSerialize>(
        &self,
        pubkey: &Pubkey,
        instruction: Instruction,
    ) -> ChainResult<Option<T>> {
        let commitment = CommitmentConfig::finalized();
        let recent_blockhash = self
            .rpc_client()
            .get_latest_blockhash_with_commitment(commitment)
            .await?;
        let transaction = Transaction::new_unsigned(Message::new_with_blockhash(
            &[instruction],
            Some(pubkey),
            &recent_blockhash,
        ));
        let simulation = self.rpc_client().simulate_transaction(&transaction).await?;

        if let Some(return_data) = simulation.return_data {
            let bytes = match return_data.data.1 {
                UiReturnDataEncoding::Base64 => base64::engine::general_purpose::STANDARD
                    .decode(return_data.data.0)
                    .map_err(ChainCommunicationError::from_other)?,
            };

            let decoded_data =
                T::try_from_slice(bytes.as_slice()).map_err(ChainCommunicationError::from_other)?;

            return Ok(Some(decoded_data));
        }

        Ok(None)
    }
}

impl HyperlaneChain for SealevelProvider {
    fn domain(&self) -> &HyperlaneDomain {
        &self.domain
    }

    fn provider(&self) -> Box<dyn HyperlaneProvider> {
        Box::new(self.clone())
    }
}

#[async_trait]
impl HyperlaneProvider for SealevelProvider {
    async fn get_block_by_height(&self, slot: u64) -> ChainResult<BlockInfo> {
        let block_info = self.block_info_by_height(slot).await?;
        Ok(block_info)
    }

    /// TODO This method is superfluous for Solana.
    /// Since we have to request full block to find transaction hash and transaction index
    /// for Solana, we have all the data about transaction mach earlier before this
    /// method is invoked.
    /// We can refactor abstractions so that our chain-agnostic code is more suitable
    /// for all chains, not only Ethereum-like chains.
    async fn get_txn_by_hash(&self, hash: &H512) -> ChainResult<TxnInfo> {
        let signature = Signature::new(hash.as_bytes());

        let txn_confirmed = self.rpc_client.get_transaction(signature).await?;
        let txn_with_meta = &txn_confirmed.transaction;

        let txn = txn(txn_with_meta)?;

        Self::validate_transaction(hash, txn)?;
        let sender = Self::sender(hash, txn)?;
        let recipient = self.recipient_provider.recipient(hash, txn)?;
        let meta = Self::meta(txn_with_meta)?;
        let gas_used = Self::gas(meta)?;
        let fee = self.fee(meta)?;

        if fee < gas_used {
            warn!(tx_hash = ?hash, ?fee, ?gas_used, "calculated fee is less than gas used. it will result in zero gas price");
        }

        let gas_price = Some(fee / gas_used);

        let receipt = TxnReceiptInfo {
            gas_used,
            cumulative_gas_used: gas_used,
            effective_gas_price: gas_price,
        };

        Ok(TxnInfo {
            hash: *hash,
            gas_limit: gas_used,
            max_priority_fee_per_gas: None,
            max_fee_per_gas: None,
            gas_price,
            nonce: 0,
            sender,
            recipient: Some(recipient),
            receipt: Some(receipt),
            raw_input_data: None,
        })
    }

    async fn is_contract(&self, _address: &H256) -> ChainResult<bool> {
        // FIXME
        Ok(true)
    }

    async fn get_balance(&self, address: String) -> ChainResult<U256> {
        let pubkey = decode_pubkey(&address)?;
        self.rpc_client.get_balance(pubkey).await
    }

    async fn get_chain_metrics(&self) -> ChainResult<Option<ChainInfo>> {
        let slot = self.rpc_client.get_slot_raw().await?;
        let latest_block = self.block_info_by_height(slot).await?;
        let chain_info = ChainInfo {
            latest_block,
            min_gas_price: None,
        };
        Ok(Some(chain_info))
    }
}<|MERGE_RESOLUTION|>--- conflicted
+++ resolved
@@ -1,8 +1,5 @@
-<<<<<<< HEAD
-=======
 use std::sync::Arc;
 
->>>>>>> e0f28a6d
 use async_trait::async_trait;
 use base64::Engine;
 use borsh::{BorshDeserialize, BorshSerialize};
@@ -70,11 +67,7 @@
 
 /// Methods of provider which are used in submitter
 #[async_trait]
-<<<<<<< HEAD
-pub trait SealevelProviderForSubmitter: Send + Sync {
-=======
 pub trait SealevelProviderForLander: Send + Sync {
->>>>>>> e0f28a6d
     /// Creates Sealevel transaction for instruction
     async fn create_transaction_for_instruction(
         &self,
@@ -82,11 +75,7 @@
         compute_unit_price_micro_lamports: u64,
         instruction: Instruction,
         payer: &SealevelKeypair,
-<<<<<<< HEAD
-        tx_submitter: &dyn TransactionSubmitter,
-=======
         tx_submitter: Arc<dyn TransactionSubmitter>,
->>>>>>> e0f28a6d
         sign: bool,
     ) -> ChainResult<Transaction>;
 
@@ -95,13 +84,8 @@
         &self,
         instruction: Instruction,
         payer: &SealevelKeypair,
-<<<<<<< HEAD
-        tx_submitter: &dyn TransactionSubmitter,
-        priority_fee_oracle: &dyn PriorityFeeOracle,
-=======
         tx_submitter: Arc<dyn TransactionSubmitter>,
         priority_fee_oracle: Arc<dyn PriorityFeeOracle>,
->>>>>>> e0f28a6d
     ) -> ChainResult<SealevelTxCostEstimate>;
 
     /// Waits for Sealevel transaction confirmation with processed commitment level
@@ -126,11 +110,7 @@
 }
 
 #[async_trait]
-<<<<<<< HEAD
-impl SealevelProviderForSubmitter for SealevelProvider {
-=======
 impl SealevelProviderForLander for SealevelProvider {
->>>>>>> e0f28a6d
     /// Creates a transaction for a given instruction, compute unit limit, and compute unit price.
     /// If `sign` is true, the transaction will be signed.
     async fn create_transaction_for_instruction(
@@ -139,11 +119,7 @@
         compute_unit_price_micro_lamports: u64,
         instruction: Instruction,
         payer: &SealevelKeypair,
-<<<<<<< HEAD
-        tx_submitter: &dyn TransactionSubmitter,
-=======
         tx_submitter: Arc<dyn TransactionSubmitter>,
->>>>>>> e0f28a6d
         sign: bool,
     ) -> ChainResult<Transaction> {
         let instructions = vec![
@@ -188,13 +164,8 @@
         &self,
         instruction: Instruction,
         payer: &SealevelKeypair,
-<<<<<<< HEAD
-        tx_submitter: &dyn TransactionSubmitter,
-        priority_fee_oracle: &dyn PriorityFeeOracle,
-=======
         tx_submitter: Arc<dyn TransactionSubmitter>,
         priority_fee_oracle: Arc<dyn PriorityFeeOracle>,
->>>>>>> e0f28a6d
     ) -> ChainResult<SealevelTxCostEstimate> {
         // Build a transaction that sets the max compute units and a dummy compute unit price.
         // This is used for simulation to get the actual compute unit limit. We set dummy values
@@ -430,13 +401,8 @@
         &self,
         instruction: Instruction,
         payer: &SealevelKeypair,
-<<<<<<< HEAD
-        tx_submitter: &dyn TransactionSubmitter,
-        priority_fee_oracle: &dyn PriorityFeeOracle,
-=======
         tx_submitter: Arc<dyn TransactionSubmitter>,
         priority_fee_oracle: Arc<dyn PriorityFeeOracle>,
->>>>>>> e0f28a6d
     ) -> ChainResult<Transaction> {
         // Get the estimated costs for the instruction.
         let SealevelTxCostEstimate {
@@ -446,11 +412,7 @@
             .get_estimated_costs_for_instruction(
                 instruction.clone(),
                 payer,
-<<<<<<< HEAD
-                tx_submitter,
-=======
                 tx_submitter.clone(),
->>>>>>> e0f28a6d
                 priority_fee_oracle,
             )
             .await?;
