--- conflicted
+++ resolved
@@ -12,10 +12,7 @@
 hyperlane-core = { path = "../../hyperlane-core", features = ["float"] }
 hyperlane-cosmos = { path = "../../chains/hyperlane-cosmos" }
 hyperlane-cosmos-native = { path = "../../chains/hyperlane-cosmos-native" }
-<<<<<<< HEAD
-=======
 hyperlane-starknet = { path = "../../chains/hyperlane-starknet" }
->>>>>>> e0f28a6d
 toml_edit.workspace = true
 k256.workspace = true
 jobserver.workspace = true
@@ -50,9 +47,6 @@
 
 [features]
 cosmos = []
-<<<<<<< HEAD
-=======
 starknet = []
->>>>>>> e0f28a6d
 cosmosnative = []
 sealevel = []