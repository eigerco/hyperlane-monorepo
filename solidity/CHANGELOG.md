# @hyperlane-xyz/core

<<<<<<< HEAD
=======
## 9.0.2

### Patch Changes

- @hyperlane-xyz/utils@16.0.0

## 9.0.1

### Patch Changes

- Updated dependencies [451f3f6c3]
- Updated dependencies [a33c8abd4]
  - @hyperlane-xyz/utils@15.0.0

## 9.0.0

### Major Changes

- 155f5a5e8: Remove old liquidity layer contracts

### Patch Changes

- @hyperlane-xyz/utils@14.4.0

## 8.1.2

### Patch Changes

- @hyperlane-xyz/utils@14.3.0

## 8.1.1

### Patch Changes

- c177c4733: Remove absolute imports. Fixes compilation for users who import from files under `solidity/contracts`.
  - @hyperlane-xyz/utils@14.2.0

## 8.1.0

### Minor Changes

- ecaa4ef90: Add ownerStatus virtual config to `warp check`, which checks the proxy, implementation, and proxy admin owners. Add ISafe and IOwnerManager. Also, refactor contractVerificationStatus slightly

### Patch Changes

- bd91094c3: Export CONTRACTS_PACKAGE_VERSION from core package.
- 04fc563f4: Fix TokenBridgeCCTP.verify burn message sender enforcement
  - @hyperlane-xyz/utils@14.1.0

## 8.0.2

### Patch Changes

- Updated dependencies [7ad8e394c]
  - @hyperlane-xyz/utils@14.0.0

## 8.0.1

### Patch Changes

- Updated dependencies [0ec92f775]
- Updated dependencies [ec8d196d9]
- Updated dependencies [bacf16a80]
  - @hyperlane-xyz/utils@13.4.0

## 8.0.0

### Major Changes

- e61bd2f: Refactor MailboxClient and AbstractCCIPReadIsm
- 4544120: Update ICA router event emission with salt and commitment
- 119a1a8: Remove `accountOwners` from `InterchainAccountRouter`

  This reverse mapping was intended to index from a given proxy account what the corresponding derivation inputs were.

  However, this implied 2 cold SSTORE instructions per account creation.

  Instead, the `InterchainAccountCreated` event can be used which now has an `indexed` account key to filter by.

### Minor Changes

- db19435: Add Rebalancing Multi-Collateral Warp Routes
- b977a28: Add call commitments (shielded calls) to ICA Router

  - Add `callRemoteCommitReveal`
  - Add `MessageType` to `InterchainAccountMessage`
  - Make ICA Router its own ISM, and route to ica included in message

- 7a3165f: Allow users to pass salts in ICA derivation
- b977a28: Add multiple TokenBridge contracts

  - Add OP Stack TokenBridge
  - Add CCTP TokenBridge

- 88fe35f: Add Rebalancing Warp Route for Native Tokens
- 3327a6e: Add MovableCollateralRouter, a router whose collateral can be removed to a remote chain

### Patch Changes

- fd3bb39: Use SafeERC20.safeApprove instead of IERC20.approve in HypXERC20Lockbox.approveLockbox()
  - @hyperlane-xyz/utils@13.3.0

## 7.1.10

### Patch Changes

- 72887f7: Update to ethers v5.8.0.
- Updated dependencies [72887f7]
  - @hyperlane-xyz/utils@13.2.1

## 7.1.9

### Patch Changes

- @hyperlane-xyz/utils@13.2.0

## 7.1.8

### Patch Changes

- ba4deea: Revert workspace dependency syntax.
- Updated dependencies [ba4deea]
  - @hyperlane-xyz/utils@13.1.1

## 7.1.7

### Patch Changes

- Updated dependencies [f41f766]
  - @hyperlane-xyz/utils@13.1.0

## 7.1.6

### Patch Changes

- Updated dependencies [0de63e0]
  - @hyperlane-xyz/utils@13.0.0

>>>>>>> e0f28a6d
## 7.1.5

### Patch Changes

- Updated dependencies [d182d7d]
- Updated dependencies [b360802]
  - @hyperlane-xyz/utils@12.6.0

## 7.1.4

### Patch Changes

- @hyperlane-xyz/utils@12.5.0

## 7.1.3

### Patch Changes

- @hyperlane-xyz/utils@12.4.0

## 7.1.2

### Patch Changes

- Updated dependencies [7500bd6fe]
  - @hyperlane-xyz/utils@12.3.0

## 7.1.1

### Patch Changes

- @hyperlane-xyz/utils@12.2.0

## 7.1.0

### Minor Changes

- e6f6d61a0: Refactor ZKsync artifact generation and validation logic

### Patch Changes

- @hyperlane-xyz/utils@12.1.0

## 7.0.0

### Major Changes

- 59a087ded: Remove unused FastTokenRouter
- 59a087ded: ## Changes

  Add immutable `scale` parameter to all warp route variants which scales outbound amounts **down** and inbound amounts **up**. This is useful when different chains of the route have different decimal places to unify semantics of amounts in messages.

  Removes `HypNativeScaled` in favor of `HypNative` with `scale` parameter.

  ## Migration

  If you want to keep the same behavior as before, you can set `scale` to `1` in all your routes.

  ### `HypNativeScaled` Usage

  ```diff
  - HypNativeScaled(scale, mailbox)
  + HypNative(scale, mailbox)
  ```

  ### `HypERC20` Usage

  ```diff
  - HypERC20(decimals, mailbox)
  + HypERC20(decimals, scale, mailbox)
  ```

  ### `HypERC20Collateral` Usage

  ```diff
  - HypERC20Collateral(erc20, mailbox)
  + HypERC20Collateral(erc20, scale, mailbox)
  ```

### Minor Changes

- 07321f6f0: Add ZKSync support and restructure build artifacts:

  - Add ZKSync compilation support
  - Restructure typechain directory location to core-utils/typechain
  - Add ZKSync-specific artifact generation and exports
  - Update build process to handle both standard and ZKSync artifacts
  - Add new exports for ZKSync build artifacts and contract types

- 59a087ded: Fixed misuse of aggregation hook funds for relaying messages by making sure msg.value is adequate and refunding if excess.

### Patch Changes

- 59a087ded: Refactor TokenRouter internal amount accounting for use in scaling Warp Routes
- 59a087ded: Fix yield route (`HypERC4626`/`HypERC4626Collateral`) decimal scaling by leveraging `FungibleTokenRouter`
  - @hyperlane-xyz/utils@12.0.0

## 6.1.0

### Minor Changes

- cd0424595: Add ZKSync support and restructure build artifacts:

  - Add ZKSync compilation support
  - Restructure typechain directory location to core-utils/typechain
  - Add ZKSync-specific artifact generation and exports
  - Update build process to handle both standard and ZKSync artifacts
  - Add new exports for ZKSync build artifacts and contract types

### Patch Changes

- Updated dependencies [3b060c3e1]
  - @hyperlane-xyz/utils@11.0.0

## 6.0.4

### Patch Changes

- fff9cbf57: pin zksync deps from ccip package
- Updated dependencies [b8d95fc95]
  - @hyperlane-xyz/utils@10.0.0

## 6.0.3

### Patch Changes

- @hyperlane-xyz/utils@9.2.1

## 6.0.2

### Patch Changes

- @hyperlane-xyz/utils@9.2.0

## 6.0.1

### Patch Changes

- @hyperlane-xyz/utils@9.1.0

## 6.0.0

### Major Changes

- 88970a78c: ## Changes

  Add immutable `scale` parameter to all warp route variants which scales outbound amounts **down** and inbound amounts **up**. This is useful when different chains of the route have different decimal places to unify semantics of amounts in messages.

  Removes `HypNativeScaled` in favor of `HypNative` with `scale` parameter.

  ## Migration

  If you want to keep the same behavior as before, you can set `scale` to `1` in all your routes.

  ### `HypNativeScaled` Usage

  ```diff
  - HypNativeScaled(scale, mailbox)
  + HypNative(scale, mailbox)
  ```

  ### `HypERC20` Usage

  ```diff
  - HypERC20(decimals, mailbox)
  + HypERC20(decimals, scale, mailbox)
  ```

  ### `HypERC20Collateral` Usage

  ```diff
  - HypERC20Collateral(erc20, mailbox)
  + HypERC20Collateral(erc20, scale, mailbox)
  ```

### Minor Changes

- 88970a78c: Fixed misuse of aggregation hook funds for relaying messages by making sure msg.value is adequate and refunding if excess.

### Patch Changes

- 88970a78c: Refactor TokenRouter internal amount accounting for use in scaling Warp Routes
- Updated dependencies [4df37393f]
  - @hyperlane-xyz/utils@9.0.0

## 5.12.0

### Minor Changes

- 1a0eba65b: Implement warp route amount routing ISM
- 05f89650b: Added utils for fetching extra lockboxes data from a xERC20 warp route
- 9a010dfc1: Implement CCIP hook and ISM with unordered execution
- 1a0eba65b: Implement warp amount routing hook
- f3c67a214: Implement mailbox.defaultHook redirect
- 03266e2c2: add amount routing hook support in the sdk and cli
- 4147f91cb: Added AmountRoutingIsm support to the IsmReader and Factory

### Patch Changes

- 27eadbfc3: Add internal refund logic to hooks
- Updated dependencies [05f89650b]
- Updated dependencies [3518f8901]
  - @hyperlane-xyz/utils@8.9.0

## 5.11.6

### Patch Changes

- @hyperlane-xyz/utils@8.8.1

## 5.11.5

### Patch Changes

- @hyperlane-xyz/utils@8.8.0

## 5.11.4

### Patch Changes

- @hyperlane-xyz/utils@8.7.0

## 5.11.3

### Patch Changes

- @hyperlane-xyz/utils@8.6.1

## 5.11.2

### Patch Changes

- ba50e62fc: Added ESLint configuration and dependency to enforce Node.js module restrictions
  - @hyperlane-xyz/utils@8.6.0

## 5.11.1

### Patch Changes

- 044665692: Make `initialize` function public virtual
  - @hyperlane-xyz/utils@8.5.0

## 5.11.0

### Minor Changes

- 47ae33c6a: Revert zksync changes.

### Patch Changes

- @hyperlane-xyz/utils@8.4.0

## 5.10.0

### Minor Changes

- db8c09011: Add ZKSync support and restructure build artifacts:

  - Add ZKSync compilation support
  - Restructure typechain directory location to core-utils/typechain
  - Add ZKSync-specific artifact generation and exports
  - Update build process to handle both standard and ZKSync artifacts
  - Add new exports for ZKSync build artifacts and contract types

### Patch Changes

- 11cf66c5e: Export empty zksync buildArtifact to satisfy package.json exports
  - @hyperlane-xyz/utils@8.3.0

## 5.9.2

### Patch Changes

- @hyperlane-xyz/utils@8.2.0

## 5.9.1

### Patch Changes

- @hyperlane-xyz/utils@8.1.0

## 5.9.0

### Minor Changes

- 0eb8d52a4: Made releaseValueToRecipient internal

### Patch Changes

- Updated dependencies [79f8197f3]
- Updated dependencies [8834a8c92]
  - @hyperlane-xyz/utils@8.0.0

## 5.8.3

### Patch Changes

- @hyperlane-xyz/utils@7.3.0

## 5.8.2

### Patch Changes

- Updated dependencies [fa6d5f5c6]
  - @hyperlane-xyz/utils@7.2.0

## 5.8.1

### Patch Changes

- Updated dependencies [0e285a443]
  - @hyperlane-xyz/utils@7.1.0

## 5.8.0

### Minor Changes

- 836060240: Add storage based multisig ISM types

### Patch Changes

- Updated dependencies [f48cf8766]
- Updated dependencies [e6f9d5c4f]
  - @hyperlane-xyz/utils@7.0.0

## 5.7.1

### Patch Changes

- Updated dependencies [e3b97c455]
  - @hyperlane-xyz/utils@6.0.0

## 5.7.0

### Minor Changes

- 469f2f340: Checking for sufficient fees in `AbstractMessageIdAuthHook` and refund surplus
- f26453ee5: Added msg.value to preverifyMessage to commit it as part of external hook payload
- 0640f837c: disabled the ICARouter's ability to change hook given that the user doesn't expect the hook to change after they deploy their ICA account. Hook is not part of the derivation like ism on the destination chain and hence, cannot be configured custom by the user.
- a82b4b4cb: Made processInboundMessage payable to send value via mailbox.process

### Patch Changes

- Updated dependencies [e104cf6aa]
- Updated dependencies [04108155d]
- Updated dependencies [39a9b2038]
  - @hyperlane-xyz/utils@5.7.0

## 5.6.1

### Patch Changes

- a42616ff3: Added overrides for transferFrom, totalSupply to reflect the internal share based accounting for the 4626 mirror asset
- Updated dependencies [5fd4267e7]
- Updated dependencies [a36fc5fb2]
  - @hyperlane-xyz/utils@5.6.2

## 5.6.0

### Minor Changes

- c55257cf5: Minor token related changes like adding custom hook to 4626 collateral, checking for ERC20 as valid contract in HypERC20Collateral, etc.
- 8cc0d9a4a: Added WHypERC4626 as a wrapper for rebasing HypERC4626

### Patch Changes

- 8cc0d9a4a: Add wrapped HypERC4626 for easy defi use
  - @hyperlane-xyz/utils@5.6.1

## 5.5.0

### Minor Changes

- 72c23c0d6: Added PRECISION and rateUpdateNonce to ensure compatibility of HypERC4626

### Patch Changes

- c9085afd9: Patched OPL2ToL1Ism to check for correct messageId for external call in verify
- ec6b874b1: Added nonce to HypERC4626
- Updated dependencies [f1712deb7]
- Updated dependencies [29341950e]
  - @hyperlane-xyz/utils@5.6.0

## 5.4.1

### Patch Changes

- 92c86cca6: Forward value from ICA router to proxy for multicall
- Updated dependencies [2afc484a2]
  - @hyperlane-xyz/utils@5.5.0

## 5.4.0

### Minor Changes

- bb75eba74: fix: constrain rate limited ISM to a single message recipient
- c5c217f8e: Embed NPM package version in bytecode constant

### Patch Changes

- Updated dependencies [4415ac224]
  - @hyperlane-xyz/utils@5.4.0

## 5.3.0

### Patch Changes

- Updated dependencies [746eeb9d9]
- Updated dependencies [50319d8ba]
  - @hyperlane-xyz/utils@5.3.0

## 5.2.1

### Patch Changes

- eb5afcf3e: Patch `HypNative` with hook overrides `transferRemote` behavior
  - @hyperlane-xyz/utils@5.2.1

## 5.2.0

### Minor Changes

- 203084df2: Added sdk support for Stake weighted ISM
- 445b6222c: ArbL2ToL1Ism handles value via the executeTransaction branch

### Patch Changes

- Updated dependencies [d6de34ad5]
- Updated dependencies [291c5fe36]
  - @hyperlane-xyz/utils@5.2.0

## 5.1.0

### Minor Changes

- 013f19c64: Added SDK support for ArbL2ToL1Hook/ISM for selfrelay
- 013f19c64: Added hook/ism for using the Optimism native bridge for L2->L1 calls
- 013f19c64: Added yield route with yield going to message recipient.
- 013f19c64: feat: attributable fraud for signers
- 013f19c64: Implement checkpoint fraud proofs for use in slashing

### Patch Changes

- 013f19c64: fix: only evaluate dynamic revert reasons in reverting branch
  - @hyperlane-xyz/utils@5.1.0

## 5.0.0

### Patch Changes

- 90598ad44: Removed outbox as param for ArbL2ToL1Ism
- Updated dependencies [388d25517]
- Updated dependencies [488f949ef]
- Updated dependencies [dfa908796]
- Updated dependencies [1474865ae]
  - @hyperlane-xyz/utils@5.0.0

## 4.1.0

### Patch Changes

- @hyperlane-xyz/utils@4.1.0

## 4.0.0

### Minor Changes

- 44cc9bf6b: Add CLI command to support AVS validator status check

### Patch Changes

- @hyperlane-xyz/utils@4.0.0

## 3.16.0

### Patch Changes

- @hyperlane-xyz/utils@3.16.0

## 3.15.1

### Patch Changes

- 6620fe636: fix: `TokenRouter.transferRemote` with hook overrides
  - @hyperlane-xyz/utils@3.15.1

## 3.15.0

### Minor Changes

- 51bfff683: Mint/burn limit checking for xERC20 bridging
  Corrects CLI output for HypXERC20 and HypXERC20Lockbox deployments

### Patch Changes

- @hyperlane-xyz/utils@3.15.0

## 3.14.0

### Patch Changes

- a8a68f6f6: fix: make XERC20 and XERC20 Lockbox proxy-able
  - @hyperlane-xyz/utils@3.14.0

## 3.13.0

### Minor Changes

- babe816f8: Support xERC20 and xERC20 Lockbox in SDK and CLI
- b440d98be: Added support for registering/deregistering from the Hyperlane AVS

### Patch Changes

- Updated dependencies [0cf692e73]
  - @hyperlane-xyz/utils@3.13.0

## 3.12.0

### Patch Changes

- Updated dependencies [69de68a66]
  - @hyperlane-xyz/utils@3.12.0

## 3.11.1

### Patch Changes

- @hyperlane-xyz/utils@3.11.1

## 3.11.0

### Minor Changes

- b6fdf2f7f: Implement XERC20 and FiatToken collateral warp routes
- b63714ede: Convert all public hyperlane npm packages from CJS to pure ESM

### Patch Changes

- Updated dependencies [b63714ede]
- Updated dependencies [2b3f75836]
- Updated dependencies [af2634207]
  - @hyperlane-xyz/utils@3.11.0

## 3.10.0

### Minor Changes

- 96485144a: SDK support for ICA deployment and operation.
- 38358ecec: Deprecate Polygon Mumbai testnet (soon to be replaced by Polygon Amoy testnet)

### Patch Changes

- Updated dependencies [96485144a]
- Updated dependencies [4e7a43be6]
  - @hyperlane-xyz/utils@3.10.0

## 3.9.0

### Patch Changes

- @hyperlane-xyz/utils@3.9.0

## 3.8.2

### Patch Changes

- @hyperlane-xyz/utils@3.8.2

## 3.8.1

### Patch Changes

- Updated dependencies [5daaae274]
  - @hyperlane-xyz/utils@3.8.1

## 3.8.0

### Minor Changes

- 9681df08d: Remove support for goerli networks (including optimismgoerli, arbitrumgoerli, lineagoerli and polygonzkevmtestnet)
- 9681df08d: Enabled verification of contracts as part of the deployment flow.

  - Solidity build artifact is now included as part of the `@hyperlane-xyz/core` package.
  - Updated the `HyperlaneDeployer` to perform contract verification immediately after deploying a contract. A default verifier is instantiated using the core build artifact.
  - Updated the `HyperlaneIsmFactory` to re-use the `HyperlaneDeployer` for deployment where possible.
  - Minor logging improvements throughout deployers.

### Patch Changes

- Updated dependencies [9681df08d]
  - @hyperlane-xyz/utils@3.8.0

## 3.7.0

### Patch Changes

- @hyperlane-xyz/utils@3.7.0

## 3.6.2

### Patch Changes

- @hyperlane-xyz/utils@3.6.2

## 3.6.1

### Patch Changes

- e4e4f93fc: Support pausable ISM in deployer and checker
- Updated dependencies [3c298d064]
- Updated dependencies [df24eec8b]
- Updated dependencies [78e50e7da]
  - @hyperlane-xyz/utils@3.6.1

## 3.6.0

### Patch Changes

- @hyperlane-xyz/utils@3.6.0

## 3.5.1

### Patch Changes

- @hyperlane-xyz/utils@3.5.1

## 3.5.0

### Patch Changes

- @hyperlane-xyz/utils@3.5.0

## 3.4.0

### Patch Changes

- e06fe0b32: Supporting DefaultFallbackRoutingIsm through non-factory deployments
- Updated dependencies [fd4fc1898]
  - @hyperlane-xyz/utils@3.4.0

## 3.3.0

### Patch Changes

- 350175581: Rename StaticProtocolFee hook to ProtocolFee for clarity
  - @hyperlane-xyz/utils@3.3.0

## 3.2.0

### Minor Changes

- df34198d4: Includes storage gap in Mailbox Client for forwards compatibility

### Patch Changes

- @hyperlane-xyz/utils@3.2.0

## 3.1.10

### Patch Changes

- c9e0aedae: Improve client side StandardHookMetadata library interface
  - @hyperlane-xyz/utils@3.1.10<|MERGE_RESOLUTION|>--- conflicted
+++ resolved
@@ -1,7 +1,5 @@
 # @hyperlane-xyz/core
 
-<<<<<<< HEAD
-=======
 ## 9.0.2
 
 ### Patch Changes
@@ -140,7 +138,6 @@
 - Updated dependencies [0de63e0]
   - @hyperlane-xyz/utils@13.0.0
 
->>>>>>> e0f28a6d
 ## 7.1.5
 
 ### Patch Changes
