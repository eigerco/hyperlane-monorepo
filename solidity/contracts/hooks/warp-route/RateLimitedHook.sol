// SPDX-License-Identifier: MIT OR Apache-2.0
pragma solidity >=0.8.0;

/*@@@@@@@       @@@@@@@@@
 @@@@@@@@@       @@@@@@@@@
  @@@@@@@@@       @@@@@@@@@
   @@@@@@@@@       @@@@@@@@@
    @@@@@@@@@@@@@@@@@@@@@@@@@
     @@@@@  HYPERLANE  @@@@@@@
    @@@@@@@@@@@@@@@@@@@@@@@@@
   @@@@@@@@@       @@@@@@@@@
  @@@@@@@@@       @@@@@@@@@
 @@@@@@@@@       @@@@@@@@@
@@@@@@@@@       @@@@@@@@*/
<<<<<<< HEAD

// ============ Internal Imports ============
import {MailboxClient} from "contracts/client/MailboxClient.sol";
import {IPostDispatchHook} from "contracts/interfaces/hooks/IPostDispatchHook.sol";
import {Message} from "contracts/libs/Message.sol";
import {TokenMessage} from "contracts/token/libs/TokenMessage.sol";
import {RateLimited} from "contracts/libs/RateLimited.sol";
import {AbstractPostDispatchHook} from "../libs/AbstractPostDispatchHook.sol";

=======

// ============ Internal Imports ============
import {MailboxClient} from "../../client/MailboxClient.sol";
import {IPostDispatchHook} from "../../interfaces/hooks/IPostDispatchHook.sol";
import {Message} from "../../libs/Message.sol";
import {TokenMessage} from "../../token/libs/TokenMessage.sol";
import {RateLimited} from "../../libs/RateLimited.sol";
import {AbstractPostDispatchHook} from "../../hooks/libs/AbstractPostDispatchHook.sol";

>>>>>>> e0f28a6d
/*
 * @title RateLimitedHook
 * @author Abacus Works
 * @notice A hook that rate limits the volume of token transfers to a destination using a bucket fill algorithm
 */
contract RateLimitedHook is
    AbstractPostDispatchHook,
    MailboxClient,
    RateLimited
{
    using Message for bytes;
    using TokenMessage for bytes;

    /// @notice The address that is authorized to call this hook
    address public immutable sender;
    /// @notice A mapping of message IDs to whether they have been validated
    mapping(bytes32 messageId => bool validated) public messageValidated;

    // ============ Modifiers ============

    /// @notice Ensures that the message has not been validated yet
    modifier validateMessageOnce(bytes calldata _message) {
        bytes32 messageId = _message.id();
        require(!messageValidated[messageId], "MessageAlreadyValidated");
        _;
        messageValidated[messageId] = true;
    }

    /// @notice Ensures that the message was sent by the authorized sender
    modifier onlySender(bytes calldata _message) {
        require(_message.senderAddress() == sender, "InvalidSender");
        _;
    }

    // ============ Constructor ============

    constructor(
        address _mailbox,
        uint256 _maxCapacity,
        address _sender
    ) MailboxClient(_mailbox) RateLimited(_maxCapacity) {
        require(_sender != address(0), "InvalidSender");
        sender = _sender;
    }

    // ============ External Functions ============

    /// @inheritdoc IPostDispatchHook
    function hookType() external pure returns (uint8) {
        return uint8(IPostDispatchHook.Types.RATE_LIMITED);
    }

    // ============ Internal Functions ============

    /// @inheritdoc AbstractPostDispatchHook
    function _postDispatch(
        bytes calldata,
        bytes calldata _message
    ) internal override onlySender(_message) validateMessageOnce(_message) {
        require(_isLatestDispatched(_message.id()), "InvalidDispatchedMessage");

        uint256 newAmount = _message.body().amount();
        _validateAndConsumeFilledLevel(newAmount);
    }

    /// @inheritdoc AbstractPostDispatchHook
    function _quoteDispatch(
        bytes calldata,
        bytes calldata
    ) internal pure override returns (uint256) {
        return 0;
    }
}<|MERGE_RESOLUTION|>--- conflicted
+++ resolved
@@ -12,17 +12,6 @@
   @@@@@@@@@       @@@@@@@@@
  @@@@@@@@@       @@@@@@@@@
 @@@@@@@@@       @@@@@@@@*/
-<<<<<<< HEAD
-
-// ============ Internal Imports ============
-import {MailboxClient} from "contracts/client/MailboxClient.sol";
-import {IPostDispatchHook} from "contracts/interfaces/hooks/IPostDispatchHook.sol";
-import {Message} from "contracts/libs/Message.sol";
-import {TokenMessage} from "contracts/token/libs/TokenMessage.sol";
-import {RateLimited} from "contracts/libs/RateLimited.sol";
-import {AbstractPostDispatchHook} from "../libs/AbstractPostDispatchHook.sol";
-
-=======
 
 // ============ Internal Imports ============
 import {MailboxClient} from "../../client/MailboxClient.sol";
@@ -32,7 +21,6 @@
 import {RateLimited} from "../../libs/RateLimited.sol";
 import {AbstractPostDispatchHook} from "../../hooks/libs/AbstractPostDispatchHook.sol";
 
->>>>>>> e0f28a6d
 /*
  * @title RateLimitedHook
  * @author Abacus Works
