// SPDX-License-Identifier: MIT OR Apache-2.0
pragma solidity >=0.6.11;

/*@@@@@@@       @@@@@@@@@
 @@@@@@@@@       @@@@@@@@@
  @@@@@@@@@       @@@@@@@@@
   @@@@@@@@@       @@@@@@@@@
    @@@@@@@@@@@@@@@@@@@@@@@@@
     @@@@@  HYPERLANE  @@@@@@@
    @@@@@@@@@@@@@@@@@@@@@@@@@
   @@@@@@@@@       @@@@@@@@@
  @@@@@@@@@       @@@@@@@@@
 @@@@@@@@@       @@@@@@@@@
@@@@@@@@@       @@@@@@@@*/

// ============ Internal Imports ============
import {Router} from "./Router.sol";
import {StandardHookMetadata} from "../hooks/libs/StandardHookMetadata.sol";

abstract contract GasRouter is Router {
    event GasSet(uint32 domain, uint256 gas);

    // ============ Mutable Storage ============
    mapping(uint32 destinationDomain => uint256 gasLimit) public destinationGas;

    struct GasRouterConfig {
        uint32 domain;
        uint256 gas;
    }

    constructor(address _mailbox) Router(_mailbox) {}

    /**
     * @notice Sets the gas amount dispatched for each configured domain.
     * @param gasConfigs The array of GasRouterConfig structs
     */
    function setDestinationGas(
        GasRouterConfig[] calldata gasConfigs
    ) external onlyOwner {
        for (uint256 i = 0; i < gasConfigs.length; i += 1) {
            _setDestinationGas(gasConfigs[i].domain, gasConfigs[i].gas);
        }
    }

    /**
     * @notice Sets the gas amount dispatched for each configured domain.
     * @param domain The destination domain ID
     * @param gas The gas limit
     */
    function setDestinationGas(uint32 domain, uint256 gas) external onlyOwner {
        _setDestinationGas(domain, gas);
    }

    /**
     * @notice Returns the gas payment required to dispatch a message to the given domain's router.
     * @param _destinationDomain The domain of the router.
     * @return _gasPayment Payment computed by the registered InterchainGasPaymaster.
     */
    function quoteGasPayment(
        uint32 _destinationDomain
<<<<<<< HEAD
    ) external view virtual returns (uint256) {
=======
    ) public view virtual returns (uint256) {
>>>>>>> e0f28a6d
        return _GasRouter_quoteDispatch(_destinationDomain, "", address(hook));
    }

    function _GasRouter_hookMetadata(
        uint32 _destination
    ) internal view returns (bytes memory) {
        return
            StandardHookMetadata.overrideGasLimit(destinationGas[_destination]);
    }

    function _setDestinationGas(uint32 domain, uint256 gas) internal {
        destinationGas[domain] = gas;
        emit GasSet(domain, gas);
    }

    function _GasRouter_dispatch(
        uint32 _destination,
        uint256 _value,
        bytes memory _messageBody,
        address _hook
    ) internal returns (bytes32) {
        return
            _Router_dispatch(
                _destination,
                _value,
                _messageBody,
                _GasRouter_hookMetadata(_destination),
                _hook
            );
    }

    function _GasRouter_quoteDispatch(
        uint32 _destination,
        bytes memory _messageBody,
        address _hook
    ) internal view returns (uint256) {
        return
            _Router_quoteDispatch(
                _destination,
                _messageBody,
                _GasRouter_hookMetadata(_destination),
                _hook
            );
    }
}<|MERGE_RESOLUTION|>--- conflicted
+++ resolved
@@ -58,11 +58,7 @@
      */
     function quoteGasPayment(
         uint32 _destinationDomain
-<<<<<<< HEAD
-    ) external view virtual returns (uint256) {
-=======
     ) public view virtual returns (uint256) {
->>>>>>> e0f28a6d
         return _GasRouter_quoteDispatch(_destinationDomain, "", address(hook));
     }
 
