// SPDX-License-Identifier: MIT OR Apache-2.0
pragma solidity >=0.8.0;

/*@@@@@@@       @@@@@@@@@
 @@@@@@@@@       @@@@@@@@@
  @@@@@@@@@       @@@@@@@@@
   @@@@@@@@@       @@@@@@@@@
    @@@@@@@@@@@@@@@@@@@@@@@@@
     @@@@@  HYPERLANE  @@@@@@@
    @@@@@@@@@@@@@@@@@@@@@@@@@
   @@@@@@@@@       @@@@@@@@@
  @@@@@@@@@       @@@@@@@@@
 @@@@@@@@@       @@@@@@@@@
@@@@@@@@@       @@@@@@@@*/

// ============ Internal Imports ============
<<<<<<< HEAD
import {TokenRouter} from "./libs/TokenRouter.sol";
import {FungibleTokenRouter} from "./libs/FungibleTokenRouter.sol";
=======
>>>>>>> e0f28a6d
import {TokenMessage} from "./libs/TokenMessage.sol";
import {TokenRouter} from "./libs/TokenRouter.sol";
import {FungibleTokenRouter} from "./libs/FungibleTokenRouter.sol";
import {MovableCollateralRouter} from "./libs/MovableCollateralRouter.sol";
import {ValueTransferBridge} from "./interfaces/ValueTransferBridge.sol";

// ============ External Imports ============
import {IERC20} from "@openzeppelin/contracts/token/ERC20/IERC20.sol";
import {Address} from "@openzeppelin/contracts/utils/Address.sol";
import {SafeERC20} from "@openzeppelin/contracts/token/ERC20/utils/SafeERC20.sol";
import {Context} from "@openzeppelin/contracts/utils/Context.sol";
import {ContextUpgradeable} from "@openzeppelin/contracts-upgradeable/utils/ContextUpgradeable.sol";
import {Quote} from "../interfaces/ITokenBridge.sol";

/**
 * @title Hyperlane ERC20 Token Collateral that wraps an existing ERC20 with remote transfer functionality.
 * @author Abacus Works
 */
<<<<<<< HEAD
contract HypERC20Collateral is FungibleTokenRouter {
=======
contract HypERC20Collateral is MovableCollateralRouter {
>>>>>>> e0f28a6d
    using SafeERC20 for IERC20;

    IERC20 public immutable wrappedToken;

    /**
     * @notice Constructor
     * @param erc20 Address of the token to keep as collateral
     */
    constructor(
        address erc20,
        uint256 _scale,
        address _mailbox
    ) FungibleTokenRouter(_scale, _mailbox) {
        require(Address.isContract(erc20), "HypERC20Collateral: invalid token");
        wrappedToken = IERC20(erc20);
    }

    function initialize(
        address _hook,
        address _interchainSecurityModule,
        address _owner
    ) public virtual initializer {
        _MailboxClient_initialize(_hook, _interchainSecurityModule, _owner);
    }

    function balanceOf(
        address _account
    ) external view override returns (uint256) {
        return wrappedToken.balanceOf(_account);
    }

    function quoteTransferRemote(
        uint32 _destinationDomain,
        bytes32 _recipient,
        uint256 _amount
    ) external view virtual override returns (Quote[] memory quotes) {
        quotes = new Quote[](2);
        quotes[0] = Quote({
            token: address(0),
            amount: _quoteGasPayment(_destinationDomain, _recipient, _amount)
        });
        quotes[1] = Quote({token: address(wrappedToken), amount: _amount});
    }

    /**
     * @dev Transfers `_amount` of `wrappedToken` from `msg.sender` to this contract.
     * @inheritdoc TokenRouter
     */
    function _transferFromSender(
        uint256 _amount
    ) internal virtual override returns (bytes memory) {
        wrappedToken.safeTransferFrom(msg.sender, address(this), _amount);
        return bytes(""); // no metadata
    }

    /**
     * @dev Transfers `_amount` of `wrappedToken` from this contract to `_recipient`.
     * @inheritdoc TokenRouter
     */
    function _transferTo(
        address _recipient,
        uint256 _amount,
        bytes calldata // no metadata
    ) internal virtual override {
        wrappedToken.safeTransfer(_recipient, _amount);
    }

    function _rebalance(
        uint32 domain,
        bytes32 recipient,
        uint256 amount,
        ValueTransferBridge bridge
    ) internal override {
        wrappedToken.safeApprove({spender: address(bridge), value: amount});
        MovableCollateralRouter._rebalance({
            domain: domain,
            recipient: recipient,
            amount: amount,
            bridge: bridge
        });
    }
}<|MERGE_RESOLUTION|>--- conflicted
+++ resolved
@@ -14,11 +14,6 @@
 @@@@@@@@@       @@@@@@@@*/
 
 // ============ Internal Imports ============
-<<<<<<< HEAD
-import {TokenRouter} from "./libs/TokenRouter.sol";
-import {FungibleTokenRouter} from "./libs/FungibleTokenRouter.sol";
-=======
->>>>>>> e0f28a6d
 import {TokenMessage} from "./libs/TokenMessage.sol";
 import {TokenRouter} from "./libs/TokenRouter.sol";
 import {FungibleTokenRouter} from "./libs/FungibleTokenRouter.sol";
@@ -37,11 +32,7 @@
  * @title Hyperlane ERC20 Token Collateral that wraps an existing ERC20 with remote transfer functionality.
  * @author Abacus Works
  */
-<<<<<<< HEAD
-contract HypERC20Collateral is FungibleTokenRouter {
-=======
 contract HypERC20Collateral is MovableCollateralRouter {
->>>>>>> e0f28a6d
     using SafeERC20 for IERC20;
 
     IERC20 public immutable wrappedToken;
