// SPDX-License-Identifier: Apache-2.0
pragma solidity >=0.8.0;

import {TokenRouter} from "./libs/TokenRouter.sol";
import {FungibleTokenRouter} from "./libs/FungibleTokenRouter.sol";
<<<<<<< HEAD
import {TokenMessage} from "./libs/TokenMessage.sol";
=======
import {MovableCollateralRouter} from "./libs/MovableCollateralRouter.sol";
import {ValueTransferBridge} from "./interfaces/ValueTransferBridge.sol";
import {Quote} from "../interfaces/ITokenBridge.sol";

>>>>>>> e0f28a6d
import {Address} from "@openzeppelin/contracts/utils/Address.sol";

/**
 * @title Hyperlane Native Token Router that extends ERC20 with remote transfer functionality.
 * @author Abacus Works
 * @dev Supply on each chain is not constant but the aggregate supply across all chains is.
 */
<<<<<<< HEAD
contract HypNative is FungibleTokenRouter {
=======
contract HypNative is MovableCollateralRouter {
    string internal constant INSUFFICIENT_NATIVE_AMOUNT =
        "Native: amount exceeds msg.value";

>>>>>>> e0f28a6d
    /**
     * @dev Emitted when native tokens are donated to the contract.
     * @param sender The address of the sender.
     * @param amount The amount of native tokens donated.
     */
    event Donation(address indexed sender, uint256 amount);

    constructor(
        uint256 _scale,
        address _mailbox
    ) FungibleTokenRouter(_scale, _mailbox) {}

    /**
     * @notice Initializes the Hyperlane router
     * @param _hook The post-dispatch hook contract.
     * @param _interchainSecurityModule The interchain security module contract.
     * @param _owner The this contract.
     */
    function initialize(
        address _hook,
        address _interchainSecurityModule,
        address _owner
    ) public virtual initializer {
        _MailboxClient_initialize(_hook, _interchainSecurityModule, _owner);
    }

    function quoteTransferRemote(
        uint32 _destination,
        bytes32 _recipient,
        uint256 _amount
    ) external view virtual override returns (Quote[] memory quotes) {
        quotes = new Quote[](1);
        quotes[0] = Quote({
            token: address(0),
            amount: _quoteGasPayment(_destination, _recipient, _amount) +
                _amount
        });
    }

    function _transferRemote(
        uint32 _destination,
        bytes32 _recipient,
        uint256 _amount,
        uint256 _value,
        bytes memory _hookMetadata,
        address _hook
    ) internal virtual override returns (bytes32 messageId) {
        // include for legible error instead of underflow
        _transferFromSender(_amount);

        return
            super._transferRemote(
                _destination,
                _recipient,
                _amount,
                msg.value - _amount,
                _hookMetadata,
                _hook
            );
    }

    function balanceOf(
        address _account
    ) external view override returns (uint256) {
        return _account.balance;
    }

    /**
     * @inheritdoc TokenRouter
     */
    function _transferFromSender(
        uint256 _amount
    ) internal virtual override returns (bytes memory) {
        require(msg.value >= _amount, "Native: amount exceeds msg.value");
        return bytes(""); // no metadata
    }

    /**
     * @dev Sends `_amount` of native token to `_recipient` balance.
     * @inheritdoc TokenRouter
     */
    function _transferTo(
        address _recipient,
        uint256 _amount,
        bytes calldata // no metadata
    ) internal virtual override {
        Address.sendValue(payable(_recipient), _amount);
    }

    receive() external payable {
        emit Donation(msg.sender, msg.value);
    }

    /**
     * @dev This function uses `msg.value` as payment for the bridge.
     * User collateral is never used to make bridge payments!
     * The rebalancer is to pay all fees for the bridge.
     */
    function _rebalance(
        uint32 domain,
        bytes32 recipient,
        uint256 amount,
        ValueTransferBridge bridge
    ) internal override {
        uint fee = msg.value + amount;
        require(
            address(this).balance >= fee,
            "Native: rebalance amount exceeds balance"
        );
        bridge.transferRemote{value: fee}({
            destinationDomain: domain,
            recipient: recipient,
            amountOut: amount
        });
    }
}<|MERGE_RESOLUTION|>--- conflicted
+++ resolved
@@ -3,14 +3,10 @@
 
 import {TokenRouter} from "./libs/TokenRouter.sol";
 import {FungibleTokenRouter} from "./libs/FungibleTokenRouter.sol";
-<<<<<<< HEAD
-import {TokenMessage} from "./libs/TokenMessage.sol";
-=======
 import {MovableCollateralRouter} from "./libs/MovableCollateralRouter.sol";
 import {ValueTransferBridge} from "./interfaces/ValueTransferBridge.sol";
 import {Quote} from "../interfaces/ITokenBridge.sol";
 
->>>>>>> e0f28a6d
 import {Address} from "@openzeppelin/contracts/utils/Address.sol";
 
 /**
@@ -18,14 +14,10 @@
  * @author Abacus Works
  * @dev Supply on each chain is not constant but the aggregate supply across all chains is.
  */
-<<<<<<< HEAD
-contract HypNative is FungibleTokenRouter {
-=======
 contract HypNative is MovableCollateralRouter {
     string internal constant INSUFFICIENT_NATIVE_AMOUNT =
         "Native: amount exceeds msg.value";
 
->>>>>>> e0f28a6d
     /**
      * @dev Emitted when native tokens are donated to the contract.
      * @param sender The address of the sender.
