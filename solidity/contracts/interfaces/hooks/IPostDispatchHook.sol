// SPDX-License-Identifier: MIT OR Apache-2.0
pragma solidity >=0.8.0;

/*@@@@@@@       @@@@@@@@@
 @@@@@@@@@       @@@@@@@@@
  @@@@@@@@@       @@@@@@@@@
   @@@@@@@@@       @@@@@@@@@
    @@@@@@@@@@@@@@@@@@@@@@@@@
     @@@@@  HYPERLANE  @@@@@@@
    @@@@@@@@@@@@@@@@@@@@@@@@@
   @@@@@@@@@       @@@@@@@@@
  @@@@@@@@@       @@@@@@@@@
 @@@@@@@@@       @@@@@@@@@
@@@@@@@@@       @@@@@@@@*/

interface IPostDispatchHook {
    enum Types {
        UNUSED,
        ROUTING,
        AGGREGATION,
        MERKLE_TREE,
        INTERCHAIN_GAS_PAYMASTER,
        FALLBACK_ROUTING,
        ID_AUTH_ISM,
        PAUSABLE,
        PROTOCOL_FEE,
        DEPRECATED,
        RATE_LIMITED,
        ARB_L2_TO_L1,
        OP_L2_TO_L1,
        MAILBOX_DEFAULT_HOOK,
<<<<<<< HEAD
        AMOUNT_ROUTING
=======
        AMOUNT_ROUTING,
        CCTP
>>>>>>> e0f28a6d
    }

    /**
     * @notice Returns an enum that represents the type of hook
     */
    function hookType() external view returns (uint8);

    /**
     * @notice Returns whether the hook supports metadata
     * @param metadata metadata
     * @return Whether the hook supports metadata
     */
    function supportsMetadata(
        bytes calldata metadata
    ) external view returns (bool);

    /**
     * @notice Post action after a message is dispatched via the Mailbox
     * @param metadata The metadata required for the hook
     * @param message The message passed from the Mailbox.dispatch() call
     */
    function postDispatch(
        bytes calldata metadata,
        bytes calldata message
    ) external payable;

    /**
     * @notice Compute the payment required by the postDispatch call
     * @param metadata The metadata required for the hook
     * @param message The message passed from the Mailbox.dispatch() call
     * @return Quoted payment for the postDispatch call
     */
    function quoteDispatch(
        bytes calldata metadata,
        bytes calldata message
    ) external view returns (uint256);
}<|MERGE_RESOLUTION|>--- conflicted
+++ resolved
@@ -29,12 +29,8 @@
         ARB_L2_TO_L1,
         OP_L2_TO_L1,
         MAILBOX_DEFAULT_HOOK,
-<<<<<<< HEAD
-        AMOUNT_ROUTING
-=======
         AMOUNT_ROUTING,
         CCTP
->>>>>>> e0f28a6d
     }
 
     /**
