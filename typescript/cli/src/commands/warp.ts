import util from 'util';
import { stringify as yamlStringify } from 'yaml';
import { CommandModule } from 'yargs';

import {
  ChainName,
<<<<<<< HEAD
  ChainSubmissionStrategySchema,
=======
  RawForkedChainConfigByChain,
  RawForkedChainConfigByChainSchema,
>>>>>>> e0f28a6d
  expandVirtualWarpDeployConfig,
  expandWarpDeployConfig,
  getRouterAddressesFromWarpCoreConfig,
} from '@hyperlane-xyz/sdk';
import { ProtocolType, assert, objFilter } from '@hyperlane-xyz/utils';

import { runWarpRouteCheck } from '../check/warp.js';
import { createWarpRouteDeployConfig } from '../config/warp.js';
import {
  CommandModuleWithContext,
  CommandModuleWithWarpApplyContext,
  CommandModuleWithWarpDeployContext,
  CommandModuleWithWriteContext,
} from '../context/types.js';
import { evaluateIfDryRunFailure } from '../deploy/dry-run.js';
import { runWarpRouteApply, runWarpRouteDeploy } from '../deploy/warp.js';
<<<<<<< HEAD
import { log, logBlue, logCommandHeader, logGreen } from '../logger.js';
import { getWarpRouteConfigsByCore, runWarpRouteRead } from '../read/warp.js';
=======
import { runForkCommand } from '../fork/fork.js';
import {
  errorRed,
  log,
  logBlue,
  logCommandHeader,
  logGreen,
} from '../logger.js';
import { getWarpRouteConfigsByCore, runWarpRouteRead } from '../read/warp.js';
import { RebalancerRunner } from '../rebalancer/runner.js';
>>>>>>> e0f28a6d
import { sendTestTransfer } from '../send/transfer.js';
import { ExtendedChainSubmissionStrategySchema } from '../submitters/types.js';
import { runSingleChainSelectionStep } from '../utils/chains.js';
import {
  indentYamlOrJson,
  readYamlOrJson,
  removeEndingSlash,
  writeYamlOrJson,
} from '../utils/files.js';
<<<<<<< HEAD
import { selectRegistryWarpRoute } from '../utils/tokens.js';
=======
>>>>>>> e0f28a6d
import {
  filterWarpConfigsToMatchingChains,
  getWarpConfigs,
  getWarpCoreConfigOrExit,
} from '../utils/warp.js';
import { runVerifyWarpRoute } from '../verify/warp.js';

import {
  addressCommandOption,
  chainCommandOption,
  dryRunCommandOption,
  forkCommandOptions,
  fromAddressCommandOption,
  outputFileCommandOption,
  strategyCommandOption,
  symbolCommandOption,
  warpCoreConfigCommandOption,
  warpDeploymentConfigCommandOption,
  warpRouteIdCommandOption,
} from './options.js';
import { MessageOptionsArgTypes, messageSendOptions } from './send.js';

/**
 * Parent command
 */
export const warpCommand: CommandModule = {
  command: 'warp',
  describe: 'Manage Hyperlane warp routes',
  builder: (yargs) =>
    yargs
      .command(apply)
      .command(check)
      .command(deploy)
      .command(fork)
      .command(init)
      .command(read)
      .command(rebalancer)
      .command(send)
      .command(verify)
      .version(false)
      .demandCommand(),

  handler: () => log('Command required'),
};

<<<<<<< HEAD
export const apply: CommandModuleWithWarpApplyContext<{
  config?: string;
  warp?: string;
  symbol?: string;
  warpRouteId?: string;
  strategy?: string;
  receiptsDir: string;
}> = {
  command: 'apply',
  describe: 'Update Warp Route contracts',
  builder: {
    config: warpDeploymentConfigCommandOption,
    warpRouteId: warpRouteIdCommandOption,
    warp: {
      ...warpCoreConfigCommandOption,
      demandOption: false,
    },
    symbol: {
      ...symbolCommandOption,
      demandOption: false,
    },
=======
const SELECT_WARP_ROUTE_BUILDER = {
  config: warpDeploymentConfigCommandOption,
  warpRouteId: {
    ...warpRouteIdCommandOption,
    demandOption: false,
  },
  warp: {
    ...warpCoreConfigCommandOption,
    demandOption: false,
  },
  symbol: {
    ...symbolCommandOption,
    demandOption: false,
  },
} as const;

type SelectWarpRouteBuilder = Partial<
  Record<keyof typeof SELECT_WARP_ROUTE_BUILDER, string>
>;

export const apply: CommandModuleWithWarpApplyContext<
  SelectWarpRouteBuilder & {
    strategy?: string;
    receiptsDir: string;
    relay?: boolean;
  }
> = {
  command: 'apply',
  describe: 'Update Warp Route contracts',
  builder: {
    ...SELECT_WARP_ROUTE_BUILDER,
>>>>>>> e0f28a6d
    strategy: { ...strategyCommandOption, demandOption: false },
    'receipts-dir': {
      type: 'string',
      description: 'The directory to output transaction receipts.',
      default: './generated/transactions',
      coerce: (dir) => removeEndingSlash(dir),
    },
    relay: {
      type: 'boolean',
      description:
        'Handle self-relay of ICA transactions when using a JSON RPC submitter',
      default: false,
    },
  },
<<<<<<< HEAD
  handler: async ({ context, strategy: strategyUrl, receiptsDir }) => {
    logCommandHeader('Hyperlane Warp Apply');

    if (strategyUrl)
      ChainSubmissionStrategySchema.parse(readYamlOrJson(strategyUrl));
=======
  handler: async ({
    context,
    strategy: strategyUrl,
    receiptsDir,
    relay,
    warpRouteId,
  }) => {
    logCommandHeader('Hyperlane Warp Apply');

    if (strategyUrl)
      ExtendedChainSubmissionStrategySchema.parse(readYamlOrJson(strategyUrl));
>>>>>>> e0f28a6d

    await runWarpRouteApply({
      context,
      // Already fetched in the resolveWarpApplyChains
      warpDeployConfig: context.warpDeployConfig,
      warpCoreConfig: context.warpCoreConfig,
      strategyUrl,
      receiptsDir,
      selfRelay: relay,
      warpRouteId,
    });
    process.exit(0);
  },
};

<<<<<<< HEAD
export const deploy: CommandModuleWithWarpDeployContext<{
  config?: string;
  'dry-run': string;
  'from-address': string;
  symbol?: string;
  warpRouteId?: string;
}> = {
=======
export const deploy: CommandModuleWithWarpDeployContext<
  SelectWarpRouteBuilder & {
    'dry-run': string;
    'from-address': string;
  }
> = {
>>>>>>> e0f28a6d
  command: 'deploy',
  describe: 'Deploy Warp Route contracts',
  builder: {
    ...SELECT_WARP_ROUTE_BUILDER,
    'dry-run': dryRunCommandOption,
    'from-address': fromAddressCommandOption,
    symbol: {
      ...symbolCommandOption,
      demandOption: false,
    },
    warpRouteId: warpRouteIdCommandOption,
  },
<<<<<<< HEAD
  handler: async ({ context, dryRun }) => {
=======
  handler: async ({ context, dryRun, warpRouteId, config }) => {
>>>>>>> e0f28a6d
    logCommandHeader(
      `Hyperlane Warp Route Deployment${dryRun ? ' Dry-Run' : ''}`,
    );

    try {
      await runWarpRouteDeploy({
        context,
        // Already fetched in the resolveWarpRouteConfigChains
        warpDeployConfig: context.warpDeployConfig,
<<<<<<< HEAD
=======
        warpRouteId,
        warpDeployConfigFileName: config,
>>>>>>> e0f28a6d
      });
    } catch (error: any) {
      evaluateIfDryRunFailure(error, dryRun);
      throw error;
    }
    process.exit(0);
  },
};

export const init: CommandModuleWithContext<{
  advanced: boolean;
  out: string;
}> = {
  command: 'init',
  describe: 'Create a warp route configuration.',
  builder: {
    advanced: {
      type: 'boolean',
      describe: 'Create an advanced ISM',
      default: false,
    },
    out: outputFileCommandOption(),
  },
  handler: async ({ context, advanced, out }) => {
    logCommandHeader('Hyperlane Warp Configure');

    await createWarpRouteDeployConfig({
      context,
      outPath: out,
      advanced,
    });
    process.exit(0);
  },
};

export const read: CommandModuleWithContext<
  SelectWarpRouteBuilder & {
    chain?: string;
    address?: string;
  }
> = {
  command: 'read',
  describe: 'Derive the warp route config from onchain artifacts',
  builder: {
    ...SELECT_WARP_ROUTE_BUILDER,
    chain: {
      ...chainCommandOption,
      demandOption: false,
    },
    address: addressCommandOption(
      'Address of the router contract to read.',
      false,
    ),
  },
  handler: async ({
    context,
    chain,
    address,
    config: configFilePath,
    symbol,
  }) => {
    logCommandHeader('Hyperlane Warp Reader');

    const config = await runWarpRouteRead({
      context,
      chain,
      address,
      symbol,
    });

    if (configFilePath) {
      writeYamlOrJson(configFilePath, config, 'yaml');
      logGreen(
        `✅ Warp route config written successfully to ${configFilePath}:\n`,
      );
    } else {
      logGreen(`✅ Warp route config read successfully:\n`);
    }
    log(indentYamlOrJson(yamlStringify(config, null, 2), 4));
    process.exit(0);
  },
};

const send: CommandModuleWithWriteContext<
  MessageOptionsArgTypes &
    SelectWarpRouteBuilder & {
      router?: string;
      amount: string;
      recipient?: string;
    }
> = {
  command: 'send',
  describe: 'Send a test token transfer on a warp route',
  builder: {
    ...messageSendOptions,
    ...SELECT_WARP_ROUTE_BUILDER,
    amount: {
      type: 'string',
      description: 'Amount to send (in smallest unit)',
      default: 1,
    },
    recipient: {
      type: 'string',
      description: 'Token recipient address (defaults to sender)',
    },
  },
  handler: async ({
    context,
    origin,
    destination,
    timeout,
    quick,
    relay,
    symbol,
    warp,
    amount,
    recipient,
    roundTrip,
  }) => {
    const warpCoreConfig = await getWarpCoreConfigOrExit({
      symbol,
      warp,
      context,
    });

    let chains: ChainName[] = warpCoreConfig.tokens.map((t) => t.chainName);
    if (roundTrip) {
      // Appends the reverse of the array, excluding the 1st (e.g. [1,2,3] becomes [1,2,3,2,1])
      const reversed = [...chains].reverse().slice(1, chains.length + 1); // We make a copy because .reverse() is mutating
      chains.push(...reversed);
    } else {
      // Assume we want to use use `--origin` and `--destination` params, prompt as needed.
      const chainMetadata = objFilter(
        context.chainMetadata,
        (key, _metadata): _metadata is any => chains.includes(key),
      );

      if (!origin)
        origin = await runSingleChainSelectionStep(
          chainMetadata,
          'Select the origin chain:',
        );

      if (!destination)
        destination = await runSingleChainSelectionStep(
          chainMetadata,
          'Select the destination chain:',
        );

      chains = [origin, destination].filter((c) => chains.includes(c));

      assert(
        chains.length === 2,
        `Origin (${origin}) or destination (${destination}) are not part of the warp route.`,
      );
    }

    logBlue(`🚀 Sending a message for chains: ${chains.join(' ➡️ ')}`);
    await sendTestTransfer({
      context,
      warpCoreConfig,
      chains,
      amount,
      recipient,
      timeoutSec: timeout,
      skipWaitForDelivery: quick,
      selfRelay: relay,
    });
    logGreen(
      `✅ Successfully sent messages for chains: ${chains.join(' ➡️ ')}`,
    );
    process.exit(0);
  },
};

<<<<<<< HEAD
export const check: CommandModuleWithContext<{
  config?: string;
  symbol?: string;
  warp?: string;
  warpRouteId?: string;
}> = {
  command: 'check',
  describe:
    'Verifies that a warp route configuration matches the on chain configuration.',
  builder: {
    symbol: {
      ...symbolCommandOption,
      demandOption: false,
    },
    warp: {
      ...warpCoreConfigCommandOption,
      demandOption: false,
    },
    config: inputFileCommandOption({
      description: 'The path to a warp route deployment configuration file',
      demandOption: false,
      alias: 'wd',
    }),
    warpRouteId: warpRouteIdCommandOption,
  },
=======
export const check: CommandModuleWithContext<SelectWarpRouteBuilder> = {
  command: 'check',
  describe:
    'Verifies that a warp route configuration matches the on chain configuration.',
  builder: SELECT_WARP_ROUTE_BUILDER,
>>>>>>> e0f28a6d
  handler: async ({ context, symbol, warp, warpRouteId, config }) => {
    logCommandHeader('Hyperlane Warp Check');

    let { warpCoreConfig, warpDeployConfig } = await getWarpConfigs({
      context,
      warpRouteId,
      symbol,
      warpDeployConfigPath: config,
      warpCoreConfigPath: warp,
    });

    ({ warpCoreConfig, warpDeployConfig } = filterWarpConfigsToMatchingChains(
      warpDeployConfig,
      warpCoreConfig,
    ));

    const deployedRoutersAddresses =
      getRouterAddressesFromWarpCoreConfig(warpCoreConfig);

    // Remove any non EVM chain configs to avoid the checker crashing
    warpCoreConfig.tokens = warpCoreConfig.tokens.filter(
      (config) =>
        context.multiProvider.getProtocol(config.chainName) ===
        ProtocolType.Ethereum,
    );

    // Get on-chain config
    const onChainWarpConfig = await getWarpRouteConfigsByCore({
      context,
      warpCoreConfig,
    });

    // get virtual on-chain config
    const expandedOnChainWarpConfig = await expandVirtualWarpDeployConfig({
      multiProvider: context.multiProvider,
      onChainWarpConfig,
      deployedRoutersAddresses,
    });

    let expandedWarpDeployConfig = await expandWarpDeployConfig({
      multiProvider: context.multiProvider,
      warpDeployConfig,
      deployedRoutersAddresses,
      expandedOnChainWarpConfig,
    });
    expandedWarpDeployConfig = objFilter(
      expandedWarpDeployConfig,
      (chain, _config): _config is any =>
        context.multiProvider.getProtocol(chain) === ProtocolType.Ethereum,
    );

    await runWarpRouteCheck({
      onChainWarpConfig: expandedOnChainWarpConfig,
      warpRouteConfig: expandedWarpDeployConfig,
    });

    process.exit(0);
  },
};

export const rebalancer: CommandModuleWithWriteContext<{
  config: string;
  checkFrequency: number;
  withMetrics: boolean;
  monitorOnly: boolean;
  manual?: boolean;
  origin?: string;
  destination?: string;
  amount?: string;
}> = {
  command: 'rebalancer',
  describe: 'Run a warp route collateral rebalancer',
  builder: {
    config: {
      type: 'string',
      description:
        'The path to a rebalancer configuration file (.json or .yaml)',
      demandOption: true,
      alias: ['rebalancerConfigFile', 'rebalancerConfig', 'configFile'],
    },
    checkFrequency: {
      type: 'number',
      description: 'Frequency to check balances in ms (defaults: 30 seconds)',
      demandOption: false,
      default: 60000,
    },
    withMetrics: {
      type: 'boolean',
      description: 'Enable metrics (default: true)',
      demandOption: false,
      default: false,
    },
    monitorOnly: {
      type: 'boolean',
      description: 'Run in monitor only mode (default: false)',
      demandOption: false,
      default: false,
    },
    manual: {
      type: 'boolean',
      description:
        'Trigger a rebalancer manual run (default: false, requires --origin, --destination, --amount)',
      demandOption: false,
      implies: ['origin', 'destination', 'amount'],
    },
    origin: {
      type: 'string',
      description: 'The origin chain for manual rebalance',
      demandOption: false,
      implies: 'manual',
    },
    destination: {
      type: 'string',
      description: 'The destination chain for manual rebalance',
      demandOption: false,
      implies: 'manual',
    },
    amount: {
      type: 'string',
      description:
        'The amount to transfer from origin to destination on manual rebalance. Defined in token units (E.g 100 instead of 100000000 wei for USDC)',
      demandOption: false,
      implies: 'manual',
    },
  },
  handler: async (args) => {
    let runner: RebalancerRunner;
    try {
      const { context, ...rest } = args;
      runner = await RebalancerRunner.create(rest, context);
    } catch (e: any) {
      // exit on startup errors
      errorRed('Rebalancer startup error:', util.format(e));
      process.exit(1);
    }

    try {
      await runner.run();
    } catch (e: any) {
      errorRed('Rebalancer error:', util.format(e));
      process.exit(1);
    }
  },
};

export const verify: CommandModuleWithWriteContext<SelectWarpRouteBuilder> = {
  command: 'verify',
  describe: 'Verify deployed contracts on explorers',
  builder: SELECT_WARP_ROUTE_BUILDER,
  handler: async ({ context, symbol, config, warp, warpRouteId }) => {
    logCommandHeader('Hyperlane Warp Verify');

    const { warpCoreConfig } = await getWarpConfigs({
      context,
      symbol,
      warpRouteId,
      warpDeployConfigPath: config,
      warpCoreConfigPath: warp,
    });

    return runVerifyWarpRoute({ context, warpCoreConfig });
  },
};

const fork: CommandModuleWithContext<
  SelectWarpRouteBuilder & {
    port?: number;
    'fork-config'?: string;
    kill: boolean;
  }
> = {
  command: 'fork',
  describe: 'Fork a Hyperlane chain on a compatible Anvil/Hardhat node',
  builder: {
    ...forkCommandOptions,
    ...SELECT_WARP_ROUTE_BUILDER,
  },
  handler: async ({
    context,
    symbol,
    warpRouteId,
    port,
    kill,
    warp,
    config,
    forkConfig: forkConfigPath,
  }) => {
    const { warpCoreConfig, warpDeployConfig } = await getWarpConfigs({
      context,
      warpRouteId,
      symbol,
      warpDeployConfigPath: config,
      warpCoreConfigPath: warp,
    });

    let forkConfig: RawForkedChainConfigByChain;
    if (forkConfigPath) {
      forkConfig = RawForkedChainConfigByChainSchema.parse(
        readYamlOrJson(forkConfigPath),
      );
    } else {
      forkConfig = {};
    }

    await runForkCommand({
      context,
      chainsToFork: new Set([
        ...warpCoreConfig.tokens.map((tokenConfig) => tokenConfig.chainName),
        ...Object.keys(warpDeployConfig),
      ]),
      forkConfig,
      basePort: port,
      kill,
    });
  },
};<|MERGE_RESOLUTION|>--- conflicted
+++ resolved
@@ -4,12 +4,8 @@
 
 import {
   ChainName,
-<<<<<<< HEAD
-  ChainSubmissionStrategySchema,
-=======
   RawForkedChainConfigByChain,
   RawForkedChainConfigByChainSchema,
->>>>>>> e0f28a6d
   expandVirtualWarpDeployConfig,
   expandWarpDeployConfig,
   getRouterAddressesFromWarpCoreConfig,
@@ -26,10 +22,6 @@
 } from '../context/types.js';
 import { evaluateIfDryRunFailure } from '../deploy/dry-run.js';
 import { runWarpRouteApply, runWarpRouteDeploy } from '../deploy/warp.js';
-<<<<<<< HEAD
-import { log, logBlue, logCommandHeader, logGreen } from '../logger.js';
-import { getWarpRouteConfigsByCore, runWarpRouteRead } from '../read/warp.js';
-=======
 import { runForkCommand } from '../fork/fork.js';
 import {
   errorRed,
@@ -40,7 +32,6 @@
 } from '../logger.js';
 import { getWarpRouteConfigsByCore, runWarpRouteRead } from '../read/warp.js';
 import { RebalancerRunner } from '../rebalancer/runner.js';
->>>>>>> e0f28a6d
 import { sendTestTransfer } from '../send/transfer.js';
 import { ExtendedChainSubmissionStrategySchema } from '../submitters/types.js';
 import { runSingleChainSelectionStep } from '../utils/chains.js';
@@ -50,10 +41,6 @@
   removeEndingSlash,
   writeYamlOrJson,
 } from '../utils/files.js';
-<<<<<<< HEAD
-import { selectRegistryWarpRoute } from '../utils/tokens.js';
-=======
->>>>>>> e0f28a6d
 import {
   filterWarpConfigsToMatchingChains,
   getWarpConfigs,
@@ -99,29 +86,6 @@
   handler: () => log('Command required'),
 };
 
-<<<<<<< HEAD
-export const apply: CommandModuleWithWarpApplyContext<{
-  config?: string;
-  warp?: string;
-  symbol?: string;
-  warpRouteId?: string;
-  strategy?: string;
-  receiptsDir: string;
-}> = {
-  command: 'apply',
-  describe: 'Update Warp Route contracts',
-  builder: {
-    config: warpDeploymentConfigCommandOption,
-    warpRouteId: warpRouteIdCommandOption,
-    warp: {
-      ...warpCoreConfigCommandOption,
-      demandOption: false,
-    },
-    symbol: {
-      ...symbolCommandOption,
-      demandOption: false,
-    },
-=======
 const SELECT_WARP_ROUTE_BUILDER = {
   config: warpDeploymentConfigCommandOption,
   warpRouteId: {
@@ -153,7 +117,6 @@
   describe: 'Update Warp Route contracts',
   builder: {
     ...SELECT_WARP_ROUTE_BUILDER,
->>>>>>> e0f28a6d
     strategy: { ...strategyCommandOption, demandOption: false },
     'receipts-dir': {
       type: 'string',
@@ -168,13 +131,6 @@
       default: false,
     },
   },
-<<<<<<< HEAD
-  handler: async ({ context, strategy: strategyUrl, receiptsDir }) => {
-    logCommandHeader('Hyperlane Warp Apply');
-
-    if (strategyUrl)
-      ChainSubmissionStrategySchema.parse(readYamlOrJson(strategyUrl));
-=======
   handler: async ({
     context,
     strategy: strategyUrl,
@@ -186,7 +142,6 @@
 
     if (strategyUrl)
       ExtendedChainSubmissionStrategySchema.parse(readYamlOrJson(strategyUrl));
->>>>>>> e0f28a6d
 
     await runWarpRouteApply({
       context,
@@ -202,39 +157,20 @@
   },
 };
 
-<<<<<<< HEAD
-export const deploy: CommandModuleWithWarpDeployContext<{
-  config?: string;
-  'dry-run': string;
-  'from-address': string;
-  symbol?: string;
-  warpRouteId?: string;
-}> = {
-=======
 export const deploy: CommandModuleWithWarpDeployContext<
   SelectWarpRouteBuilder & {
     'dry-run': string;
     'from-address': string;
   }
 > = {
->>>>>>> e0f28a6d
   command: 'deploy',
   describe: 'Deploy Warp Route contracts',
   builder: {
     ...SELECT_WARP_ROUTE_BUILDER,
     'dry-run': dryRunCommandOption,
     'from-address': fromAddressCommandOption,
-    symbol: {
-      ...symbolCommandOption,
-      demandOption: false,
-    },
-    warpRouteId: warpRouteIdCommandOption,
-  },
-<<<<<<< HEAD
-  handler: async ({ context, dryRun }) => {
-=======
+  },
   handler: async ({ context, dryRun, warpRouteId, config }) => {
->>>>>>> e0f28a6d
     logCommandHeader(
       `Hyperlane Warp Route Deployment${dryRun ? ' Dry-Run' : ''}`,
     );
@@ -244,11 +180,8 @@
         context,
         // Already fetched in the resolveWarpRouteConfigChains
         warpDeployConfig: context.warpDeployConfig,
-<<<<<<< HEAD
-=======
         warpRouteId,
         warpDeployConfigFileName: config,
->>>>>>> e0f28a6d
       });
     } catch (error: any) {
       evaluateIfDryRunFailure(error, dryRun);
@@ -424,39 +357,11 @@
   },
 };
 
-<<<<<<< HEAD
-export const check: CommandModuleWithContext<{
-  config?: string;
-  symbol?: string;
-  warp?: string;
-  warpRouteId?: string;
-}> = {
-  command: 'check',
-  describe:
-    'Verifies that a warp route configuration matches the on chain configuration.',
-  builder: {
-    symbol: {
-      ...symbolCommandOption,
-      demandOption: false,
-    },
-    warp: {
-      ...warpCoreConfigCommandOption,
-      demandOption: false,
-    },
-    config: inputFileCommandOption({
-      description: 'The path to a warp route deployment configuration file',
-      demandOption: false,
-      alias: 'wd',
-    }),
-    warpRouteId: warpRouteIdCommandOption,
-  },
-=======
 export const check: CommandModuleWithContext<SelectWarpRouteBuilder> = {
   command: 'check',
   describe:
     'Verifies that a warp route configuration matches the on chain configuration.',
   builder: SELECT_WARP_ROUTE_BUILDER,
->>>>>>> e0f28a6d
   handler: async ({ context, symbol, warp, warpRouteId, config }) => {
     logCommandHeader('Hyperlane Warp Check');
 
