--- conflicted
+++ resolved
@@ -1,75 +1,3 @@
-<<<<<<< HEAD
-import { Wallet, ethers } from 'ethers';
-import { $, ProcessOutput, ProcessPromise } from 'zx';
-
-import {
-  ERC20Test,
-  ERC20Test__factory,
-  ERC4626Test__factory,
-  XERC20LockboxTest,
-  XERC20LockboxTest__factory,
-  XERC20VSTest,
-  XERC20VSTest__factory,
-} from '@hyperlane-xyz/core';
-import {
-  ChainAddresses,
-  createWarpRouteConfigId,
-} from '@hyperlane-xyz/registry';
-import {
-  HypTokenRouterConfig,
-  TokenType,
-  WarpCoreConfig,
-  WarpCoreConfigSchema,
-} from '@hyperlane-xyz/sdk';
-import { Address, inCIMode, sleep } from '@hyperlane-xyz/utils';
-
-import { getContext } from '../../context/context.js';
-import { CommandContext } from '../../context/types.js';
-import { extendWarpRoute as extendWarpRouteWithoutApplyTransactions } from '../../deploy/warp.js';
-import { readYamlOrJson, writeYamlOrJson } from '../../utils/files.js';
-
-import { hyperlaneCoreDeploy } from './core.js';
-import {
-  hyperlaneWarpApply,
-  hyperlaneWarpSendRelay,
-  readWarpConfig,
-} from './warp.js';
-
-export const E2E_TEST_CONFIGS_PATH = './test-configs';
-export const REGISTRY_PATH = `${E2E_TEST_CONFIGS_PATH}/anvil`;
-export const TEMP_PATH = '/tmp'; // /temp gets removed at the end of all-test.sh
-
-export const ANVIL_KEY =
-  '0xac0974bec39a17e36ba4a6b4d238ff944bacb478cbed5efcae784d7bf4f2ff80';
-export const ANVIL_DEPLOYER_ADDRESS =
-  '0xf39Fd6e51aad88F6F4ce6aB8827279cffFb92266';
-export const E2E_TEST_BURN_ADDRESS =
-  '0x0000000000000000000000000000000000000001';
-
-export const CHAIN_NAME_2 = 'anvil2';
-export const CHAIN_NAME_3 = 'anvil3';
-
-export const EXAMPLES_PATH = './examples';
-export const CORE_CONFIG_PATH = `${EXAMPLES_PATH}/core-config.yaml`;
-export const CORE_CONFIG_PATH_2 = `${TEMP_PATH}/${CHAIN_NAME_2}/core-config.yaml`;
-export const CORE_READ_CONFIG_PATH_2 = `${TEMP_PATH}/${CHAIN_NAME_2}/core-config-read.yaml`;
-export const CHAIN_2_METADATA_PATH = `${REGISTRY_PATH}/chains/${CHAIN_NAME_2}/metadata.yaml`;
-export const CHAIN_3_METADATA_PATH = `${REGISTRY_PATH}/chains/${CHAIN_NAME_3}/metadata.yaml`;
-
-export const WARP_CONFIG_PATH_EXAMPLE = `${EXAMPLES_PATH}/warp-route-deployment.yaml`;
-export const WARP_CONFIG_PATH_2 = `${TEMP_PATH}/${CHAIN_NAME_2}/warp-route-deployment-anvil2.yaml`;
-export const WARP_DEPLOY_OUTPUT_PATH = `${TEMP_PATH}/warp-route-deployment.yaml`;
-export const WARP_CORE_CONFIG_PATH_2 = `${REGISTRY_PATH}/deployments/warp_routes/ETH/anvil2-config.yaml`;
-
-export function getCombinedWarpRoutePath(
-  tokenSymbol: string,
-  chains: string[],
-): string {
-  return `${REGISTRY_PATH}/deployments/warp_routes/${createWarpRouteConfigId(
-    tokenSymbol.toUpperCase(),
-    chains,
-  )}-config.yaml`;
-=======
 import { ProcessOutput, ProcessPromise } from 'zx';
 
 import { inCIMode, sleep } from '@hyperlane-xyz/utils';
@@ -78,7 +6,6 @@
 // in the current env
 export function localTestRunCmdPrefix() {
   return inCIMode() ? [] : ['yarn', 'workspace', '@hyperlane-xyz/cli', 'run'];
->>>>>>> e0f28a6d
 }
 
 export enum KeyBoardKeys {
@@ -140,413 +67,6 @@
   return processPromise;
 }
 
-<<<<<<< HEAD
-export const SELECT_ANVIL_2_FROM_MULTICHAIN_PICKER = `${KeyBoardKeys.ARROW_DOWN.repeat(
-  3,
-)}${KeyBoardKeys.TAB}`;
-
-export const SELECT_ANVIL_3_AFTER_ANVIL_2_FROM_MULTICHAIN_PICKER = `${KeyBoardKeys.ARROW_DOWN.repeat(
-  2,
-)}${KeyBoardKeys.TAB}`;
-
-export const SELECT_MAINNET_CHAIN_TYPE_STEP: TestPromptAction = {
-  check: (currentOutput: string) =>
-    currentOutput.includes('Select network type'),
-  // Select mainnet chains
-  input: KeyBoardKeys.ENTER,
-};
-
-export const SELECT_ANVIL_2_AND_ANVIL_3_STEPS: ReadonlyArray<TestPromptAction> =
-  [
-    {
-      check: (currentOutput: string) =>
-        currentOutput.includes('--Mainnet Chains--'),
-      input: `${SELECT_ANVIL_2_FROM_MULTICHAIN_PICKER}`,
-    },
-    {
-      check: (currentOutput: string) =>
-        currentOutput.includes('--Mainnet Chains--'),
-      input: `${SELECT_ANVIL_3_AFTER_ANVIL_2_FROM_MULTICHAIN_PICKER}${KeyBoardKeys.ENTER}`,
-    },
-  ];
-
-export const CONFIRM_DETECTED_OWNER_STEP: Readonly<TestPromptAction> = {
-  check: (currentOutput: string) =>
-    currentOutput.includes('Detected owner address as'),
-  input: KeyBoardKeys.ENTER,
-};
-
-export const SETUP_CHAIN_SIGNERS_MANUALLY_STEPS: ReadonlyArray<TestPromptAction> =
-  [
-    {
-      check: (currentOutput) =>
-        currentOutput.includes('Please enter the private key for chain'),
-      input: `${ANVIL_KEY}${KeyBoardKeys.ENTER}`,
-    },
-    {
-      check: (currentOutput) =>
-        currentOutput.includes('Please enter the private key for chain'),
-      input: `${ANVIL_KEY}${KeyBoardKeys.ENTER}`,
-    },
-    {
-      check: (currentOutput) =>
-        currentOutput.includes('Please enter the private key for chain'),
-      input: `${ANVIL_KEY}${KeyBoardKeys.ENTER}`,
-    },
-  ];
-
-/**
- * Retrieves the deployed Warp address from the Warp core config.
- */
-export function getDeployedWarpAddress(chain: string, warpCorePath: string) {
-  const warpCoreConfig: WarpCoreConfig = readYamlOrJson(warpCorePath);
-  WarpCoreConfigSchema.parse(warpCoreConfig);
-  return warpCoreConfig.tokens.find((t) => t.chainName === chain)!
-    .addressOrDenom;
-}
-
-/**
- * Updates the owner of the Warp route deployment config, and then output to a file
- */
-export async function updateWarpOwnerConfig(
-  chain: string,
-  owner: Address,
-  warpCorePath: string,
-  warpDeployPath: string,
-): Promise<string> {
-  const warpDeployConfig = await readWarpConfig(
-    chain,
-    warpCorePath,
-    warpDeployPath,
-  );
-  warpDeployConfig[chain].owner = owner;
-  await writeYamlOrJson(warpDeployPath, warpDeployConfig);
-
-  return warpDeployPath;
-}
-
-/**
- * Updates the Warp route deployment configuration with a new owner, and then applies the changes.
- */
-export async function updateOwner(
-  owner: Address,
-  chain: string,
-  warpConfigPath: string,
-  warpCoreConfigPath: string,
-) {
-  await updateWarpOwnerConfig(chain, owner, warpCoreConfigPath, warpConfigPath);
-  return hyperlaneWarpApply(warpConfigPath, warpCoreConfigPath);
-}
-
-/**
- * Extends the Warp route deployment with a new warp config
- */
-export async function extendWarpConfig(params: {
-  chain: string;
-  chainToExtend: string;
-  extendedConfig: HypTokenRouterConfig;
-  warpCorePath: string;
-  warpDeployPath: string;
-  strategyUrl?: string;
-}): Promise<string> {
-  const {
-    chain,
-    chainToExtend,
-    extendedConfig,
-    warpCorePath,
-    warpDeployPath,
-    strategyUrl,
-  } = params;
-  const warpDeployConfig = await readWarpConfig(
-    chain,
-    warpCorePath,
-    warpDeployPath,
-  );
-  warpDeployConfig[chainToExtend] = extendedConfig;
-  // Remove remoteRouters and destinationGas as they are written in readWarpConfig
-  delete warpDeployConfig[chain].remoteRouters;
-  delete warpDeployConfig[chain].destinationGas;
-
-  writeYamlOrJson(warpDeployPath, warpDeployConfig);
-  await hyperlaneWarpApply(warpDeployPath, warpCorePath, strategyUrl);
-
-  return warpDeployPath;
-}
-
-/**
- * Sets up an incomplete warp route extension for testing purposes.
- *
- * This function creates a new warp route configuration for the second chain.
- */
-export async function setupIncompleteWarpRouteExtension(
-  chain2Addresses: ChainAddresses,
-): Promise<{
-  chain2DomainId: string;
-  chain3DomainId: string;
-  warpConfigPath: string;
-  configToExtend: HypTokenRouterConfig;
-  context: CommandContext;
-  combinedWarpCorePath: string;
-}> {
-  const warpConfigPath = `${TEMP_PATH}/warp-route-deployment-2.yaml`;
-
-  const chain2DomainId = await getDomainId(CHAIN_NAME_2, ANVIL_KEY);
-  const chain3DomainId = await getDomainId(CHAIN_NAME_3, ANVIL_KEY);
-
-  const configToExtend: HypTokenRouterConfig = {
-    decimals: 18,
-    mailbox: chain2Addresses!.mailbox,
-    name: 'Ether',
-    owner: new Wallet(ANVIL_KEY).address,
-    symbol: 'ETH',
-    type: TokenType.native,
-  };
-
-  const context = await getContext({
-    registryUris: [REGISTRY_PATH],
-    key: ANVIL_KEY,
-  });
-
-  const warpCoreConfig = readYamlOrJson(
-    WARP_CORE_CONFIG_PATH_2,
-  ) as WarpCoreConfig;
-  const warpDeployConfig = await readWarpConfig(
-    CHAIN_NAME_2,
-    WARP_CORE_CONFIG_PATH_2,
-    warpConfigPath,
-  );
-
-  warpDeployConfig[CHAIN_NAME_3] = configToExtend;
-
-  const signer2 = new Wallet(
-    ANVIL_KEY,
-    context.multiProvider.getProvider(CHAIN_NAME_2),
-  );
-  const signer3 = new Wallet(
-    ANVIL_KEY,
-    context.multiProvider.getProvider(CHAIN_NAME_3),
-  );
-  context.multiProvider.setSigner(CHAIN_NAME_2, signer2);
-  context.multiProvider.setSigner(CHAIN_NAME_3, signer3);
-
-  await extendWarpRouteWithoutApplyTransactions(
-    {
-      context: {
-        ...context,
-        signer: signer3,
-        key: ANVIL_KEY,
-      },
-      warpCoreConfig,
-      warpDeployConfig,
-      receiptsDir: TEMP_PATH,
-    },
-    {},
-    warpCoreConfig,
-  );
-
-  const combinedWarpCorePath = getCombinedWarpRoutePath('ETH', [
-    CHAIN_NAME_2,
-    CHAIN_NAME_3,
-  ]);
-
-  return {
-    chain2DomainId,
-    chain3DomainId,
-    warpConfigPath,
-    configToExtend,
-    context,
-    combinedWarpCorePath,
-  };
-}
-
-/**
- * Deploys new core contracts on the specified chain if it doesn't already exist, and returns the chain addresses.
- */
-export async function deployOrUseExistingCore(
-  chain: string,
-  coreInputPath: string,
-  key: string,
-) {
-  const { registry } = await getContext({
-    registryUris: [REGISTRY_PATH],
-    key,
-  });
-  const addresses = (await registry.getChainAddresses(chain)) as ChainAddresses;
-
-  if (!addresses) {
-    await hyperlaneCoreDeploy(chain, coreInputPath);
-    return deployOrUseExistingCore(chain, coreInputPath, key);
-  }
-
-  return addresses;
-}
-
-export async function getDomainId(
-  chainName: string,
-  key: string,
-): Promise<string> {
-  const { registry } = await getContext({
-    registryUris: [REGISTRY_PATH],
-    key,
-  });
-  const chainMetadata = await registry.getChainMetadata(chainName);
-  return String(chainMetadata?.domainId);
-}
-
-export async function deployToken(
-  privateKey: string,
-  chain: string,
-  decimals = 18,
-  symbol = 'TOKEN',
-): Promise<ERC20Test> {
-  const { multiProvider } = await getContext({
-    registryUris: [REGISTRY_PATH],
-    key: privateKey,
-  });
-
-  // Future works: make signer compatible with protocol/chain stack
-  multiProvider.setSigner(chain, new ethers.Wallet(privateKey));
-
-  const token = await new ERC20Test__factory(
-    multiProvider.getSigner(chain),
-  ).deploy(
-    'token',
-    symbol.toLocaleUpperCase(),
-    '100000000000000000000',
-    decimals,
-  );
-  await token.deployed();
-
-  return token;
-}
-
-export async function deploy4626Vault(
-  privateKey: string,
-  chain: string,
-  tokenAddress: string,
-) {
-  const { multiProvider } = await getContext({
-    registryUris: [REGISTRY_PATH],
-    key: privateKey,
-  });
-
-  // Future works: make signer compatible with protocol/chain stack
-  multiProvider.setSigner(chain, new ethers.Wallet(privateKey));
-
-  const vault = await new ERC4626Test__factory(
-    multiProvider.getSigner(chain),
-  ).deploy(tokenAddress, 'VAULT', 'VAULT');
-  await vault.deployed();
-
-  return vault;
-}
-
-export async function deployXERC20VSToken(
-  privateKey: string,
-  chain: string,
-  decimals = 18,
-  symbol = 'TOKEN',
-): Promise<XERC20VSTest> {
-  const { multiProvider } = await getContext({
-    registryUris: [REGISTRY_PATH],
-    key: privateKey,
-  });
-
-  // Future works: make signer compatible with protocol/chain stack
-  multiProvider.setSigner(chain, new ethers.Wallet(privateKey));
-
-  const token = await new XERC20VSTest__factory(
-    multiProvider.getSigner(chain),
-  ).deploy(
-    'token',
-    symbol.toLocaleUpperCase(),
-    '100000000000000000000',
-    decimals,
-  );
-  await token.deployed();
-
-  return token;
-}
-
-export async function deployXERC20LockboxToken(
-  privateKey: string,
-  chain: string,
-  token: ERC20Test,
-): Promise<XERC20LockboxTest> {
-  const { multiProvider } = await getContext({
-    registryUris: [REGISTRY_PATH],
-    key: privateKey,
-  });
-
-  // Future works: make signer compatible with protocol/chain stack
-  multiProvider.setSigner(chain, new ethers.Wallet(privateKey));
-
-  const [tokenSymbol, tokenName, tokenDecimals, tokenTotalSupply] =
-    await Promise.all([
-      token.symbol(),
-      token.name(),
-      token.decimals(),
-      token.totalSupply(),
-    ]);
-
-  const lockboxToken = await new XERC20LockboxTest__factory(
-    multiProvider.getSigner(chain),
-  ).deploy(
-    tokenName,
-    tokenSymbol.toLocaleUpperCase(),
-    tokenTotalSupply,
-    tokenDecimals,
-  );
-  await lockboxToken.deployed();
-
-  return lockboxToken;
-}
-
-/**
- * Performs a round-trip warp relay between two chains using the specified warp core config.
- *
- * @param chain1 - The first chain to send the warp relay from.
- * @param chain2 - The second chain to send the warp relay to and back from.
- * @param warpCoreConfigPath - The path to the warp core config file.
- * @returns A promise that resolves when the round-trip warp relay is complete.
- */
-export async function sendWarpRouteMessageRoundTrip(
-  chain1: string,
-  chain2: string,
-  warpCoreConfigPath: string,
-) {
-  await hyperlaneWarpSendRelay(chain1, chain2, warpCoreConfigPath);
-  return hyperlaneWarpSendRelay(chain2, chain1, warpCoreConfigPath);
-}
-
-// Verifies if the IS_CI var is set and generates the correct prefix for running the command
-// in the current env
-export function localTestRunCmdPrefix() {
-  return inCIMode() ? [] : ['yarn', 'workspace', '@hyperlane-xyz/cli', 'run'];
-}
-
-export async function hyperlaneSendMessage(
-  origin: string,
-  destination: string,
-) {
-  return $`${localTestRunCmdPrefix()} hyperlane send message \
-        --registry ${REGISTRY_PATH} \
-        --origin ${origin} \
-        --destination ${destination} \
-        --key ${ANVIL_KEY} \
-        --verbosity debug \
-        --yes`;
-}
-
-export function hyperlaneRelayer(chains: string[], warp?: string) {
-  return $`${localTestRunCmdPrefix()} hyperlane relayer \
-        --registry ${REGISTRY_PATH} \
-        --chains ${chains.join(',')} \
-        --warp ${warp ?? ''} \
-        --key ${ANVIL_KEY} \
-        --verbosity debug \
-        --yes`;
-=======
 export async function asyncStreamInputWrite(
   stream: NodeJS.WritableStream,
   data: string | Buffer,
@@ -563,5 +83,4 @@
   stream.write(data);
   // Adding a slight delay to allow the buffer to update the output
   await sleep(500);
->>>>>>> e0f28a6d
 }