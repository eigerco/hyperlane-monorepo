import { expect } from 'chai';
import { Wallet } from 'ethers';
import { zeroAddress } from 'viem';

import { ERC20Test } from '@hyperlane-xyz/core';
import { ChainAddresses } from '@hyperlane-xyz/registry';
import {
  HookConfig,
  HookType,
  IsmConfig,
  IsmType,
  MUTABLE_HOOK_TYPE,
  MUTABLE_ISM_TYPE,
  TokenType,
  WarpRouteDeployConfig,
  randomAddress,
  randomHookConfig,
  randomIsmConfig,
} from '@hyperlane-xyz/sdk';
import { Address, assert, deepCopy } from '@hyperlane-xyz/utils';

import { writeYamlOrJson } from '../../utils/files.js';
import {
  ANVIL_KEY,
  CHAIN_NAME_2,
  CHAIN_NAME_3,
  CORE_CONFIG_PATH,
  DEFAULT_E2E_TEST_TIMEOUT,
  WARP_DEPLOY_OUTPUT_PATH,
  deployOrUseExistingCore,
  deployToken,
<<<<<<< HEAD
  handlePrompts,
=======
  getCombinedWarpRoutePath,
>>>>>>> 7c95140f
} from '../commands/helpers.js';
import {
  hyperlaneWarpCheck,
  hyperlaneWarpCheckRaw,
  hyperlaneWarpDeploy,
} from '../commands/warp.js';

describe('hyperlane warp check e2e tests', async function () {
  this.timeout(2 * DEFAULT_E2E_TEST_TIMEOUT);

  let chain2Addresses: ChainAddresses = {};
  let chain3Addresses: ChainAddresses = {};
  let token: ERC20Test;
  let tokenSymbol: string;
  let ownerAddress: Address;
  let warpConfig: WarpRouteDeployConfig;

  before(async function () {
    [chain2Addresses, chain3Addresses] = await Promise.all([
      deployOrUseExistingCore(CHAIN_NAME_2, CORE_CONFIG_PATH, ANVIL_KEY),
      deployOrUseExistingCore(CHAIN_NAME_3, CORE_CONFIG_PATH, ANVIL_KEY),
    ]);

    token = await deployToken(ANVIL_KEY, CHAIN_NAME_2);
    tokenSymbol = await token.symbol();
    ownerAddress = new Wallet(ANVIL_KEY).address;
    warpConfig = {
      [CHAIN_NAME_2]: {
        type: TokenType.collateral,
        token: token.address,
        mailbox: chain2Addresses.mailbox,
        owner: ownerAddress,
      },
      [CHAIN_NAME_3]: {
        type: TokenType.synthetic,
        mailbox: chain3Addresses.mailbox,
        owner: ownerAddress,
      },
    };
  });

  async function deployAndExportWarpRoute(): Promise<WarpRouteDeployConfig> {
    writeYamlOrJson(WARP_DEPLOY_OUTPUT_PATH, warpConfig);
    await hyperlaneWarpDeploy(WARP_DEPLOY_OUTPUT_PATH);

    writeYamlOrJson(WARP_DEPLOY_OUTPUT_PATH, warpConfig);

    return warpConfig;
  }

  describe('hyperlane warp check --config ...', () => {
    it(`should exit early if no symbol, chain or warp file have been provided`, async function () {
      await deployAndExportWarpRoute();

      const output = await hyperlaneWarpCheckRaw({
        warpDeployPath: WARP_DEPLOY_OUTPUT_PATH,
      })
        .stdio('pipe')
        .nothrow();

<<<<<<< HEAD
      expect(finalOutput.exitCode).to.equal(1);
      expect(finalOutput.text()).to.include(
        'Please specify either a symbol, chain and address or warp file',
      );
    });
  });

  describe('hyperlane warp check --key ... --config ...', () => {
    it(`should exit early if no symbol, chain or warp file have been provided`, async function () {
      await deployAndExportWarpRoute();

      const finalOutput = await hyperlaneWarpCheckRaw({
        privateKey: ANVIL_KEY,
        warpDeployPath: WARP_DEPLOY_OUTPUT_PATH,
      })
        .stdio('pipe')
        .nothrow();

      expect(finalOutput.exitCode).to.equal(1);
      expect(finalOutput.text()).to.include(
=======
      expect(output.exitCode).to.equal(1);
      expect(output.text()).to.include(
>>>>>>> 7c95140f
        'Please specify either a symbol, chain and address or warp file',
      );
    });
  });

  describe('hyperlane warp check --symbol ... --config ...', () => {
    it(`should not find any differences between the on chain config and the local one`, async function () {
      await deployAndExportWarpRoute();

<<<<<<< HEAD
      const steps: TestPromptAction[] = [
        {
          check: (currentOutput) =>
            currentOutput.includes('Please enter the private key for chain'),
          input: `${ANVIL_KEY}${KeyBoardKeys.ENTER}`,
        },
        {
          check: (currentOutput) =>
            currentOutput.includes('Please enter the private key for chain'),
          input: `${ANVIL_KEY}${KeyBoardKeys.ENTER}`,
        },
      ];

      const output = hyperlaneWarpCheckRaw({
        symbol: tokenSymbol,
        warpDeployPath: WARP_DEPLOY_OUTPUT_PATH,
      })
        .stdio('pipe')
        .nothrow();

      const finalOutput = await handlePrompts(output, steps);

      expect(finalOutput.exitCode).to.equal(0);
      expect(finalOutput.text()).to.include('No violations found');
    });
  });

  describe('hyperlane warp check --symbol ... --config ... --key ...', () => {
    it(`should not find any differences between the on chain config and the local one`, async function () {
      await deployAndExportWarpRoute();

=======
>>>>>>> 7c95140f
      const output = await hyperlaneWarpCheck(
        WARP_DEPLOY_OUTPUT_PATH,
        tokenSymbol,
      );

      expect(output.exitCode).to.equal(0);
      expect(output.text()).to.includes('No violations found');
    });

    describe('when using a custom ISM', () => {
      before(async function () {
        warpConfig[CHAIN_NAME_3].interchainSecurityModule = {
          type: IsmType.TRUSTED_RELAYER,
          relayer: ownerAddress,
        };
      });
      it(`should not find any differences between the on chain config and the local one`, async function () {
        await deployAndExportWarpRoute();

        const output = await hyperlaneWarpCheck(
          WARP_DEPLOY_OUTPUT_PATH,
          tokenSymbol,
        );

        expect(output.exitCode).to.equal(0);
        expect(output.text()).to.includes('No violations found');
      });
    });

    describe('when using a custom hook', () => {
      before(async function () {
        warpConfig[CHAIN_NAME_3].hook = {
          type: HookType.PROTOCOL_FEE,
          protocolFee: '1',
          maxProtocolFee: '1',
          owner: ownerAddress,
          beneficiary: ownerAddress,
        };
      });
      it(`should not find any differences between the on chain config and the local one`, async function () {
        await deployAndExportWarpRoute();

        const output = await hyperlaneWarpCheck(
          WARP_DEPLOY_OUTPUT_PATH,
          tokenSymbol,
        );

        expect(output.exitCode).to.equal(0);
        expect(output.text()).to.includes('No violations found');
      });
    });

    it(`should find differences between the local config and the on chain config in the ism`, async function () {
      const warpDeployConfig = await deployAndExportWarpRoute();
      warpDeployConfig[CHAIN_NAME_3].interchainSecurityModule = {
        type: IsmType.TRUSTED_RELAYER,
        relayer: ownerAddress,
      };
      const expectedDiffText = `EXPECTED:`;
      const expectedActualText = `ACTUAL: "${zeroAddress.toLowerCase()}"\n`;

      writeYamlOrJson(WARP_DEPLOY_OUTPUT_PATH, warpDeployConfig);
      const output = await hyperlaneWarpCheck(
        WARP_DEPLOY_OUTPUT_PATH,
        tokenSymbol,
      )
        .stdio('pipe')
        .nothrow();

      expect(output.exitCode).to.equal(1);
      expect(output.text().includes(expectedDiffText)).to.be.true;
      expect(output.text().includes(expectedActualText)).to.be.true;
    });

    it(`should find differences between the local config and the on chain config`, async function () {
      const warpDeployConfig = await deployAndExportWarpRoute();

      const wrongOwner = randomAddress();
      warpDeployConfig[CHAIN_NAME_3].owner = wrongOwner;

      const expectedDiffText = `EXPECTED: "${wrongOwner.toLowerCase()}"\n`;
      const expectedActualText = `ACTUAL: "${ownerAddress.toLowerCase()}"\n`;

      writeYamlOrJson(WARP_DEPLOY_OUTPUT_PATH, warpDeployConfig);

      const output = await hyperlaneWarpCheck(
        WARP_DEPLOY_OUTPUT_PATH,
        tokenSymbol,
      ).nothrow();

      expect(output.exitCode).to.equal(1);
      expect(output.text().includes(expectedDiffText)).to.be.true;
      expect(output.text().includes(expectedActualText)).to.be.true;
    });
  });

  for (const hookType of MUTABLE_HOOK_TYPE) {
    it(`should find owner differences between the local config and the on chain config for ${hookType}`, async function () {
      warpConfig[CHAIN_NAME_3].hook = randomHookConfig(0, 2, hookType);
      await deployAndExportWarpRoute();

      const mutatedWarpConfig = deepCopy(warpConfig);

      const hookConfig: Extract<
        HookConfig,
        { type: (typeof MUTABLE_HOOK_TYPE)[number]; owner: string }
      > = mutatedWarpConfig[CHAIN_NAME_3].hook!;
      const actualOwner = hookConfig.owner;
      const wrongOwner = randomAddress();
      assert(actualOwner !== wrongOwner, 'Random owner matches actualOwner');
      hookConfig.owner = wrongOwner;
      writeYamlOrJson(WARP_DEPLOY_OUTPUT_PATH, mutatedWarpConfig);

      const expectedDiffText = `EXPECTED: "${wrongOwner.toLowerCase()}"\n`;
      const expectedActualText = `ACTUAL: "${actualOwner.toLowerCase()}"\n`;

      const output = await hyperlaneWarpCheck(
        WARP_DEPLOY_OUTPUT_PATH,
        tokenSymbol,
      ).nothrow();

      expect(output.exitCode).to.equal(1);
      expect(output.text().includes(expectedDiffText)).to.be.true;
      expect(output.text().includes(expectedActualText)).to.be.true;
    });
  }

  for (const ismType of MUTABLE_ISM_TYPE) {
    it(`should find owner differences between the local config and the on chain config for ${ismType}`, async function () {
      // Create a Pausable because randomIsmConfig() cannot generate it (reason: NULL type Isms)
      warpConfig[CHAIN_NAME_3].interchainSecurityModule =
        ismType === IsmType.PAUSABLE
          ? {
              type: IsmType.PAUSABLE,
              owner: randomAddress(),
              paused: true,
            }
          : randomIsmConfig(0, 2, ismType);
      await deployAndExportWarpRoute();

      const mutatedWarpConfig = deepCopy(warpConfig);

      const ismConfig: Extract<
        IsmConfig,
        { type: (typeof MUTABLE_ISM_TYPE)[number]; owner: string }
      > = mutatedWarpConfig[CHAIN_NAME_3].interchainSecurityModule;
      const actualOwner = ismConfig.owner;
      const wrongOwner = randomAddress();
      assert(actualOwner !== wrongOwner, 'Random owner matches actualOwner');
      ismConfig.owner = wrongOwner;
      writeYamlOrJson(WARP_DEPLOY_OUTPUT_PATH, mutatedWarpConfig);

      const expectedDiffText = `EXPECTED: "${wrongOwner.toLowerCase()}"\n`;
      const expectedActualText = `ACTUAL: "${actualOwner.toLowerCase()}"\n`;

      const output = await hyperlaneWarpCheck(
        WARP_DEPLOY_OUTPUT_PATH,
        tokenSymbol,
      ).nothrow();

      expect(output.exitCode).to.equal(1);
      expect(output.text().includes(expectedDiffText)).to.be.true;
      expect(output.text().includes(expectedActualText)).to.be.true;
    });
  }
});<|MERGE_RESOLUTION|>--- conflicted
+++ resolved
@@ -26,14 +26,12 @@
   CHAIN_NAME_3,
   CORE_CONFIG_PATH,
   DEFAULT_E2E_TEST_TIMEOUT,
+  KeyBoardKeys,
+  TestPromptAction,
   WARP_DEPLOY_OUTPUT_PATH,
   deployOrUseExistingCore,
   deployToken,
-<<<<<<< HEAD
   handlePrompts,
-=======
-  getCombinedWarpRoutePath,
->>>>>>> 7c95140f
 } from '../commands/helpers.js';
 import {
   hyperlaneWarpCheck,
@@ -94,41 +92,17 @@
         .stdio('pipe')
         .nothrow();
 
-<<<<<<< HEAD
-      expect(finalOutput.exitCode).to.equal(1);
-      expect(finalOutput.text()).to.include(
+      expect(output.exitCode).to.equal(1);
+      expect(output.text()).to.include(
         'Please specify either a symbol, chain and address or warp file',
       );
     });
   });
 
-  describe('hyperlane warp check --key ... --config ...', () => {
-    it(`should exit early if no symbol, chain or warp file have been provided`, async function () {
-      await deployAndExportWarpRoute();
-
-      const finalOutput = await hyperlaneWarpCheckRaw({
-        privateKey: ANVIL_KEY,
-        warpDeployPath: WARP_DEPLOY_OUTPUT_PATH,
-      })
-        .stdio('pipe')
-        .nothrow();
-
-      expect(finalOutput.exitCode).to.equal(1);
-      expect(finalOutput.text()).to.include(
-=======
-      expect(output.exitCode).to.equal(1);
-      expect(output.text()).to.include(
->>>>>>> 7c95140f
-        'Please specify either a symbol, chain and address or warp file',
-      );
-    });
-  });
-
   describe('hyperlane warp check --symbol ... --config ...', () => {
     it(`should not find any differences between the on chain config and the local one`, async function () {
       await deployAndExportWarpRoute();
 
-<<<<<<< HEAD
       const steps: TestPromptAction[] = [
         {
           check: (currentOutput) =>
@@ -160,8 +134,6 @@
     it(`should not find any differences between the on chain config and the local one`, async function () {
       await deployAndExportWarpRoute();
 
-=======
->>>>>>> 7c95140f
       const output = await hyperlaneWarpCheck(
         WARP_DEPLOY_OUTPUT_PATH,
         tokenSymbol,
