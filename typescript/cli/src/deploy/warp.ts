--- conflicted
+++ resolved
@@ -15,10 +15,7 @@
   ChainMap,
   ChainName,
   ContractVerifier,
-<<<<<<< HEAD
-=======
   EVM_TOKEN_TYPE_TO_STANDARD,
->>>>>>> e0f28a6d
   EvmERC20WarpModule,
   ExplorerLicenseType,
   HypERC20Deployer,
@@ -47,27 +44,17 @@
   expandWarpDeployConfig,
   extractIsmAndHookFactoryAddresses,
   getRouterAddressesFromWarpCoreConfig,
-<<<<<<< HEAD
-  getTokenConnectionId,
-  hypERC20factories,
-  isCollateralTokenConfig,
-  isTokenMetadata,
-=======
   getSubmitterBuilder,
   getTokenConnectionId,
   hypERC20factories,
   isCollateralTokenConfig,
->>>>>>> e0f28a6d
   isXERC20TokenConfig,
   splitWarpCoreAndExtendedConfigs,
 } from '@hyperlane-xyz/sdk';
 import {
   ProtocolType,
   assert,
-<<<<<<< HEAD
-=======
   objFilter,
->>>>>>> e0f28a6d
   objMap,
   promiseObjAll,
   retryAsync,
@@ -122,13 +109,6 @@
 export async function runWarpRouteDeploy({
   context,
   warpDeployConfig,
-<<<<<<< HEAD
-}: {
-  context: WriteCommandContext;
-  warpDeployConfig: WarpRouteDeployConfigMailboxRequired;
-}) {
-  const { skipConfirmation, chainMetadata, registry } = context;
-=======
   warpRouteId,
   warpDeployConfigFileName,
 }: {
@@ -142,7 +122,6 @@
   // Validate ISM compatibility for all chains
   validateWarpIsmCompatibility(warpDeployConfig, context);
 
->>>>>>> e0f28a6d
   const chains = Object.keys(warpDeployConfig);
 
   let apiKeys: ChainMap<string> = {};
@@ -274,24 +253,11 @@
   const warpCoreConfig: WarpCoreConfig = { tokens: [] };
 
   // TODO: replace with warp read
-<<<<<<< HEAD
-  const tokenMetadata = await HypERC20Deployer.deriveTokenMetadata(
-    params.context.multiProvider,
-    params.warpDeployConfig,
-  );
-  assert(
-    tokenMetadata && isTokenMetadata(tokenMetadata),
-    'Missing required token metadata',
-  );
-  const { decimals, symbol, name } = tokenMetadata;
-  assert(decimals, 'Missing decimals on token metadata');
-=======
   const tokenMetadataMap: TokenMetadataMap =
     await HypERC20Deployer.deriveTokenMetadata(
       params.context.multiProvider,
       params.warpDeployConfig,
     );
->>>>>>> e0f28a6d
 
   generateTokenConfigs(
     warpCoreConfig,
@@ -322,8 +288,6 @@
       isCollateralTokenConfig(config) || isXERC20TokenConfig(config)
         ? config.token // gets set in the above deriveTokenMetadata()
         : undefined;
-<<<<<<< HEAD
-=======
 
     const decimals: number | undefined =
       tokenMetadataMap.getDecimals(chainName);
@@ -331,7 +295,6 @@
     const symbol: any = tokenMetadataMap.getSymbol(chainName);
 
     assert(decimals, `Decimals for ${chainName} doesn't exist`);
->>>>>>> e0f28a6d
 
     warpCoreConfig.tokens.push({
       chainName,
@@ -392,11 +355,6 @@
       context.registry,
     );
 
-<<<<<<< HEAD
-  // Extend the warp route and get the updated configs
-  const updatedWarpCoreConfig = await extendWarpRoute(
-    params,
-=======
   const { multiProvider } = context;
   // temporarily configure deployer as owner so that warp update after extension
   // can leverage JSON RPC submitter on new chains
@@ -418,7 +376,6 @@
   // Extend the warp route and get the updated configs
   const updatedWarpCoreConfig = await extendWarpRoute(
     { ...params, warpDeployConfig: intermediateOwnerConfig },
->>>>>>> e0f28a6d
     apiKeys,
     warpCoreConfig,
   );
@@ -481,60 +438,7 @@
 
   return {
     newDeployedContracts,
-<<<<<<< HEAD
     updatedWarpCoreConfig,
-    addWarpRouteOptions,
-  };
-}
-
-/**
- * Extends an existing Warp route to include new chains.
- * This function manages the entire extension workflow:
- * 1. Divides the configuration into existing and new chain segments.
- * 2. Returns the current configuration if no new chains are added.
- * 3. Deploys and sets up new contracts for the additional chains.
- * 4. Refreshes the Warp core configuration with updated token details.
- * 5. Saves the revised artifacts to the registry.
- */
-export async function extendWarpRoute(
-  params: WarpApplyParams,
-  apiKeys: ChainMap<string>,
-  warpCoreConfig: WarpCoreConfig,
-): Promise<WarpCoreConfig> {
-  const { context, warpDeployConfig } = params;
-  const warpCoreConfigByChain = Object.fromEntries(
-    warpCoreConfig.tokens.map((token) => [token.chainName, token]),
-  );
-  const warpCoreChains = Object.keys(warpCoreConfigByChain);
-
-  // Split between the existing and additional config
-  const [existingConfigs, initialExtendedConfigs] =
-    splitWarpCoreAndExtendedConfigs(warpDeployConfig, warpCoreChains);
-
-  const extendedChains = Object.keys(initialExtendedConfigs);
-  if (extendedChains.length === 0) {
-    return warpCoreConfig;
-  }
-
-  logBlue(`Extending Warp Route to ${extendedChains.join(', ')}`);
-
-  // Deploy new contracts with derived metadata and merge with existing config
-  const { updatedWarpCoreConfig, addWarpRouteOptions } =
-    await deployWarpExtensionContracts(
-      params,
-      apiKeys,
-      existingConfigs,
-      initialExtendedConfigs,
-      warpCoreConfigByChain,
-    );
-
-  // Write the updated artifacts
-  await writeDeploymentArtifacts(
-    updatedWarpCoreConfig,
-    context,
-=======
-    updatedWarpCoreConfig,
->>>>>>> e0f28a6d
     addWarpRouteOptions,
   };
 }
@@ -595,8 +499,6 @@
       ProtocolType.Ethereum,
   );
 
-<<<<<<< HEAD
-=======
   const filteredExistingConfigs = objFilter(
     existingConfigs,
     (chainName, _): _ is (typeof existingConfigs)[string] =>
@@ -653,7 +555,6 @@
       : addWarpRouteOptions,
   );
 
->>>>>>> e0f28a6d
   return updatedWarpCoreConfig;
 }
 
@@ -949,14 +850,6 @@
         await retryAsync(
           async () => {
             const chain = chainIdToName[chainId];
-<<<<<<< HEAD
-            const submitter: TxSubmitterBuilder<ProtocolType> =
-              await getWarpApplySubmitter({
-                chain,
-                context: params.context,
-                strategyUrl: params.strategyUrl,
-              });
-=======
             const isExtendedChain = extendedChains.includes(chain);
             const { submitter, config } = await getSubmitterByStrategy({
               chain,
@@ -964,7 +857,6 @@
               strategyUrl: params.strategyUrl,
               isExtendedChain,
             });
->>>>>>> e0f28a6d
             const transactionReceipts = await submitter.submit(...transactions);
             if (transactionReceipts) {
               const receiptPath = `${params.receiptsDir}/${chain}-${
@@ -975,8 +867,6 @@
                 `Transactions receipts successfully written to ${receiptPath}`,
               );
             }
-<<<<<<< HEAD
-=======
 
             const canRelay = canSelfRelay(
               params.selfRelay ?? false,
@@ -1003,7 +893,6 @@
             } catch (error) {
               warnYellow(`Error when self-relaying Warp transaction`, error);
             }
->>>>>>> e0f28a6d
           },
           5, // attempts
           100, // baseRetryMs
