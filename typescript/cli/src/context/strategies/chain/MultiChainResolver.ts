--- conflicted
+++ resolved
@@ -9,20 +9,13 @@
 import { ProtocolType, assert } from '@hyperlane-xyz/utils';
 
 import { readCoreDeployConfigs } from '../../../config/core.js';
-<<<<<<< HEAD
-import { readChainSubmissionStrategyConfig } from '../../../config/strategy.js';
-=======
->>>>>>> e0f28a6d
 import { getWarpRouteDeployConfig } from '../../../config/warp.js';
 import {
   runMultiChainSelectionStep,
   runSingleChainSelectionStep,
 } from '../../../utils/chains.js';
 import { getWarpConfigs } from '../../../utils/warp.js';
-<<<<<<< HEAD
-=======
 import { requestAndSaveApiKeys } from '../../context.js';
->>>>>>> e0f28a6d
 
 import { ChainResolver } from './types.js';
 
@@ -146,18 +139,12 @@
       return Array.from(new Set([...chains, ...additionalChains]));
     }
 
-<<<<<<< HEAD
-    // If no destination is specified, return all EVM chains
-    if (!argv.destination) {
-      return Array.from(this.getEvmChains(multiProvider));
-=======
     // If no destination is specified, return all EVM and Cosmos Native chains
     if (!argv.destination) {
       return [
         ...this.getEvmChains(multiProvider),
         ...this.getCosmosNativeChains(multiProvider),
       ];
->>>>>>> e0f28a6d
     }
 
     chains.add(argv.destination);
