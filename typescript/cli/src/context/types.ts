import type { ethers } from 'ethers';
import type { CommandModule } from 'yargs';

import type { IRegistry } from '@hyperlane-xyz/registry';
import type {
  ChainMap,
  ChainMetadata,
  MultiProtocolProvider,
  MultiProvider,
  ProtocolMap,
  WarpCoreConfig,
  WarpRouteDeployConfigMailboxRequired,
} from '@hyperlane-xyz/sdk';

import { MultiProtocolSignerManager } from './strategies/signer/MultiProtocolSignerManager.js';

export interface ContextSettings {
  registryUris: string[];
<<<<<<< HEAD
  key?: string;
=======
  key?: string | ProtocolMap<string>;
>>>>>>> e0f28a6d
  fromAddress?: string;
  requiresKey?: boolean;
  disableProxy?: boolean;
  skipConfirmation?: boolean;
  strategyPath?: string;
  authToken?: string;
}

export interface CommandContext {
  registry: IRegistry;
  chainMetadata: ChainMap<ChainMetadata>;
  multiProvider: MultiProvider;
  multiProtocolProvider: MultiProtocolProvider;
  skipConfirmation: boolean;
  key?: string;
  // just for evm chains backward compatibility
  signerAddress?: string;
  strategyPath?: string;
}

export interface WriteCommandContext extends CommandContext {
  key: string;
  signer: ethers.Signer;
  multiProtocolSigner?: MultiProtocolSignerManager;
  isDryRun?: boolean;
  dryRunChain?: string;
  apiKeys?: ChainMap<string>;
}

export interface WarpDeployCommandContext extends WriteCommandContext {
  warpDeployConfig: WarpRouteDeployConfigMailboxRequired;
}
export interface WarpApplyCommandContext extends WriteCommandContext {
  warpDeployConfig: WarpRouteDeployConfigMailboxRequired;
  warpCoreConfig: WarpCoreConfig;
}

export interface WarpDeployCommandContext extends WriteCommandContext {
  warpDeployConfig: WarpRouteDeployConfigMailboxRequired;
}
export interface WarpApplyCommandContext extends WriteCommandContext {
  warpDeployConfig: WarpRouteDeployConfigMailboxRequired;
  warpCoreConfig: WarpCoreConfig;
}

export type CommandModuleWithContext<Args> = CommandModule<
  {},
  Args & { context: CommandContext }
>;

export type CommandModuleWithWriteContext<Args> = CommandModule<
  {},
  Args & { context: WriteCommandContext }
>;

export type CommandModuleWithWarpApplyContext<Args> = CommandModule<
  {},
  Args & { context: WarpApplyCommandContext }
>;

export type CommandModuleWithWarpDeployContext<Args> = CommandModule<
  {},
  Args & { context: WarpDeployCommandContext }
>;<|MERGE_RESOLUTION|>--- conflicted
+++ resolved
@@ -16,11 +16,7 @@
 
 export interface ContextSettings {
   registryUris: string[];
-<<<<<<< HEAD
-  key?: string;
-=======
   key?: string | ProtocolMap<string>;
->>>>>>> e0f28a6d
   fromAddress?: string;
   requiresKey?: boolean;
   disableProxy?: boolean;
@@ -58,14 +54,6 @@
   warpCoreConfig: WarpCoreConfig;
 }
 
-export interface WarpDeployCommandContext extends WriteCommandContext {
-  warpDeployConfig: WarpRouteDeployConfigMailboxRequired;
-}
-export interface WarpApplyCommandContext extends WriteCommandContext {
-  warpDeployConfig: WarpRouteDeployConfigMailboxRequired;
-  warpCoreConfig: WarpCoreConfig;
-}
-
 export type CommandModuleWithContext<Args> = CommandModule<
   {},
   Args & { context: CommandContext }
