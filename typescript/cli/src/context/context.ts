--- conflicted
+++ resolved
@@ -7,16 +7,6 @@
   ChainMap,
   ChainMetadata,
   ChainName,
-<<<<<<< HEAD
-  MultiProtocolProvider,
-  MultiProvider,
-} from '@hyperlane-xyz/sdk';
-import { isNullish, rootLogger } from '@hyperlane-xyz/utils';
-
-import { DEFAULT_STRATEGY_CONFIG_PATH } from '../commands/options.js';
-import { isSignCommand } from '../commands/signCommands.js';
-import { safeReadChainSubmissionStrategyConfig } from '../config/strategy.js';
-=======
   ExplorerFamily,
   MultiProtocolProvider,
   MultiProvider,
@@ -25,7 +15,6 @@
 
 import { isSignCommand, isValidKey } from '../commands/signCommands.js';
 import { readChainSubmissionStrategyConfig } from '../config/strategy.js';
->>>>>>> e0f28a6d
 import { forkNetworkToMultiProvider, verifyAnvil } from '../deploy/dry-run.js';
 import { logBlue } from '../logger.js';
 import { runSingleChainSelectionStep } from '../utils/chains.js';
@@ -82,9 +71,9 @@
   const multiProtocolProvider = new MultiProtocolProvider(chainMetadata);
   if (!requiresKey) return argv;
 
-  const strategyConfig = await safeReadChainSubmissionStrategyConfig(
-    strategyPath ?? DEFAULT_STRATEGY_CONFIG_PATH,
-  );
+  const strategyConfig = strategyPath
+    ? await readChainSubmissionStrategyConfig(strategyPath)
+    : {};
 
   /**
    * Intercepts Hyperlane command to determine chains.
@@ -110,12 +99,7 @@
   /**
    * @notice Attaches signers to MultiProvider and assigns it to argv.multiProvider
    */
-<<<<<<< HEAD
-  argv.multiProvider = await multiProtocolSigner.getMultiProvider();
-  argv.multiProtocolProvider = multiProtocolProvider;
-=======
   argv.context.multiProvider = await multiProtocolSigner.getMultiProvider();
->>>>>>> e0f28a6d
   argv.context.multiProtocolSigner = multiProtocolSigner;
 
   return argv;
@@ -203,19 +187,6 @@
   const multiProtocolProvider = await getMultiProtocolProvider(registry);
   multiProvider = await forkNetworkToMultiProvider(multiProvider, chain);
 
-<<<<<<< HEAD
-  return {
-    registry,
-    chainMetadata: multiProvider.metadata,
-    key: impersonatedKey,
-    signer: impersonatedSigner,
-    multiProvider: multiProvider,
-    multiProtocolProvider: multiProtocolProvider,
-    skipConfirmation: !!skipConfirmation,
-    isDryRun: true,
-    dryRunChain: chain,
-  } as WriteCommandContext;
-=======
   if (typeof key === 'string') {
     const { impersonatedKey, impersonatedSigner } = await getImpersonatedSigner(
       {
@@ -240,7 +211,6 @@
   } else {
     throw new Error(`dry-run needs --key legacy key flag`);
   }
->>>>>>> e0f28a6d
 }
 
 /**
