--- conflicted
+++ resolved
@@ -8,11 +8,8 @@
 import {
   ChainMap,
   ChainName,
-<<<<<<< HEAD
-=======
   CosmosNativeWarpRouteReader,
   DerivedTokenRouterConfig,
->>>>>>> e0f28a6d
   DerivedWarpRouteDeployConfig,
   EvmERC20WarpRouteReader,
   HypTokenRouterConfig,
@@ -53,18 +50,6 @@
         symbol,
       })
     : undefined;
-<<<<<<< HEAD
-
-  const addresses = warpCoreConfig
-    ? Object.fromEntries(
-        warpCoreConfig.tokens.map((t) => [t.chainName, t.addressOrDenom!]),
-      )
-    : { [chain!]: address! };
-
-  return deriveWarpRouteConfigs(context, addresses, warpCoreConfig);
-}
-
-=======
 
   const addresses = warpCoreConfig
     ? Object.fromEntries(
@@ -77,7 +62,6 @@
   return deriveWarpRouteConfigs(context, addresses, warpCoreConfig);
 }
 
->>>>>>> e0f28a6d
 export async function getWarpRouteConfigsByCore({
   context,
   warpCoreConfig,
@@ -99,11 +83,7 @@
 ): Promise<DerivedWarpRouteDeployConfig> {
   const { multiProvider } = context;
 
-<<<<<<< HEAD
-  validateEvmCompatibility(addresses);
-=======
   validateCompatibility(context.multiProvider, addresses);
->>>>>>> e0f28a6d
 
   // Get XERC20 limits if warpCoreConfig is available
   if (warpCoreConfig) {
@@ -112,24 +92,6 @@
 
   // Derive and return warp route config
   return promiseObjAll(
-<<<<<<< HEAD
-    objMap(addresses, async (chain, address) =>
-      new EvmERC20WarpRouteReader(multiProvider, chain).deriveWarpRouteConfig(
-        address,
-      ),
-    ),
-  );
-}
-
-// Validate that all chains are EVM compatible
-function validateEvmCompatibility(addresses: ChainMap<string>): void {
-  const nonEvmChains = Object.entries(addresses)
-    .filter(([_, address]) => !isAddressEvm(address))
-    .map(([chain]) => chain);
-
-  if (nonEvmChains.length > 0) {
-    const chainList = nonEvmChains.join(', ');
-=======
     objMap(addresses, async (chain, address) => {
       switch (context.multiProvider.getProtocol(chain)) {
         case ProtocolType.Ethereum: {
@@ -176,7 +138,6 @@
 
   if (nonCompatibleChains.length > 0) {
     const chainList = nonCompatibleChains.join(', ');
->>>>>>> e0f28a6d
     logRed(
       `${chainList} ${
         nonCompatibleChains.length > 1 ? 'are' : 'is'
@@ -185,7 +146,6 @@
     process.exit(1);
   }
 }
-<<<<<<< HEAD
 
 /**
  * Logs XERC20 token limits for the given warp core config
@@ -222,44 +182,6 @@
         ethers.utils.formatUnits(v, t.decimals),
       );
 
-=======
-
-/**
- * Logs XERC20 token limits for the given warp core config
- */
-export async function logXerc20Limits(
-  warpCoreConfig: WarpCoreConfig,
-  multiProvider: MultiProvider,
-): Promise<void> {
-  const xerc20Tokens = warpCoreConfig.tokens.filter(
-    (t) =>
-      t.standard === TokenStandard.EvmHypXERC20 ||
-      t.standard === TokenStandard.EvmHypXERC20Lockbox,
-  );
-
-  if (xerc20Tokens.length === 0) {
-    return;
-  }
-
-  // TODO: merge with XERC20TokenAdapter and WarpRouteReader
-  const xerc20Limits = await Promise.all(
-    xerc20Tokens.map(async (t) => {
-      const provider = multiProvider.getProvider(t.chainName);
-      const router = t.addressOrDenom!;
-      const xerc20Address =
-        t.standard === TokenStandard.EvmHypXERC20Lockbox
-          ? await HypXERC20Lockbox__factory.connect(router, provider).xERC20()
-          : await HypXERC20__factory.connect(router, provider).wrappedToken();
-
-      const xerc20 = IXERC20__factory.connect(xerc20Address, provider);
-      const mint = await xerc20.mintingCurrentLimitOf(router);
-      const burn = await xerc20.burningCurrentLimitOf(router);
-
-      const formattedLimits = objMap({ mint, burn }, (_, v) =>
-        ethers.utils.formatUnits(v, t.decimals),
-      );
-
->>>>>>> e0f28a6d
       return [t.chainName, formattedLimits];
     }),
   );
