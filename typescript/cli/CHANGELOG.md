# @hyperlane-xyz/cli

<<<<<<< HEAD
=======
## 16.0.0

### Minor Changes

- 3fac22334: Fix FileSubmitterStrategy to correctly append a transaction file
- a2596f0d9: Add GET `warp-route/core` to HTTP Registry Server

## 15.0.0

### Minor Changes

- 2bc17e200: Update submit command to be able to handle transaction file of multiple chains
- 87213a66d: Update `warp fork` to start up an HttpRegistry
- e0ea8910c: Add FileSubmitter to CLI. Export ChainSubmissionStrategySchema preprocess and superRefine. Some additional updates to types related to these changes.

### Patch Changes

- e407e8bae: Gracefully continue checking delivery of all messages even if one delivery check fails.

## 14.4.0

## 14.3.0

### Patch Changes

- b5174ada7: Fix strategy flag propagation

## 14.2.0

## 14.1.0

## 14.0.0

### Major Changes

- 66c13b539: Updated ICA transaction support for allowing the CLI to send them when provided with the appropriate strategy config

## 13.4.0

### Minor Changes

- 5f60deed3: add cosmos warp read logic in sdk
- 83c628e2e: Update registry dependency.
- e48e5346f: add warp fork and fork commands
- 545324a57: updates the warp core output file logic to use the input file name as seed for the filename when a warp id is not provided

### Patch Changes

- f6256b351: fix: use consistent warp route selector for all warp commands

## 13.3.0

### Minor Changes

- 509a0dc: Add partial support for the ICA router ISM to derive its on chain config when deployed and included in the config
- 6fa767e: Added option to configure rebalancers and allowed bridges for movable collateral tokens using the cli and sdk

## 13.2.1

### Patch Changes

- 72887f7: Update to ethers v5.8.0.

## 13.2.0

### Minor Changes

- 4d66b73: Update warp deploy to output WarpCoreConfig to specified --warpRouteId. Bump Registry to v16.0.0
- 0ca8676: Update warp apply to specify a warp route Id to read/write to using --warpRouteId
- 4d66b73: Add support for zksync based networks

### Patch Changes

- 4d66b73: Reuse existing signer in CLI warp transfer instead of connecting a new signer from the multiprovider.
- 4d66b73: Only prompt for API key for etherscan explorer type.
- 4d66b73: Bump Registry to version 15.10.1 to patch addWarpRouteConfig to no longer throw when a warpRouteId exists

## 13.1.1

### Patch Changes

- ba4deea: Revert workspace dependency syntax.

## 13.1.0

### Minor Changes

- ac13dde: add cosmos native core cli commands

### Patch Changes

- 754f7ba: disable cosmos native signers and only allow evm signers for now again
- 86a8502: Change info logs to debug logs in MultiProtocolSignerManager.extractPrivateKey().

## 13.0.0

>>>>>>> e0f28a6d
## 12.6.0

### Minor Changes

- 2ae0f72: Add contract verification to CLI Warp Checker
- 672d6d1: adds logic to expand an ism or hook config if it is partially defined in the input file for the warp checker
- aec8961: Updates the `warp check` command output to only show fields that have diffs with the expected config
- e25af4b: Fixed warp route ID lookup to use deployment configs instead of warp routes when prompting users for selection on warp deployment
- ce0b173: Refactored warp route configuration functions to use object parameters instead of positional parameters for improved clarity and flexibility.
- 1770318: Upgraded @hyperlane-xyz/registry to v14.0.0 and updated warp route config API usage.
- 6a70b8d: Move executeDeploy logic from CLI to SDK
- 248d2e1: Enables the CLI to warp check routes that include non EVM routes
- de7c6ae: Added registry based warp configs support
- e381a8d: Update Registry version to 15.0.0

### Patch Changes

- 166f849: Remove outputting isNft in warp init config
- f6ed6ad: Fixed proxy admin ownership transfer logic when the config is not specified in the input file

## 12.5.0

### Minor Changes

- 862f14f: feat(cli): Add registry-based warp route lookup and config validation

## 12.4.0

## 12.3.0

### Minor Changes

- 5db39f493: Fixes to support CosmosNative and warp apply with foreign deployments.

## 12.2.0

## 12.1.0

### Patch Changes

- Updated dependencies [acbf5936a]
- Updated dependencies [c757b6a18]
- Updated dependencies [a646f9ca1]
- Updated dependencies [3b615c892]
  - @hyperlane-xyz/sdk@12.1.0
  - @hyperlane-xyz/utils@12.1.0

## 12.0.0

### Minor Changes

- 82166916a: feat: support github auth token for authenticated registries

### Patch Changes

- Updated dependencies [f7ca32315]
- Updated dependencies [4d3738d14]
- Updated dependencies [07321f6f0]
- Updated dependencies [59a087ded]
- Updated dependencies [59a087ded]
- Updated dependencies [337193305]
  - @hyperlane-xyz/sdk@12.0.0
  - @hyperlane-xyz/utils@12.0.0

## 11.0.0

### Patch Changes

- Updated dependencies [888d180b6]
- Updated dependencies [3b060c3e1]
  - @hyperlane-xyz/sdk@11.0.0
  - @hyperlane-xyz/utils@11.0.0

## 10.0.0

### Patch Changes

- Updated dependencies [7dbf7e4fa]
- Updated dependencies [b8d95fc95]
- Updated dependencies [28ca87293]
- Updated dependencies [4fd5623b8]
  - @hyperlane-xyz/sdk@10.0.0
  - @hyperlane-xyz/utils@10.0.0

## 9.2.1

### Patch Changes

- Updated dependencies [e3d09168e]
  - @hyperlane-xyz/sdk@9.2.1
  - @hyperlane-xyz/utils@9.2.1

## 9.2.0

### Patch Changes

- 2955bd990: Catch and log error instead of hard exiting when unable to get the tx receipt of a delivered message.
- 53dd71a4b: Do not error in hyperlane status if chain does not contain block explorer URL.
- Updated dependencies [7fe739d52]
- Updated dependencies [3e66e8f12]
- Updated dependencies [3852a9015]
  - @hyperlane-xyz/sdk@9.2.0
  - @hyperlane-xyz/utils@9.2.0

## 9.1.0

### Minor Changes

- cad82683f: Extracted ISM and Hook factory addresses into a reusable utility function to reduce repetition and improve maintainability.
- cad82683f: Improved warp route extension and configuration handling

### Patch Changes

- 9f9e2c3b5: fix `warp check` command to correctly check the remote routers in the config
- Updated dependencies [67d91e489]
- Updated dependencies [cad82683f]
- Updated dependencies [97c773476]
- Updated dependencies [351bf0010]
- Updated dependencies [cad82683f]
  - @hyperlane-xyz/sdk@9.1.0
  - @hyperlane-xyz/utils@9.1.0

## 9.0.0

### Minor Changes

- 0d8624d99: Make mailbox optional on warp deploy config

### Patch Changes

- Updated dependencies [0d8624d99]
- Updated dependencies [b07e2f2ea]
- Updated dependencies [4df37393f]
- Updated dependencies [88970a78c]
  - @hyperlane-xyz/sdk@9.0.0
  - @hyperlane-xyz/utils@9.0.0

## 8.9.0

### Minor Changes

- 05f89650b: Added utils for fetching extra lockboxes data from a xERC20 warp route
- d121c1cb8: Add XERC20 derivation in SDK/CLI Warp Reading
- d6ddf5b9e: make warp:read and warp:check/warp:verify operations independent of signer requirements
- 766f50695: Change semantics of ism/hook config from undefined to 0x0 for reading/checking purposes
- 1955579cf: Expand warpDeployConfig for checking purposes
- 33178eaa8: Move getRegistry function from the CLI to `@hyperlane-xyz/registry` package.
- 4147f91cb: Added support for the new AmountRoutingIsm to be deployed and managed by the cli
- 500249649: Enable usage of CCIP Hooks and ISMs in warp routes.
- 03266e2c2: add amount routing hook support in the sdk and cli

### Patch Changes

- 9fd3aa4f3: Correctly await address in native balance check.
- a835d5c5c: Only relay specified message ID
- Updated dependencies [05f89650b]
- Updated dependencies [d121c1cb8]
- Updated dependencies [3518f8901]
- Updated dependencies [d6ddf5b9e]
- Updated dependencies [766f50695]
- Updated dependencies [e78060d73]
- Updated dependencies [cb7c157f0]
- Updated dependencies [ede0cbc15]
- Updated dependencies [1955579cf]
- Updated dependencies [57137dad4]
- Updated dependencies [3518f8901]
- Updated dependencies [500249649]
- Updated dependencies [03266e2c2]
- Updated dependencies [cb93c13a4]
- Updated dependencies [456407dc7]
- Updated dependencies [4147f91cb]
  - @hyperlane-xyz/utils@8.9.0
  - @hyperlane-xyz/sdk@8.9.0

## 8.8.1

### Patch Changes

- c68529807: Update registry dependency.
  - @hyperlane-xyz/sdk@8.8.1
  - @hyperlane-xyz/utils@8.8.1

## 8.8.0

### Minor Changes

- d82d24cc7: Update `hyperlane warp init` to be undefined for ISM by default.
- b054b0424: Update `hyperlane warp init` to not output proxyAdmin by default.

### Patch Changes

- Updated dependencies [719d022ec]
- Updated dependencies [c61546cb7]
  - @hyperlane-xyz/sdk@8.8.0
  - @hyperlane-xyz/utils@8.8.0

## 8.7.0

### Minor Changes

- db832b803: Added support for multiple registries in CLI with prioritization.
- 7dd1f64a6: Update submitWarpApplyTransactions() to try-catch and print safe errors

### Patch Changes

- Updated dependencies [bd0b8861f]
- Updated dependencies [55db270e3]
- Updated dependencies [b92eb1b57]
- Updated dependencies [ede0cbc15]
- Updated dependencies [12e3c4da0]
- Updated dependencies [d6724c4c3]
- Updated dependencies [d93a38cab]
  - @hyperlane-xyz/sdk@8.7.0
  - @hyperlane-xyz/utils@8.7.0

## 8.6.1

### Patch Changes

- 236f27b5f: Fix cli package dependencies.
  - @hyperlane-xyz/sdk@8.6.1
  - @hyperlane-xyz/utils@8.6.1

## 8.6.0

### Minor Changes

- d2bc2cfec: Update CLI package.json to be able to export functions

### Patch Changes

- 1e6ee0b9c: Fix default multichain strategy resolving.
- Updated dependencies [407d82004]
- Updated dependencies [ac984a17b]
- Updated dependencies [276d7ce4e]
- Updated dependencies [ba50e62fc]
- Updated dependencies [1e6ee0b9c]
- Updated dependencies [77946bb13]
  - @hyperlane-xyz/sdk@8.6.0
  - @hyperlane-xyz/utils@8.6.0

## 8.5.0

### Patch Changes

- Updated dependencies [55b8ccdff]
  - @hyperlane-xyz/sdk@8.5.0
  - @hyperlane-xyz/utils@8.5.0

## 8.4.0

### Patch Changes

- Updated dependencies [f6b682cdb]
  - @hyperlane-xyz/sdk@8.4.0
  - @hyperlane-xyz/utils@8.4.0

## 8.3.0

### Minor Changes

- 228f7c3d1: Fix issue where warp deploy artifacts did not include correct symbols.

### Patch Changes

- Updated dependencies [7546c0181]
- Updated dependencies [49856fbb9]
  - @hyperlane-xyz/sdk@8.3.0
  - @hyperlane-xyz/utils@8.3.0

## 8.2.0

### Minor Changes

- 9eb19cac7: Add explorer link to warp send and send message commands
- aad2c2d1e: Fixing the chain resolver checks and handling for argv.chain

### Patch Changes

- 1536ea570: Print displayName instead of chain name in signer validity logs.
- Updated dependencies [69a684869]
  - @hyperlane-xyz/sdk@8.2.0
  - @hyperlane-xyz/utils@8.2.0

## 8.1.0

### Minor Changes

- 2d018fa7a: Fix hyperlane warp send where --origin and --destination are out of order

### Patch Changes

- Updated dependencies [79c61c891]
- Updated dependencies [9518dbc84]
- Updated dependencies [9ab961a79]
  - @hyperlane-xyz/sdk@8.1.0
  - @hyperlane-xyz/utils@8.1.0

## 8.0.0

### Minor Changes

- fd20bb1e9: Add FeeHook and Swell to pz and ez eth config generator. Bump up Registry 6.6.0
- bb44f9b51: Add support for deploying Hooks using a HookConfig within a WarpConfig
- c2ca8490d: fix signer strategy init for broken cli commands
- 9f6b8c514: Allow self-relaying of all messages if there are multiple in a given dispatch transaction.
- 3c4bc1cca: Update hyperlane warp send to send a round trip transfer to all chains in WarpCoreConfig, if --origin and/or --destination is not provided.
- 79f8197f3: Added strategy management CLI commands and MultiProtocolSigner implementation for flexible cross-chain signer configuration and management
- a5ece3b30: Add chain technical stack selector with Arbitrum Nitro support to `hyperlane registry init` command
- d35502fa7: Update single chain selection to be searchable instead of a simple select

### Patch Changes

- 472b34670: Bump registry version to v6.3.0.
- 0c8372447: fix: balance check skip confirmation
- 657ac9255: Suppress help on CLI failures
- 9349ef73e: Fix strategy flag propagation
- cd7c41308: Fix yaml resource exhaustion
- 98ee79c17: Added ZKSync signer support using zksync-ethers package
- Updated dependencies [472b34670]
- Updated dependencies [79f8197f3]
- Updated dependencies [fd20bb1e9]
- Updated dependencies [26fbec8f6]
- Updated dependencies [71aefa03e]
- Updated dependencies [9f6b8c514]
- Updated dependencies [82cebabe4]
- Updated dependencies [95cc9571e]
- Updated dependencies [c690ca82f]
- Updated dependencies [5942e9cff]
- Updated dependencies [de1190656]
- Updated dependencies [e9911bb9d]
- Updated dependencies [8834a8c92]
  - @hyperlane-xyz/sdk@8.0.0
  - @hyperlane-xyz/utils@8.0.0

## 7.3.0

### Minor Changes

- aa1ea9a48: updates the warp deployment config schema to be closer to the ica routing schema
- 323f0f158: Add ICAs management in core apply command

### Patch Changes

- 455a897fb: Fix a bug where it would try to relay the incorrect message from a transaction that dispatches multiple messages.
- Updated dependencies [2054f4f5b]
- Updated dependencies [a96448fa6]
- Updated dependencies [170a0fc73]
- Updated dependencies [9a09afcc7]
- Updated dependencies [24784af95]
- Updated dependencies [3e8dd70ac]
- Updated dependencies [aa1ea9a48]
- Updated dependencies [665a7b8d8]
- Updated dependencies [f0b98fdef]
- Updated dependencies [ff9e8a72b]
- Updated dependencies [97c1f80b7]
- Updated dependencies [323f0f158]
- Updated dependencies [61157097b]
  - @hyperlane-xyz/sdk@7.3.0
  - @hyperlane-xyz/utils@7.3.0

## 7.2.0

### Minor Changes

- d51815760: Support using the CLI to deploy warp routes that involve foreign deployments
- 81ab4332f: Remove ismFactoryAddresses from warpConfig
- 4b3537470: Changed the type of defaultMultisigConfigs, to track validator aliases in addition to their addresses.

### Patch Changes

- Updated dependencies [81ab4332f]
- Updated dependencies [4b3537470]
- Updated dependencies [fa6d5f5c6]
- Updated dependencies [fa6d5f5c6]
  - @hyperlane-xyz/sdk@7.2.0
  - @hyperlane-xyz/utils@7.2.0

## 7.1.0

### Minor Changes

- 5db46bd31: Implements persistent relayer for use in CLI

### Patch Changes

- Updated dependencies [6f2d50fbd]
- Updated dependencies [1159e0f4b]
- Updated dependencies [0e285a443]
- Updated dependencies [ff2b4e2fb]
- Updated dependencies [0e285a443]
- Updated dependencies [5db46bd31]
- Updated dependencies [0cd65c571]
  - @hyperlane-xyz/sdk@7.1.0
  - @hyperlane-xyz/utils@7.1.0

## 7.0.0

### Minor Changes

- fa424826c: Add support for updating the mailbox proxy admin owner
- 836060240: Add storage based multisig ISM types

### Patch Changes

- Updated dependencies [bbb970a44]
- Updated dependencies [fa424826c]
- Updated dependencies [f48cf8766]
- Updated dependencies [40d59a2f4]
- Updated dependencies [0264f709e]
- Updated dependencies [836060240]
- Updated dependencies [ba0122279]
- Updated dependencies [e6f9d5c4f]
- Updated dependencies [f24835438]
- Updated dependencies [5f41b1134]
  - @hyperlane-xyz/sdk@7.0.0
  - @hyperlane-xyz/utils@7.0.0

## 6.0.0

### Major Changes

- e3b97c455: Detangle assumption that chainId == domainId for EVM chains. Domain IDs and Chain Names are still unique, but chainId is no longer guaranteed to be a unique identifier. Domain ID is no longer an optional field and is now required for all chain metadata.

### Patch Changes

- Updated dependencies [7b3b07900]
- Updated dependencies [30d92c319]
- Updated dependencies [e3b97c455]
  - @hyperlane-xyz/sdk@6.0.0
  - @hyperlane-xyz/utils@6.0.0

## 5.7.0

### Minor Changes

- db0e73502: re-enable space key for multiselect cli prompt
- 7e9e248be: Add feat to allow updates to destination gas using warp apply
- 4c0605dca: Add optional proxy admin reuse in warp route deployments and admin proxy ownership transfer in warp apply
- db5875cc2: Add `hyperlane warp verify` to allow post-deployment verification.
- 956ff752a: Enable configuration of IGP hooks in the CLI

### Patch Changes

- Updated dependencies [5dabdf388]
- Updated dependencies [469f2f340]
- Updated dependencies [e104cf6aa]
- Updated dependencies [d9505ab58]
- Updated dependencies [04108155d]
- Updated dependencies [7e9e248be]
- Updated dependencies [4c0605dca]
- Updated dependencies [db9196837]
- Updated dependencies [db5875cc2]
- Updated dependencies [56328e6e1]
- Updated dependencies [956ff752a]
- Updated dependencies [39a9b2038]
  - @hyperlane-xyz/sdk@5.7.0
  - @hyperlane-xyz/utils@5.7.0

## 5.6.2

### Patch Changes

- Updated dependencies [5fd4267e7]
- Updated dependencies [a36fc5fb2]
  - @hyperlane-xyz/utils@5.6.2
  - @hyperlane-xyz/sdk@5.6.2

## 5.6.1

### Patch Changes

- 3474a8450: Explicitly define inquirer/core and inquirier/figures dependencies
  - @hyperlane-xyz/sdk@5.6.1
  - @hyperlane-xyz/utils@5.6.1

## 5.6.0

### Minor Changes

- 41035aac8: Add strategyUrl detect and validation in the beginning of `warp apply`
  Remove yaml transactions print from `warp apply`
- 29341950e: Adds new `core check` command to compare local configuration and on chain deployments. Adds memoization to the EvmHookReader to avoid repeating configuration derivation
- 32d0a67c2: Adds the warp check command to compare warp routes config files with on chain warp route deployments
- 3662297fc: Add prompt in `warp init` command to choose if a trusted relayer should be used instead of making the choice by default for the user and enable the `--yes` flag to default to a trusted ISM
- b1ff48bd1: Add rebasing yield route support into CLI/SDK
- d41aa6928: Add `EthJsonRpcBlockParameterTag` enum for validating reorgPeriod
- c3e9268f1: Add support for an arbitrary string in `reorgPeriod`, which is used as a block tag to get the finalized block.
- a4d5d692f: Update `warp apply` such that it updates in place AND extends in a single call
- 01e7070eb: updates the multi chain selection prompt by adding search functionality and an optional confirmation prompt for the current selection

### Patch Changes

- e89f9e35d: Update registry to v4.7.0
- Updated dependencies [f1712deb7]
- Updated dependencies [46044a2e9]
- Updated dependencies [02a5b92ba]
- Updated dependencies [29341950e]
- Updated dependencies [8001bbbd6]
- Updated dependencies [32d0a67c2]
- Updated dependencies [b1ff48bd1]
- Updated dependencies [d41aa6928]
- Updated dependencies [c3e9268f1]
- Updated dependencies [7d7bcc1a3]
- Updated dependencies [7f3e0669d]
- Updated dependencies [2317eca3c]
  - @hyperlane-xyz/utils@5.6.0
  - @hyperlane-xyz/sdk@5.6.0

## 5.5.0

### Patch Changes

- fcfe91113: Reuse SDK transaction typings in tx submitters
- Updated dependencies [2afc484a2]
- Updated dependencies [2afc484a2]
- Updated dependencies [3254472e0]
- Updated dependencies [fcfe91113]
- Updated dependencies [6176c9861]
  - @hyperlane-xyz/sdk@5.5.0
  - @hyperlane-xyz/utils@5.5.0

## 5.4.0

### Minor Changes

- 4415ac224: Add Gnosis safe transaction builder to warp apply

### Patch Changes

- Updated dependencies [4415ac224]
  - @hyperlane-xyz/utils@5.4.0
  - @hyperlane-xyz/sdk@5.4.0

## 5.3.0

### Minor Changes

- 35d4503b9: Update to registry v4.3.6
- aef3dbf4d: Remove mailbox choice prompt if it can be automatically detected from the registry

### Patch Changes

- a513e1b51: Override default with merkle hook for self relay
- Updated dependencies [eb47aaee8]
- Updated dependencies [50319d8ba]
- Updated dependencies [8de531fa4]
- Updated dependencies [746eeb9d9]
- Updated dependencies [fd536a79a]
- Updated dependencies [50319d8ba]
  - @hyperlane-xyz/sdk@5.3.0
  - @hyperlane-xyz/utils@5.3.0

## 5.2.1

### Patch Changes

- @hyperlane-xyz/sdk@5.2.1
- @hyperlane-xyz/utils@5.2.1

## 5.2.0

### Minor Changes

- a5afd20f3: Add CLI e2e typescript tests
- 203084df2: Added sdk support for Stake weighted ISM
- a46fe434a: Add hyperlane registry rpc and addresses --contract utils
- f2783c03b: Add ChainSubmissionStrategySchema
- 3c07ded5b: Add Safe submit functionality to warp apply

### Patch Changes

- Updated dependencies [a19e882fd]
- Updated dependencies [d6de34ad5]
- Updated dependencies [518a1bef9]
- Updated dependencies [203084df2]
- Updated dependencies [74a592e58]
- Updated dependencies [739af9a34]
- Updated dependencies [44588c31d]
- Updated dependencies [2bd540e0f]
- Updated dependencies [291c5fe36]
- Updated dependencies [69f17d99a]
- Updated dependencies [3ad5918da]
- Updated dependencies [291c5fe36]
- Updated dependencies [9563a8beb]
- Updated dependencies [73c232b3a]
- Updated dependencies [445b6222c]
- Updated dependencies [d6de34ad5]
- Updated dependencies [2e6176f67]
- Updated dependencies [f2783c03b]
- Updated dependencies [2ffb78f5c]
- Updated dependencies [3c07ded5b]
- Updated dependencies [815542dd7]
  - @hyperlane-xyz/sdk@5.2.0
  - @hyperlane-xyz/utils@5.2.0

## 5.1.0

### Minor Changes

- 013f19c64: Update to registry v2.5.0
- 013f19c64: Added SDK support for ArbL2ToL1Hook/ISM for selfrelay
- 013f19c64: Add output of hyperlane warp read to ./configs/warp-route-deployment.yaml
- 013f19c64: Remove registry.getUri() from core read logging to prevent registry error
- 013f19c64: Fixes the new chain message to display the correct command
- 013f19c64: Add check & confirm for existing mailbox to core deploy to allow users to decide if they want to deploy a new mailbox

### Patch Changes

- 013f19c64: Require at least 1 chain selection in warp init
- 013f19c64: feat: Add long-running CLI relayer
- Updated dependencies [013f19c64]
- Updated dependencies [013f19c64]
- Updated dependencies [013f19c64]
- Updated dependencies [013f19c64]
- Updated dependencies [013f19c64]
- Updated dependencies [013f19c64]
- Updated dependencies [013f19c64]
- Updated dependencies [013f19c64]
- Updated dependencies [013f19c64]
- Updated dependencies [013f19c64]
- Updated dependencies [013f19c64]
- Updated dependencies [013f19c64]
- Updated dependencies [013f19c64]
- Updated dependencies [013f19c64]
- Updated dependencies [19f7d4fd9]
  - @hyperlane-xyz/sdk@5.1.0
  - @hyperlane-xyz/utils@5.1.0

## 5.0.0

### Major Changes

- f1d70a5e8: refactor: select chain now become 2 step, select mainnet/testnet type first, then select chain

### Minor Changes

- 388d25517: Added HyperlaneRelayer for relaying messages from the CLI
- d0f7f21fd: Fix logging for hyperlane core apply
- d00f2ffc0: Displays formatted deployment plan to confirm warp deploy.
- 40255575c: Adds blockExplorers option on registry init.
- 708999433: Adds hyperlane warp apply
- 0e1a80e6e: Improve chain metadata and address fetching from github registries
- 5529d98d0: Add hyperlane core apply with update ownership
- 62d71fad3: Add hyperlane warp update to extend a warp config
- 49986aa92: Add collateralAddressOrDenom for collateralVault
- ded5718a0: Update hyperlane core read to log the config terminal "preview", only if the number of lines is < 250
- 5125b798d: Prompt for chain testnet/mainnet during chain definition flow
- bb470aec2: Add 'submit' command to CLI.

### Patch Changes

- 80ac5d28e: Display token symbol when balance is insufficient for command
- 6341edf2a: fix: use merkle tree hook address from registry for self relay hook derivations
- c539775d7: Default to mailbox address in registry
- c2a2897d7: Update CLI verbiage to ask for vault and not token when initiating collateralVault warp route.
- Updated dependencies [2c0ae3cf3]
- Updated dependencies [0dedbf5a0]
- Updated dependencies [388d25517]
- Updated dependencies [69a39da1c]
- Updated dependencies [4907b510c]
- Updated dependencies [488f949ef]
- Updated dependencies [c7f5a35e8]
- Updated dependencies [7265a4087]
- Updated dependencies [0a40dcb8b]
- Updated dependencies [f83b492de]
- Updated dependencies [79740755b]
- Updated dependencies [8533f9e66]
- Updated dependencies [ed65556aa]
- Updated dependencies [ab827a3fa]
- Updated dependencies [dfa908796]
- Updated dependencies [ed63e04c4]
- Updated dependencies [dfa908796]
- Updated dependencies [5aa24611b]
- Updated dependencies [cfb890dc6]
- Updated dependencies [708999433]
- Updated dependencies [5529d98d0]
- Updated dependencies [62d71fad3]
- Updated dependencies [49986aa92]
- Updated dependencies [7fdd3958d]
- Updated dependencies [8e942d3c6]
- Updated dependencies [fef629673]
- Updated dependencies [be4617b18]
- Updated dependencies [1474865ae]
  - @hyperlane-xyz/sdk@5.0.0
  - @hyperlane-xyz/utils@5.0.0

## 4.1.0

### Minor Changes

- 4cc9327e5: Update warp deploy to handle xerc20, initializerArgs to be the signer, update deploy gas constants

### Patch Changes

- 46652c62a: Fix the missing sorting in the YAML file generated
- 56be527d6: Fix typo in core read command
- 378a5b79f: Remove extra fields from warp core config
- Updated dependencies [36e75af4e]
- Updated dependencies [d31677224]
- Updated dependencies [4cc9327e5]
- Updated dependencies [1687fca93]
  - @hyperlane-xyz/sdk@4.1.0
  - @hyperlane-xyz/utils@4.1.0

## 4.0.0

### Major Changes

- df6a18053: Release CLI v4.0.0.

### Minor Changes

- 44cc9bf6b: Add CLI command to support AVS validator status check
- b05ae38ac: Gracefully handle RPC failures during warp send & fix deriving hook error that prevents warp and core test messages on the cli.
- 9304fe241: Use metadata builders in message relaying
- 6398aab72: Upgrade registry to 2.1.1
- 5c8ba0b85: Rename hyperlane config create chain -> hyperlane registry init. Rename all `configure` to `init`
- cd419c98a: Add a validator preFlightCheck command verifying that the validator has been announced for a given chain
- 35f869950: Add command to support creating agent configs
- bf7ad09da: feat(cli): add `warp --symbol` flag
- b0828b3d0: Reintroduce `ism read` and `hook read` commands
- 129bd871d: Add chain displayName prompt with default
- 4040db723: Fix createDefaultWarpIsmConfig to default to trusted relayer and fallback routing without prompts
- 6db9fa9ad: Implement hyperlane warp deploy
- bd3ca9195: Updates ci-test.sh to ci-advanced-test.sh.
- b7003cf35: Add stdout.rows to pagesize calculation with DEFAULT_PAGE_SIZE

### Patch Changes

- 3283eefd6: Removes default pattern for chain name when creating a new chain.
- 4dd2651ee: Add xerc20 limit lookups to warp read
- 6b63c5d82: Adds deployment support for IsmConfig within a WarpRouteConfig
- Updated dependencies [b05ae38ac]
- Updated dependencies [9304fe241]
- Updated dependencies [bdcbe1d16]
- Updated dependencies [6b63c5d82]
- Updated dependencies [e38d31685]
- Updated dependencies [e0f226806]
- Updated dependencies [6db9fa9ad]
  - @hyperlane-xyz/sdk@4.0.0
  - @hyperlane-xyz/utils@4.0.0

## 3.16.0

### Patch Changes

- Updated dependencies [f9bbdde76]
- Updated dependencies [5cc64eb09]
  - @hyperlane-xyz/sdk@3.16.0
  - @hyperlane-xyz/utils@3.16.0

## 3.15.1

### Patch Changes

- 921e449b4: Support priorityFee fetching from RPC and some better logging
- Updated dependencies [acaa22cd9]
- Updated dependencies [921e449b4]
  - @hyperlane-xyz/sdk@3.15.1
  - @hyperlane-xyz/utils@3.15.1

## 3.15.0

### Minor Changes

- 51bfff683: Mint/burn limit checking for xERC20 bridging
  Corrects CLI output for HypXERC20 and HypXERC20Lockbox deployments

### Patch Changes

- Updated dependencies [51bfff683]
  - @hyperlane-xyz/sdk@3.15.0
  - @hyperlane-xyz/utils@3.15.0

## 3.14.0

### Minor Changes

- f4bbfcf08: AVS deployment on mainnet

### Patch Changes

- @hyperlane-xyz/sdk@3.14.0
- @hyperlane-xyz/utils@3.14.0

## 3.13.0

### Minor Changes

- b22a0f453: Add hyperlane validator address command to retrieve validator address from AWS
- 39ea7cdef: Implement multi collateral warp routes
- babe816f8: Support xERC20 and xERC20 Lockbox in SDK and CLI
- b440d98be: Added support for registering/deregistering from the Hyperlane AVS

### Patch Changes

- b6b26e2bb: fix: minor change was breaking in registry export
- Updated dependencies [39ea7cdef]
- Updated dependencies [babe816f8]
- Updated dependencies [0cf692e73]
  - @hyperlane-xyz/sdk@3.13.0
  - @hyperlane-xyz/utils@3.13.0

## 3.12.0

### Minor Changes

- cc8731985: Default to home directory for local registry
- ff221f66a: Allows a developer to pass a private key or address to dry-run, and ensures HYP_KEY is only used for private keys.
- eba393680: Add CLI-side submitter to use SDK submitter from CRUD and other command modules.

### Patch Changes

- 2b7dfe27e: Improve defaults in chain config command
- Updated dependencies [eba393680]
- Updated dependencies [69de68a66]
  - @hyperlane-xyz/sdk@3.12.0
  - @hyperlane-xyz/utils@3.12.0

## 3.11.1

### Patch Changes

- 78b77eecf: Fixes for CLI dry-runs
- Updated dependencies [c900da187]
  - @hyperlane-xyz/sdk@3.11.1
  - @hyperlane-xyz/utils@3.11.1

## 3.11.0

### Minor Changes

- f8b6ea467: Update the warp-route-deployment.yaml to a more sensible schema. This schema sets us up to allow multi-chain collateral deployments. Removes intermediary config objects by using zod instead.
- b6fdf2f7f: Implement XERC20 and FiatToken collateral warp routes
- aea79c686: Adds single-chain dry-run support for deploying warp routes & gas estimation for core and warp route dry-run deployments.
- 917266dce: Add --self-relay to CLI commands
- b63714ede: Convert all public hyperlane npm packages from CJS to pure ESM
- 450e8e0d5: Migrate fork util from CLI to SDK. Anvil IP & Port are now optionally passed into fork util by client.
- 3528b281e: Restructure CLI params around registries
- af2634207: Introduces `hyperlane hook read` and `hyperlane ism read` commands for deriving onchain Hook/ISM configs from an address on a given chain.

### Patch Changes

- 8246f14d6: Adds defaultDescription to yargs --key option.
- Updated dependencies [811ecfbba]
- Updated dependencies [f8b6ea467]
- Updated dependencies [d37cbab72]
- Updated dependencies [b6fdf2f7f]
- Updated dependencies [a86a8296b]
- Updated dependencies [2db77f177]
- Updated dependencies [3a08e31b6]
- Updated dependencies [917266dce]
- Updated dependencies [aab63d466]
- Updated dependencies [2e439423e]
- Updated dependencies [b63714ede]
- Updated dependencies [3528b281e]
- Updated dependencies [450e8e0d5]
- Updated dependencies [2b3f75836]
- Updated dependencies [af2634207]
  - @hyperlane-xyz/sdk@3.11.0
  - @hyperlane-xyz/utils@3.11.0

## 3.10.0

### Minor Changes

- 3ec81081c: Breaking: Update the `hyperlane chains list` command to accept an `env` (either 'mainnet' or 'testnet') to list chains for.

  Update `hyperlane chains list` command to pull the set of core chains from the contract addresses constant in the SDK.

- 96485144a: SDK support for ICA deployment and operation.
- 4e7a43be6: Replace Debug logger with Pino

### Patch Changes

- 5373d54ca: Add --log and --verbosity settings to CLI
- Updated dependencies [96485144a]
- Updated dependencies [38358ecec]
- Updated dependencies [ed0d4188c]
- Updated dependencies [4e7a43be6]
  - @hyperlane-xyz/utils@3.10.0
  - @hyperlane-xyz/sdk@3.10.0

## 3.9.0

### Minor Changes

- 11f257ebc: Add Yield Routes to CLI

### Patch Changes

- Updated dependencies [11f257ebc]
  - @hyperlane-xyz/sdk@3.9.0
  - @hyperlane-xyz/utils@3.9.0

## 3.8.2

### Patch Changes

- bfc2b792b: Fix bug with HypCollateral warp route deployments
  - @hyperlane-xyz/sdk@3.8.2
  - @hyperlane-xyz/utils@3.8.2

## 3.8.1

### Patch Changes

- Updated dependencies [5daaae274]
  - @hyperlane-xyz/utils@3.8.1
  - @hyperlane-xyz/sdk@3.8.1

## 3.8.0

### Patch Changes

- 9681df08d: TestRecipient as part of core deployer
- 9681df08d: Update CLI Warp route deployment output shape to new WarpCore config
- Updated dependencies [9681df08d]
- Updated dependencies [9681df08d]
- Updated dependencies [9681df08d]
- Updated dependencies [9681df08d]
- Updated dependencies [9681df08d]
- Updated dependencies [9681df08d]
- Updated dependencies [9681df08d]
- Updated dependencies [9681df08d]
- Updated dependencies [9681df08d]
- Updated dependencies [9681df08d]
- Updated dependencies [9681df08d]
- Updated dependencies [9681df08d]
  - @hyperlane-xyz/sdk@3.8.0
  - @hyperlane-xyz/utils@3.8.0

## 3.7.0

### Minor Changes

- 84e508039: Improve send transfer ergonomics by omitting token type flag
- 7ff826a8f: Merged agent addresses will now include igp as the zero address if not configured as the hook

### Patch Changes

- ab17af5f7: Updating HyperlaneIgpDeployer to configure storage gas oracles as part of deployment
- Updated dependencies [6f464eaed]
- Updated dependencies [87151c62b]
- Updated dependencies [ab17af5f7]
- Updated dependencies [7b40232af]
- Updated dependencies [54aeb6420]
  - @hyperlane-xyz/sdk@3.7.0
  - @hyperlane-xyz/utils@3.7.0

## 3.6.2

### Patch Changes

- 99fe93a5b: Removed IGP from preset hook config
  - @hyperlane-xyz/sdk@3.6.2
  - @hyperlane-xyz/utils@3.6.2

## 3.6.1

### Patch Changes

- Updated dependencies [3c298d064]
- Updated dependencies [ae4476ad0]
- Updated dependencies [f3b7ddb69]
- Updated dependencies [df24eec8b]
- Updated dependencies [78e50e7da]
- Updated dependencies [e4e4f93fc]
  - @hyperlane-xyz/utils@3.6.1
  - @hyperlane-xyz/sdk@3.6.1

## 3.6.0

### Patch Changes

- 67a6d971e: Added `shouldRecover` flag to deployContractFromFactory so that the `TestRecipientDeployer` can deploy new contracts if it's not the owner of the prior deployments (We were recovering the SDK artifacts which meant the deployer won't be able to set the ISM as they needed)
- Updated dependencies [67a6d971e]
- Updated dependencies [612d4163a]
- Updated dependencies [0488ef31d]
- Updated dependencies [8d8ba3f7a]
  - @hyperlane-xyz/sdk@3.6.0
  - @hyperlane-xyz/utils@3.6.0

## 3.5.1

### Patch Changes

- Updated dependencies [a04454d6d]
  - @hyperlane-xyz/sdk@3.5.1
  - @hyperlane-xyz/utils@3.5.1

## 3.5.0

### Patch Changes

- 05a943b4a: Skip mandatory balance check for remotes in send commands"
- Updated dependencies [655b6a0cd]
- Updated dependencies [08ba0d32b]
- Updated dependencies [f7d285e3a]
  - @hyperlane-xyz/sdk@3.5.0
  - @hyperlane-xyz/utils@3.5.0

## 3.4.0

### Patch Changes

- e06fe0b32: Supporting DefaultFallbackRoutingIsm through non-factory deployments
- dcf8b800a: Fixes for commands with --yes flag
- 9c7dbcb94: Remove domainId and protocolType setting when creating chain config
- Updated dependencies [7919417ec]
- Updated dependencies [fd4fc1898]
- Updated dependencies [e06fe0b32]
- Updated dependencies [b832e57ae]
- Updated dependencies [79c96d718]
  - @hyperlane-xyz/sdk@3.4.0
  - @hyperlane-xyz/utils@3.4.0

## 3.3.0

### Minor Changes

- 7e620c9df: Allow CLI to accept hook as a config

### Patch Changes

- f44589e45: Improve warp and kurtosis deploy command UX
- 2da6ccebe: Allow users to only configure validators for their chain

  - Don't restrict user to having two chains for ism config
  - If the user accidentally picks two chains, we prompt them again to confirm if they don't want to use the hyperlane validators for their multisigConfig

- 9f2c7ce7c: Removing agentStartBlocks and using mailbox.deployedBlock() instead
- 9705079f9: Improve UX of the send and status commands
- c606b6a48: Add figlet to CLI
- Updated dependencies [7e620c9df]
- Updated dependencies [350175581]
- Updated dependencies [9f2c7ce7c]
  - @hyperlane-xyz/sdk@3.3.0
  - @hyperlane-xyz/utils@3.3.0

## 3.2.0

### Minor Changes

- df693708b: Add support for all ISM types in CLI interactive config creation

### Patch Changes

- 433c5aadb: Fix error form version command
- Updated dependencies [df693708b]
  - @hyperlane-xyz/sdk@3.2.0
  - @hyperlane-xyz/utils@3.2.0

## 3.1.10

### Patch Changes

- 97f4c9421: Various user experience improvements
  - @hyperlane-xyz/sdk@3.1.10
  - @hyperlane-xyz/utils@3.1.10<|MERGE_RESOLUTION|>--- conflicted
+++ resolved
@@ -1,7 +1,5 @@
 # @hyperlane-xyz/cli
 
-<<<<<<< HEAD
-=======
 ## 16.0.0
 
 ### Minor Changes
@@ -98,7 +96,6 @@
 
 ## 13.0.0
 
->>>>>>> e0f28a6d
 ## 12.6.0
 
 ### Minor Changes
