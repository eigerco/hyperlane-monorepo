import { expect } from 'chai';

import {
  addressToBytes,
  bytesToProtocolAddress,
  isZeroishAddress,
  padBytesToLength,
} from './addresses.js';
import { ProtocolType } from './types.js';

const ETH_ZERO_ADDR = '0x0000000000000000000000000000000000000000';
const ETH_NON_ZERO_ADDR = '0x0000000000000000000000000000000000000001';
const COS_ZERO_ADDR = 'cosmos1000';
const COS_NON_ZERO_ADDR =
  'neutron1jyyjd3x0jhgswgm6nnctxvzla8ypx50tew3ayxxwkrjfxhvje6kqzvzudq';
const COSMOS_NATIVE_ZERO_ADDR =
  '0x0000000000000000000000000000000000000000000000000000000000000000';
const COSMOS_NATIVE_NON_ZERO_ADDR =
  '0x726f757465725f61707000000000000000000000000000010000000000000000';
const SOL_ZERO_ADDR = '111111';
const SOL_NON_ZERO_ADDR = 'TokenzQdBNbLqP5VEhdkAS6EPFLC1PHnBqCXEpPxuEb';
const STARKNET_ZERO_ADDR =
  '0x0000000000000000000000000000000000000000000000000000000000000000';
const STARKNET_NON_ZERO_ADDR =
  '0x0000000000000000000000000000000000000000000000000000000000000001';

// TODO increase address utility test coverage
describe('Address utilities', () => {
  describe('isZeroishAddress', () => {
    it('Identifies 0-ish addresses', () => {
      expect(isZeroishAddress('0x')).to.be.true;
      expect(isZeroishAddress(ETH_ZERO_ADDR)).to.be.true;
      expect(isZeroishAddress(COS_ZERO_ADDR)).to.be.true;
      expect(isZeroishAddress(COSMOS_NATIVE_ZERO_ADDR)).to.be.true;
      expect(isZeroishAddress(SOL_ZERO_ADDR)).to.be.true;
      expect(isZeroishAddress(STARKNET_ZERO_ADDR)).to.be.true;
    });
    it('Identifies non-0-ish addresses', () => {
      expect(isZeroishAddress(ETH_NON_ZERO_ADDR)).to.be.false;
      expect(isZeroishAddress(COS_NON_ZERO_ADDR)).to.be.false;
      expect(isZeroishAddress(COSMOS_NATIVE_NON_ZERO_ADDR)).to.be.false;
      expect(isZeroishAddress(SOL_NON_ZERO_ADDR)).to.be.false;
      expect(isZeroishAddress(STARKNET_NON_ZERO_ADDR)).to.be.false;
    });
  });

  describe('addressToBytes', () => {
    it('Converts addresses to bytes', () => {
      expect(addressToBytes(ETH_NON_ZERO_ADDR).length).to.equal(32);
      expect(addressToBytes(STARKNET_NON_ZERO_ADDR).length).to.equal(32);
    });
    it('Rejects zeroish addresses', () => {
      expect(() => addressToBytes(ETH_ZERO_ADDR)).to.throw(Error);
      expect(() => addressToBytes(COS_ZERO_ADDR)).to.throw(Error);
      expect(() => addressToBytes(COSMOS_NATIVE_ZERO_ADDR)).to.throw(Error);
      expect(() => addressToBytes(SOL_ZERO_ADDR)).to.throw(Error);
      expect(() => addressToBytes(STARKNET_ZERO_ADDR)).to.throw(Error);
    });
  });

  describe('padBytesToLength', () => {
    it('Pads bytes to a given length', () => {
      const bytes = Buffer.from([1, 2, 3]);
      expect(padBytesToLength(bytes, 5).equals(Buffer.from([0, 0, 1, 2, 3])));
    });
    it('Rejects bytes that exceed the target length', () => {
      const bytes = Buffer.from([1, 2, 3]);
      expect(() => padBytesToLength(bytes, 2)).to.throw(Error);
    });
  });

  describe('bytesToProtocolAddress', () => {
    it('Converts bytes to address', () => {
      expect(
        bytesToProtocolAddress(
          addressToBytes(ETH_NON_ZERO_ADDR),
          ProtocolType.Ethereum,
        ),
      ).to.equal(ETH_NON_ZERO_ADDR);
      expect(
        bytesToProtocolAddress(
<<<<<<< HEAD
=======
          addressToBytes(COSMOS_NATIVE_NON_ZERO_ADDR),
          ProtocolType.CosmosNative,
        ),
      ).to.equal(COSMOS_NATIVE_NON_ZERO_ADDR);
      expect(
        bytesToProtocolAddress(
>>>>>>> e0f28a6d
          addressToBytes(STARKNET_NON_ZERO_ADDR),
          ProtocolType.Starknet,
        ),
      ).to.equal(STARKNET_NON_ZERO_ADDR);
    });
    it('Rejects zeroish addresses', () => {
      expect(() =>
        bytesToProtocolAddress(
          new Uint8Array([0, 0, 0]),
          ProtocolType.Ethereum,
        ),
      ).to.throw(Error);
    });
  });
});<|MERGE_RESOLUTION|>--- conflicted
+++ resolved
@@ -79,15 +79,12 @@
       ).to.equal(ETH_NON_ZERO_ADDR);
       expect(
         bytesToProtocolAddress(
-<<<<<<< HEAD
-=======
           addressToBytes(COSMOS_NATIVE_NON_ZERO_ADDR),
           ProtocolType.CosmosNative,
         ),
       ).to.equal(COSMOS_NATIVE_NON_ZERO_ADDR);
       expect(
         bytesToProtocolAddress(
->>>>>>> e0f28a6d
           addressToBytes(STARKNET_NON_ZERO_ADDR),
           ProtocolType.Starknet,
         ),
