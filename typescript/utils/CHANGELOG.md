# @hyperlane-xyz/utils

<<<<<<< HEAD
=======
## 16.0.0

## 15.0.0

### Minor Changes

- 451f3f6c3: Support pino-pretty in development
- a33c8abd4: Implement `convertToScaledAmount` for amounts that need scaling

## 14.4.0

## 14.3.0

## 14.2.0

## 14.1.0

## 14.0.0

### Patch Changes

- 7ad8e394c: fix starknet token adapter

## 13.4.0

### Minor Changes

- 0ec92f775: Update starknet dependency from v6 to v7.
- ec8d196d9: Fix CosmosNative address parsing
- bacf16a80: Export yaml eslint config

## 13.3.0

## 13.2.1

### Patch Changes

- 72887f7: Update to ethers v5.8.0.

## 13.2.0

## 13.1.1

### Patch Changes

- ba4deea: Revert workspace dependency syntax.

## 13.1.0

### Minor Changes

- f41f766: Add sort-yaml-arrays eslint rule

## 13.0.0

### Minor Changes

- 0de63e0: Add Starknet address and tx utils

>>>>>>> e0f28a6d
## 12.6.0

### Minor Changes

- d182d7d: Adds the sortArraysInObject function to properly sort arrays in an object recursively given an optional sort function
- b360802: Add the isCosmosIbcDenomAddress function and improve the config expansion logic to correctly format the destination gas

## 12.5.0

## 12.4.0

## 12.3.0

### Minor Changes

- 7500bd6fe: implemented cosmos protocol type and cosmos token adapter

## 12.2.0

## 12.1.0

## 12.0.0

## 11.0.0

### Major Changes

- 3b060c3e1: Stub new CosmosModule ProtocolType.

## 10.0.0

### Minor Changes

- b8d95fc95: implement custom ESLint rule for restricted imports from exports

## 9.2.1

## 9.2.0

## 9.1.0

## 9.0.0

### Major Changes

- 4df37393f: Added minimal support for Starknet networks (for successful registry build)

## 8.9.0

### Minor Changes

- 05f89650b: Added utils for fetching extra lockboxes data from a xERC20 warp route
- 3518f8901: Add ZERO_ADDRESS_HEX_32 constant.

## 8.8.1

## 8.8.0

## 8.7.0

## 8.6.1

## 8.6.0

## 8.5.0

## 8.4.0

## 8.3.0

## 8.2.0

## 8.1.0

## 8.0.0

### Minor Changes

- 79f8197f3: Added `isPrivateKeyEvm` function for validating EVM private keys

### Patch Changes

- 8834a8c92: Require concurrency > 0 for concurrentMap

## 7.3.0

## 7.2.0

### Minor Changes

- fa6d5f5c6: Add toUpperCamelCase and deepFind functions

## 7.1.0

### Minor Changes

- 0e285a443: Add an isRelativeUrl function

## 7.0.0

### Major Changes

- f48cf8766: Upgrade Viem to 2.2 and Solana Web3 to 1.9
  Rename `chainMetadataToWagmiChain` to `chainMetadataToViemChain`

### Patch Changes

- e6f9d5c4f: Added a mustGet helper

## 6.0.0

### Major Changes

- e3b97c455: Detangle assumption that chainId == domainId for EVM chains. Domain IDs and Chain Names are still unique, but chainId is no longer guaranteed to be a unique identifier. Domain ID is no longer an optional field and is now required for all chain metadata.

## 5.7.0

### Patch Changes

- e104cf6aa: Dedupe internals of hook and ISM module deploy code
- 04108155d: fix median utils func + add test
- 39a9b2038: Filter undefined/null values in invertKeysAndValues function

## 5.6.2

### Patch Changes

- 5fd4267e7: Supported non-32 byte non-EVM recipients when sending warps from Sealevel
- a36fc5fb2: fix: isObject utils fn should return only boolean value

## 5.6.1

## 5.6.0

### Minor Changes

- 29341950e: Adds new `core check` command to compare local configuration and on chain deployments. Adds memoization to the EvmHookReader to avoid repeating configuration derivation

### Patch Changes

- f1712deb7: Fix objMerge implementation

## 5.5.0

### Minor Changes

- 2afc484a2: Migrate fetchWithTimeout from widgets to utils
  Add objSlice function and improve types for objMerge
  Add isUrl function

## 5.4.0

### Minor Changes

- 4415ac224: Add Gnosis safe transaction builder to warp apply

## 5.3.0

### Minor Changes

- 746eeb9d9: Add parseTokenMessage util for decoding warp route transfers

### Patch Changes

- 50319d8ba: Ensure runWithTimeout cleans up after itself properly

## 5.2.1

## 5.2.0

### Minor Changes

- d6de34ad5: Add sortArraysInConfig method, normalizeConfig implementation to call sortArraysInConfig after current behavior
- 291c5fe36: Add addBufferToGasLimit for gas limit buffer calculations

## 5.1.0

## 5.0.0

### Major Changes

- 488f949ef: Upgrade CosmJS libs to 0.32.4

### Minor Changes

- 388d25517: Added HyperlaneRelayer for relaying messages from the CLI
- dfa908796: set the errorMessage argument as required for assert util function

### Patch Changes

- 1474865ae: Replace `configDeepEquals` with improve `deepEquals`

## 4.1.0

## 4.0.0

## 3.16.0

## 3.15.1

## 3.15.0

## 3.14.0

## 3.13.0

### Minor Changes

- 0cf692e73: Implement metadata builder fetching from message

## 3.12.0

### Minor Changes

- 69de68a66: Implement aggregation and multisig ISM metadata encoding

## 3.11.1

## 3.11.0

### Minor Changes

- b63714ede: Convert all public hyperlane npm packages from CJS to pure ESM
- af2634207: Moved Hook/ISM config stringify into a general object stringify utility.

### Patch Changes

- 2b3f75836: Add objLength and isObjEmpty utils

## 3.10.0

### Minor Changes

- 96485144a: SDK support for ICA deployment and operation.
- 4e7a43be6: Replace Debug logger with Pino

## 3.9.0

## 3.8.2

## 3.8.1

### Patch Changes

- 5daaae274: Prevent warp transfers to zero-ish addresses

## 3.8.0

### Minor Changes

- 9681df08d: Add `WarpCore`, `Token`, and `TokenAmount` classes for interacting with Warp Route instances.

  _Breaking change_: The params to the `IHypTokenAdapter` `populateTransferRemoteTx` method have changed. `txValue` has been replaced with `interchainGas`.

## 3.7.0

## 3.6.2

## 3.6.1

### Patch Changes

- 3c298d064: Add isAddress function to check if string matches EVM, Cosmos, or Solana address formats
- df24eec8b: Fix for address utils falsy fallbacks
- 78e50e7da: addressToBytes32 changed to work for all protocol types

## 3.6.0

## 3.5.1

## 3.5.0

## 3.4.0

### Patch Changes

- fd4fc1898: - Upgrade Viem to 1.20.0
  - Add optional restUrls field to ChainMetadata
  - Add deepCopy util function
  - Add support for cosmos factory token addresses

## 3.3.0

## 3.2.0

## 3.1.10<|MERGE_RESOLUTION|>--- conflicted
+++ resolved
@@ -1,7 +1,5 @@
 # @hyperlane-xyz/utils
 
-<<<<<<< HEAD
-=======
 ## 16.0.0
 
 ## 15.0.0
@@ -61,7 +59,6 @@
 
 - 0de63e0: Add Starknet address and tx utils
 
->>>>>>> e0f28a6d
 ## 12.6.0
 
 ### Minor Changes
