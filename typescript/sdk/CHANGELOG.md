--- conflicted
+++ resolved
@@ -1,7 +1,5 @@
 # @hyperlane-xyz/sdk
 
-<<<<<<< HEAD
-=======
 ## 16.0.0
 
 ### Major Changes
@@ -255,7 +253,6 @@
   - @hyperlane-xyz/cosmos-sdk@13.0.0
   - @hyperlane-xyz/core@7.1.6
 
->>>>>>> e0f28a6d
 ## 12.6.0
 
 ### Minor Changes
