--- conflicted
+++ resolved
@@ -731,8 +731,5 @@
   getStarknetMailboxContract,
   getStarknetEtherContract,
 } from './utils/starknet.js';
-<<<<<<< HEAD
 export { resolveRouterMapConfig } from './router/types.js';
-=======
-export { verifyScale } from './utils/decimals.js';
->>>>>>> 01005119
+export { verifyScale } from './utils/decimals.js';