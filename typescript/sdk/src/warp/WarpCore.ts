import { Logger } from 'pino';

import {
  Address,
  HexString,
  Numberish,
  ProtocolType,
  assert,
  convertDecimalsToIntegerString,
  convertToProtocolAddress,
  convertToScaledAmount,
  isValidAddress,
  isZeroishAddress,
  rootLogger,
} from '@hyperlane-xyz/utils';

import { MultiProtocolProvider } from '../providers/MultiProtocolProvider.js';
import {
  TransactionFeeEstimate,
  estimateTransactionFeeEthersV5ForGasUnits,
} from '../providers/transactionFeeEstimators.js';
import { IToken } from '../token/IToken.js';
import { Token } from '../token/Token.js';
import { TokenAmount } from '../token/TokenAmount.js';
import { parseTokenConnectionId } from '../token/TokenConnection.js';
import {
  MINT_LIMITED_STANDARDS,
  TOKEN_COLLATERALIZED_STANDARDS,
  TOKEN_STANDARD_TO_PROVIDER_TYPE,
  TokenStandard,
} from '../token/TokenStandard.js';
import {
  EVM_TRANSFER_REMOTE_GAS_ESTIMATE,
<<<<<<< HEAD
=======
  EvmHypCollateralFiatAdapter,
>>>>>>> e0f28a6d
  EvmHypXERC20LockboxAdapter,
} from '../token/adapters/EvmTokenAdapter.js';
import { IHypXERC20Adapter } from '../token/adapters/ITokenAdapter.js';
import { ChainName, ChainNameOrId } from '../types.js';

import {
  FeeConstantConfig,
  RouteBlacklist,
  WarpCoreConfigSchema,
  WarpCoreFeeEstimate,
  WarpTxCategory,
  WarpTypedTransaction,
} from './types.js';

export interface WarpCoreOptions {
  logger?: Logger;
  localFeeConstants?: FeeConstantConfig;
  interchainFeeConstants?: FeeConstantConfig;
  routeBlacklist?: RouteBlacklist;
}

export class WarpCore {
  public readonly multiProvider: MultiProtocolProvider<{ mailbox?: Address }>;
  public readonly tokens: Token[];
  public readonly localFeeConstants: FeeConstantConfig;
  public readonly interchainFeeConstants: FeeConstantConfig;
  public readonly routeBlacklist: RouteBlacklist;
  public readonly logger: Logger;

  constructor(
    multiProvider: MultiProtocolProvider<{ mailbox?: Address }>,
    tokens: Token[],
    options?: WarpCoreOptions,
  ) {
    this.multiProvider = multiProvider;
    this.tokens = tokens;
    this.localFeeConstants = options?.localFeeConstants || [];
    this.interchainFeeConstants = options?.interchainFeeConstants || [];
    this.routeBlacklist = options?.routeBlacklist || [];
    this.logger =
      options?.logger ||
      rootLogger.child({
        module: 'WarpCore',
      });
  }

  /**
   * Takes the serialized representation of a warp config and returns a WarpCore instance
   * @param multiProvider the MultiProtocolProvider containing chain metadata
   * @param config the config object of type WarpCoreConfig
   */
  static FromConfig(
    multiProvider: MultiProtocolProvider<{ mailbox?: Address }>,
    config: unknown,
  ): WarpCore {
    // Validate and parse config data
    const parsedConfig = WarpCoreConfigSchema.parse(config);
    // Instantiate all tokens
    const tokens = parsedConfig.tokens.map(
      (t) =>
        new Token({
          ...t,
          addressOrDenom: t.addressOrDenom || '',
          connections: undefined,
        }),
    );
    // Connect tokens together
    parsedConfig.tokens.forEach((config, i) => {
      for (const connection of config.connections || []) {
        const token1 = tokens[i];
        const { chainName, addressOrDenom } = parseTokenConnectionId(
          connection.token,
        );
        const token2 = tokens.find(
          (t) =>
            t.chainName === chainName && t.addressOrDenom === addressOrDenom,
        );
        assert(
          token2,
          `Connected token not found: ${chainName} ${addressOrDenom}`,
        );
        token1.addConnection({
          ...connection,
          token: token2,
        });
      }
    });
    // Create new Warp
    return new WarpCore(multiProvider, tokens, parsedConfig.options);
  }

  /**
   * Queries the token router for an interchain gas quote (i.e. IGP fee).
   * Sender is only required for Sealevel origins.
   */
  async getInterchainTransferFee({
    originToken,
    destination,
    sender,
  }: {
    originToken: IToken;
    destination: ChainNameOrId;
    sender?: Address;
  }): Promise<TokenAmount> {
    this.logger.debug(`Fetching interchain transfer quote to ${destination}`);
    const { chainName: originName } = originToken;
    const destinationName = this.multiProvider.getChainName(destination);

    let gasAmount: bigint;
    let gasAddressOrDenom: string | undefined;
    // Check constant quotes first
    const defaultQuote = this.interchainFeeConstants.find(
      (q) => q.origin === originName && q.destination === destinationName,
    );
    if (defaultQuote) {
      gasAmount = BigInt(defaultQuote.amount.toString());
      gasAddressOrDenom = defaultQuote.addressOrDenom;
    } else {
      // Otherwise, compute IGP quote via the adapter
      const hypAdapter = originToken.getHypAdapter(
        this.multiProvider,
        destinationName,
      );
      const destinationDomainId = this.multiProvider.getDomainId(destination);
      const quote = await hypAdapter.quoteTransferRemoteGas(
        destinationDomainId,
        sender,
        originToken.igpTokenAddressOrDenom,
      );
      gasAmount = BigInt(quote.amount);
      gasAddressOrDenom = quote.addressOrDenom;
    }

    let igpToken: Token;
    if (!gasAddressOrDenom) {
      // An empty/undefined addressOrDenom indicates the native token
      igpToken = Token.FromChainMetadataNativeToken(
        this.multiProvider.getChainMetadata(originName),
      );
    } else {
      const searchResult = this.findToken(originName, gasAddressOrDenom);
      assert(searchResult, `Fee token ${gasAddressOrDenom} is unknown`);
      igpToken = searchResult;
    }

    this.logger.debug(
      `Quoted interchain transfer fee: ${gasAmount} ${igpToken.symbol}`,
    );
    return new TokenAmount(gasAmount, igpToken);
  }

  /**
   * Simulates a transfer to estimate 'local' gas fees on the origin chain
   */
  async getLocalTransferFee({
    originToken,
    destination,
    sender,
    senderPubKey,
    interchainFee,
  }: {
    originToken: IToken;
    destination: ChainNameOrId;
    sender: Address;
    senderPubKey?: HexString;
    interchainFee?: TokenAmount;
  }): Promise<TransactionFeeEstimate> {
    this.logger.debug(`Estimating local transfer gas to ${destination}`);
    const originMetadata = this.multiProvider.getChainMetadata(
      originToken.chainName,
    );
    const destinationMetadata =
      this.multiProvider.getChainMetadata(destination);

    // Check constant quotes first
    const defaultQuote = this.localFeeConstants.find(
      (q) =>
        q.origin === originMetadata.name &&
        q.destination === destinationMetadata.name,
    );
    if (defaultQuote) {
      return { gasUnits: 0, gasPrice: 0, fee: Number(defaultQuote.amount) };
    }

    // Form transactions to estimate local gas with
    const recipient = convertToProtocolAddress(
      sender,
      destinationMetadata.protocol,
      destinationMetadata.bech32Prefix,
    );
    const txs = await this.getTransferRemoteTxs({
      originTokenAmount: originToken.amount(1),
      destination,
      sender,
      recipient,
      interchainFee,
    });

    // Starknet does not support gas estimation without starknet account
    if (originToken.protocol === ProtocolType.Starknet) {
      return { gasUnits: 0n, gasPrice: 0n, fee: 0n };
    }

    // Typically the transfers require a single transaction
    if (txs.length === 1) {
      try {
        return this.multiProvider.estimateTransactionFee({
          chainNameOrId: originMetadata.name,
          transaction: txs[0],
          sender,
          senderPubKey,
        });
      } catch (error) {
        this.logger.error(
          `Failed to estimate local gas fee for ${originToken.symbol} transfer`,
          error,
        );
        throw new Error('Gas estimation failed, balance may be insufficient', {
          cause: error,
        });
      }
    }
    // On ethereum, sometimes 2 txs are required (one approve, one transferRemote)
    else if (
      txs.length === 2 &&
      originToken.protocol === ProtocolType.Ethereum
    ) {
      const provider = this.multiProvider.getEthersV5Provider(
        originMetadata.name,
      );
      // We use a hard-coded const as an estimate for the transferRemote because we
      // cannot reliably simulate the tx when an approval tx is required first
      return estimateTransactionFeeEthersV5ForGasUnits({
        provider,
        gasUnits: EVM_TRANSFER_REMOTE_GAS_ESTIMATE,
      });
    } else {
      throw new Error('Cannot estimate local gas for multiple transactions');
    }
  }

  /**
   * Similar to getLocalTransferFee in that it estimates local gas fees
   * but it also resolves the native token and returns a TokenAmount
   * @todo: rename to getLocalTransferFee for consistency (requires breaking change)
   */
  async getLocalTransferFeeAmount({
    originToken,
    destination,
    sender,
    senderPubKey,
    interchainFee,
  }: {
    originToken: IToken;
    destination: ChainNameOrId;
    sender: Address;
    senderPubKey?: HexString;
    interchainFee?: TokenAmount;
  }): Promise<TokenAmount> {
    const originMetadata = this.multiProvider.getChainMetadata(
      originToken.chainName,
    );
    // If there's no native token, we can't represent local gas
    if (!originMetadata.nativeToken)
      throw new Error(`No native token found for ${originMetadata.name}`);

    this.logger.debug(
      `Using native token ${originMetadata.nativeToken.symbol} for local gas fee`,
    );

    const localFee = await this.getLocalTransferFee({
      originToken,
      destination,
      sender,
      senderPubKey,
      interchainFee,
    });

    // Get the local gas token. This assumes the chain's native token will pay for local gas
    // This will need to be smarter if more complex scenarios on Cosmos are supported
    const localGasToken = Token.FromChainMetadataNativeToken(originMetadata);
    return localGasToken.amount(localFee.fee);
  }

  /**
   * Gets a list of populated transactions required to transfer a token to a remote chain
   * Typically just 1 transaction but sometimes more, like when an approval is required first
   */
  async getTransferRemoteTxs({
    originTokenAmount,
    destination,
    sender,
    recipient,
    interchainFee,
  }: {
    originTokenAmount: TokenAmount;
    destination: ChainNameOrId;
    sender: Address;
    recipient: Address;
    interchainFee?: TokenAmount;
  }): Promise<Array<WarpTypedTransaction>> {
    const transactions: Array<WarpTypedTransaction> = [];

    const { token, amount } = originTokenAmount;
    const destinationName = this.multiProvider.getChainName(destination);
    const destinationDomainId = this.multiProvider.getDomainId(destination);
    const providerType = TOKEN_STANDARD_TO_PROVIDER_TYPE[token.standard];
    const hypAdapter = token.getHypAdapter(this.multiProvider, destinationName);

    const [isApproveRequired, isRevokeApprovalRequired] = await Promise.all([
      this.isApproveRequired({
        originTokenAmount,
        owner: sender,
      }),
      hypAdapter.isRevokeApprovalRequired(
        sender,
        originTokenAmount.token.addressOrDenom,
      ),
    ]);

    const preTransferRemoteTxs: [Numberish, WarpTxCategory][] = [];
    // if the approval is required and the current allowance is not 0 we reset
    // the allowance before setting the right approval as some tokens don't allow
    // to override an already existing allowance. USDT is one of these tokens
    // see: https://etherscan.io/token/0xdac17f958d2ee523a2206206994597c13d831ec7#code#L205
    if (isApproveRequired && isRevokeApprovalRequired) {
      preTransferRemoteTxs.push([0, WarpTxCategory.Revoke]);
    }

    if (isApproveRequired) {
      preTransferRemoteTxs.push([amount.toString(), WarpTxCategory.Approval]);
    }

    for (const [approveAmount, txCategory] of preTransferRemoteTxs) {
      this.logger.info(
        `${txCategory} required for transfer of ${token.symbol}`,
      );
      const approveTxReq = await hypAdapter.populateApproveTx({
        weiAmountOrId: approveAmount,
        recipient: token.addressOrDenom,
      });
      this.logger.debug(`${txCategory} tx for ${token.symbol} populated`);

      const approveTx = {
        category: txCategory,
        type: providerType,
        transaction: approveTxReq,
      } as WarpTypedTransaction;
      transactions.push(approveTx);
    }

    if (!interchainFee) {
      interchainFee = await this.getInterchainTransferFee({
        originToken: token,
        destination,
        sender,
      });
    }

    // if the interchain fee is of protocol starknet we also have
    // to approve the transfer of this fee token
    if (interchainFee.token.protocol === ProtocolType.Starknet) {
      const interchainFeeAdapter = interchainFee.token.getAdapter(
        this.multiProvider,
      );
      const isRequired = await interchainFeeAdapter.isApproveRequired(
        sender,
        token.addressOrDenom,
        interchainFee.amount,
      );
      this.logger.debug(
        `Approval is${isRequired ? '' : ' not'} required for interchain fee of ${
          interchainFee.token.symbol
        }`,
      );

      if (isRequired) {
        const txCategory = WarpTxCategory.Approval;

        this.logger.info(
          `${txCategory} required for transfer of ${interchainFee.token.symbol}`,
        );
        const approveTxReq = await interchainFeeAdapter.populateApproveTx({
          weiAmountOrId: interchainFee.amount,
          recipient: token.addressOrDenom,
        });
        this.logger.debug(
          `${txCategory} tx for ${interchainFee.token.symbol} populated`,
        );
        const approveTx = {
          category: txCategory,
          type: providerType,
          transaction: approveTxReq,
        } as WarpTypedTransaction;
        transactions.push(approveTx);
      }
    }

    const transferTxReq = await hypAdapter.populateTransferRemoteTx({
      weiAmountOrId: amount.toString(),
      destination: destinationDomainId,
      fromAccountOwner: sender,
      recipient,
      interchainGas: {
        amount: interchainFee.amount,
        addressOrDenom: interchainFee.token.addressOrDenom,
      },
      customHook: token.igpTokenAddressOrDenom,
    });
    this.logger.debug(`Remote transfer tx for ${token.symbol} populated`);

    const transferTx = {
      category: WarpTxCategory.Transfer,
      type: providerType,
      transaction: transferTxReq,
    } as WarpTypedTransaction;
    transactions.push(transferTx);

    return transactions;
  }

  /**
   * Fetch local and interchain fee estimates for a remote transfer
   */
  async estimateTransferRemoteFees({
    originToken,
    destination,
    sender,
    senderPubKey,
  }: {
    originToken: IToken;
    destination: ChainNameOrId;
    sender: Address;
    senderPubKey?: HexString;
  }): Promise<WarpCoreFeeEstimate> {
    this.logger.debug('Fetching remote transfer fee estimates');

    // First get interchain gas quote (aka IGP quote)
    // Start with this because it's used in the local fee estimation
    const interchainQuote = await this.getInterchainTransferFee({
      originToken,
      destination,
      sender,
    });

    // Next, get the local gas quote
    const localQuote = await this.getLocalTransferFeeAmount({
      originToken,
      destination,
      sender,
      senderPubKey,
      interchainFee: interchainQuote,
    });

    return {
      interchainQuote,
      localQuote,
    };
  }

  /**
   * Computes the max transferrable amount of the from the given
   * token balance, accounting for local and interchain gas fees
   */
  async getMaxTransferAmount({
    balance,
    destination,
    sender,
    senderPubKey,
    feeEstimate,
  }: {
    balance: TokenAmount;
    destination: ChainNameOrId;
    sender: Address;
    senderPubKey?: HexString;
    feeEstimate?: WarpCoreFeeEstimate;
  }): Promise<TokenAmount> {
    const originToken = balance.token;

    if (!feeEstimate) {
      feeEstimate = await this.estimateTransferRemoteFees({
        originToken,
        destination,
        sender,
        senderPubKey,
      });
    }
    const { localQuote, interchainQuote } = feeEstimate;

    let maxAmount = balance;
    if (originToken.isFungibleWith(localQuote.token)) {
      maxAmount = maxAmount.minus(localQuote.amount);
    }

    if (originToken.isFungibleWith(interchainQuote.token)) {
      maxAmount = maxAmount.minus(interchainQuote.amount);
    }

    if (maxAmount.amount > 0) return maxAmount;
    else return originToken.amount(0);
  }

  async getTokenCollateral(token: IToken): Promise<bigint> {
    if (
      token.standard === TokenStandard.EvmHypXERC20Lockbox ||
      token.standard === TokenStandard.EvmHypVSXERC20Lockbox
    ) {
      const adapter = token.getAdapter(
        this.multiProvider,
      ) as EvmHypXERC20LockboxAdapter;
      const tokenCollateral = await adapter.getBridgedSupply();
      return tokenCollateral;
    } else {
      const adapter = token.getAdapter(this.multiProvider);
      const tokenCollateral = await adapter.getBalance(token.addressOrDenom);
      return tokenCollateral;
    }
  }

  /**
   * Checks if destination chain's collateral is sufficient to cover the transfer
   */
  async isDestinationCollateralSufficient({
    originTokenAmount,
    destination,
  }: {
    originTokenAmount: TokenAmount;
    destination: ChainNameOrId;
  }): Promise<boolean> {
    const { token: originToken, amount } = originTokenAmount;
    const destinationName = this.multiProvider.getChainName(destination);
    this.logger.debug(
      `Checking collateral for ${originToken.symbol} to ${destination}`,
    );

    const destinationToken =
      originToken.getConnectionForChain(destinationName)?.token;
    assert(destinationToken, `No connection found for ${destinationName}`);

    if (!TOKEN_COLLATERALIZED_STANDARDS.includes(destinationToken.standard)) {
      this.logger.debug(
        `${destinationToken.symbol} is not collateralized, skipping`,
      );
      return true;
    }

<<<<<<< HEAD
    let destinationBalance: bigint = 0n;

    if (
      destinationToken.standard === TokenStandard.EvmHypXERC20Lockbox ||
      destinationToken.standard === TokenStandard.EvmHypVSXERC20Lockbox
    ) {
      const adapter = destinationToken.getAdapter(
        this.multiProvider,
      ) as EvmHypXERC20LockboxAdapter;
      destinationBalance = await adapter.getBridgedSupply();
    } else {
      const adapter = destinationToken.getAdapter(this.multiProvider);
      destinationBalance = await adapter.getBalance(
        destinationToken.addressOrDenom,
      );
    }
=======
    const destinationBalance = await this.getTokenCollateral(destinationToken);
>>>>>>> e0f28a6d

    const destinationBalanceInOriginDecimals = convertDecimalsToIntegerString(
      destinationToken.decimals,
      originToken.decimals,
      destinationBalance.toString(),
    );

    // check for scaling factor
    if (
      originToken.scale &&
      destinationToken.scale &&
      originToken.scale !== destinationToken.scale
    ) {
      const precisionFactor = 100_000;
      const scaledAmount = convertToScaledAmount({
        fromScale: originToken.scale,
        toScale: destinationToken.scale,
        amount,
        precisionFactor,
      });

      return (
        BigInt(destinationBalanceInOriginDecimals) * BigInt(precisionFactor) >=
        scaledAmount
      );
    }

    const isSufficient = BigInt(destinationBalanceInOriginDecimals) >= amount;
    this.logger.debug(
      `${originTokenAmount.token.symbol} to ${destination} has ${
        isSufficient ? 'sufficient' : 'INSUFFICIENT'
      } collateral`,
    );
    return isSufficient;
  }

  /**
   * Checks if a token transfer requires an approval tx first
   */
  async isApproveRequired({
    originTokenAmount,
    owner,
  }: {
    originTokenAmount: TokenAmount;
    owner: Address;
  }): Promise<boolean> {
    const { token, amount } = originTokenAmount;
    const adapter = token.getAdapter(this.multiProvider);
    const isRequired = await adapter.isApproveRequired(
      owner,
      token.addressOrDenom,
      amount,
    );
    this.logger.debug(
      `Approval is${isRequired ? '' : ' not'} required for transfer of ${
        token.symbol
      }`,
    );
    return isRequired;
  }

  /**
   * Ensure the remote token transfer would be valid for the given chains, amount, sender, and recipient
   */
  async validateTransfer({
    originTokenAmount,
    destination,
    recipient,
    sender,
    senderPubKey,
  }: {
    originTokenAmount: TokenAmount;
    destination: ChainNameOrId;
    recipient: Address;
    sender: Address;
    senderPubKey?: HexString;
  }): Promise<Record<string, string> | null> {
    const chainError = this.validateChains(
      originTokenAmount.token.chainName,
      destination,
    );
    if (chainError) return chainError;

    const recipientError = this.validateRecipient(recipient, destination);
    if (recipientError) return recipientError;

    const amountError = await this.validateAmount(
      originTokenAmount,
      destination,
      recipient,
    );
    if (amountError) return amountError;

    const destinationRateLimitError = await this.validateDestinationRateLimit(
      originTokenAmount,
      destination,
    );
    if (destinationRateLimitError) return destinationRateLimitError;

    const destinationCollateralError = await this.validateDestinationCollateral(
      originTokenAmount,
      destination,
    );
    if (destinationCollateralError) return destinationCollateralError;

    const originCollateralError =
      await this.validateOriginCollateral(originTokenAmount);
    if (originCollateralError) return originCollateralError;

    const balancesError = await this.validateTokenBalances(
      originTokenAmount,
      destination,
      sender,
      senderPubKey,
    );
    if (balancesError) return balancesError;

    return null;
  }

  /**
   * Ensure the origin and destination chains are valid and known by this WarpCore
   */
  protected validateChains(
    origin: ChainNameOrId,
    destination: ChainNameOrId,
  ): Record<string, string> | null {
    if (!origin) return { origin: 'Origin chain required' };
    if (!destination) return { destination: 'Destination chain required' };
    const originMetadata = this.multiProvider.tryGetChainMetadata(origin);
    const destinationMetadata =
      this.multiProvider.tryGetChainMetadata(destination);
    if (!originMetadata) return { origin: 'Origin chain metadata missing' };
    if (!destinationMetadata)
      return { destination: 'Destination chain metadata missing' };
    if (
      this.routeBlacklist.some(
        (bl) =>
          bl.origin === originMetadata.name &&
          bl.destination === destinationMetadata.name,
      )
    ) {
      return { destination: 'Route is not currently allowed' };
    }
    return null;
  }

  /**
   * Ensure recipient address is valid for the destination chain
   */
  protected validateRecipient(
    recipient: Address,
    destination: ChainNameOrId,
  ): Record<string, string> | null {
    const destinationMetadata =
      this.multiProvider.getChainMetadata(destination);
    const { protocol, bech32Prefix } = destinationMetadata;
    // Ensure recip address is valid for the destination chain's protocol
    if (!isValidAddress(recipient, protocol) || isZeroishAddress(recipient))
      return { recipient: 'Invalid recipient' };

    // Also ensure the address denom is correct if the dest protocol is Cosmos
    if (
      protocol === ProtocolType.Cosmos ||
      protocol === ProtocolType.CosmosNative
    ) {
      if (!bech32Prefix) {
        this.logger.error(`No bech32 prefix found for chain ${destination}`);
        return { destination: 'Invalid chain data' };
      } else if (!recipient.startsWith(bech32Prefix)) {
        this.logger.error(`Recipient prefix should be ${bech32Prefix}`);
        return { recipient: 'Invalid recipient prefix' };
      }
    }
    return null;
  }

  /**
   * Ensure token amount is valid
   */
  protected async validateAmount(
    originTokenAmount: TokenAmount,
    destination: ChainNameOrId,
    recipient: Address,
  ): Promise<Record<string, string> | null> {
    if (!originTokenAmount.amount || originTokenAmount.amount < 0n) {
      const isNft = originTokenAmount.token.isNft();
      return { amount: isNft ? 'Invalid Token Id' : 'Invalid amount' };
    }

    // Check the transfer amount is sufficient on the destination side

    const originToken = originTokenAmount.token;

    const destinationName = this.multiProvider.getChainName(destination);
    const destinationToken =
      originToken.getConnectionForChain(destinationName)?.token;
    assert(destinationToken, `No connection found for ${destinationName}`);
    const destinationAdapter = destinationToken.getAdapter(this.multiProvider);

    // Get the min required destination amount
    const minDestinationTransferAmount =
      await destinationAdapter.getMinimumTransferAmount(recipient);

    // Convert the minDestinationTransferAmount to an origin amount
    const minOriginTransferAmount = destinationToken.amount(
      convertDecimalsToIntegerString(
        originToken.decimals,
        destinationToken.decimals,
        minDestinationTransferAmount.toString(),
      ),
    );

    if (minOriginTransferAmount.amount > originTokenAmount.amount) {
      return {
        amount: `Minimum transfer amount is ${minOriginTransferAmount.getDecimalFormattedAmount()} ${
          originToken.symbol
        }`,
      };
    }

    return null;
  }

  /**
   * Ensure the sender has sufficient balances for transfer and interchain gas
   */
  protected async validateTokenBalances(
    originTokenAmount: TokenAmount,
    destination: ChainNameOrId,
    sender: Address,
    senderPubKey?: HexString,
  ): Promise<Record<string, string> | null> {
    const { token: originToken, amount } = originTokenAmount;

    const { amount: senderBalance } = await originToken.getBalance(
      this.multiProvider,
      sender,
    );
    const senderBalanceAmount = originTokenAmount.token.amount(senderBalance);

    // Check 1: Check basic token balance
    if (amount > senderBalance) return { amount: 'Insufficient balance' };

    // Check 2: Ensure the balance can cover interchain fee
    // Slightly redundant with Check 4 but gives more specific error messages
    const interchainQuote = await this.getInterchainTransferFee({
      originToken,
      destination,
      sender,
    });
    // Get balance of the IGP fee token, which may be different from the transfer token
    const interchainQuoteTokenBalance = originToken.isFungibleWith(
      interchainQuote.token,
    )
      ? senderBalanceAmount
      : await interchainQuote.token.getBalance(this.multiProvider, sender);
    if (interchainQuoteTokenBalance.amount < interchainQuote.amount) {
      return {
        amount: `Insufficient ${interchainQuote.token.symbol} for interchain gas`,
      };
    }

    // Check 3: Simulates the transfer by getting the local gas fee
    const localQuote = await this.getLocalTransferFeeAmount({
      originToken,
      destination,
      sender,
      senderPubKey,
      interchainFee: interchainQuote,
    });

    const feeEstimate = { interchainQuote, localQuote };

    // Check 4: Ensure balances can cover the COMBINED amount and fees
    const maxTransfer = await this.getMaxTransferAmount({
      balance: senderBalanceAmount,
      destination,
      sender,
      senderPubKey,
      feeEstimate,
    });
    if (amount > maxTransfer.amount) {
      return { amount: 'Insufficient balance for gas and transfer' };
    }

    return null;
  }

  /**
   * Ensure the sender has sufficient balances for transfer and interchain gas
   */
  protected async validateDestinationCollateral(
    originTokenAmount: TokenAmount,
    destination: ChainNameOrId,
  ): Promise<Record<string, string> | null> {
    const valid = await this.isDestinationCollateralSufficient({
      originTokenAmount,
      destination,
    });

    if (!valid) {
      return { amount: 'Insufficient collateral on destination' };
    }
    return null;
  }

  /**
   * Ensure the sender has sufficient balances for minting
   */
  protected async validateDestinationRateLimit(
    originTokenAmount: TokenAmount,
    destination: ChainNameOrId,
  ): Promise<Record<string, string> | null> {
    const { token: originToken, amount } = originTokenAmount;
    const destinationName = this.multiProvider.getChainName(destination);
    const destinationToken =
      originToken.getConnectionForChain(destinationName)?.token;
    assert(destinationToken, `No connection found for ${destinationName}`);

    if (!MINT_LIMITED_STANDARDS.includes(destinationToken.standard)) {
      this.logger.debug(
        `${destinationToken.symbol} does not have rate limit constraint, skipping`,
      );
      return null;
    }

    let destinationMintLimit: bigint = 0n;
    if (
      destinationToken.standard === TokenStandard.EvmHypVSXERC20 ||
      destinationToken.standard === TokenStandard.EvmHypVSXERC20Lockbox ||
      destinationToken.standard === TokenStandard.EvmHypXERC20 ||
      destinationToken.standard === TokenStandard.EvmHypXERC20Lockbox
    ) {
      const adapter = destinationToken.getAdapter(
        this.multiProvider,
      ) as IHypXERC20Adapter<unknown>;
      destinationMintLimit = await adapter.getMintLimit();

      if (
        destinationToken.standard === TokenStandard.EvmHypVSXERC20 ||
        destinationToken.standard === TokenStandard.EvmHypVSXERC20Lockbox
      ) {
        const bufferCap = await adapter.getMintMaxLimit();
        const max = bufferCap / 2n;
        if (destinationMintLimit > max) {
          this.logger.debug(
            `Mint limit ${destinationMintLimit} exceeds max ${max}, using max`,
          );
          destinationMintLimit = max;
        }
      }
<<<<<<< HEAD
=======
    } else if (
      destinationToken.standard === TokenStandard.EvmHypCollateralFiat
    ) {
      const adapter = destinationToken.getAdapter(
        this.multiProvider,
      ) as EvmHypCollateralFiatAdapter;
      destinationMintLimit = await adapter.getMintLimit();
>>>>>>> e0f28a6d
    }

    const destinationMintLimitInOriginDecimals = convertDecimalsToIntegerString(
      destinationToken.decimals,
      originToken.decimals,
      destinationMintLimit.toString(),
    );

    const isSufficient = BigInt(destinationMintLimitInOriginDecimals) >= amount;
    this.logger.debug(
      `${originTokenAmount.token.symbol} to ${destination} has ${
        isSufficient ? 'sufficient' : 'INSUFFICIENT'
      } rate limits`,
    );
    if (!isSufficient) return { amount: 'Rate limit exceeded on destination' };
    return null;
  }

  /**
   * Ensure the sender has sufficient balances for transfer and interchain gas
   */
  protected async validateOriginCollateral(
    originTokenAmount: TokenAmount,
  ): Promise<Record<string, string> | null> {
    const adapter = originTokenAmount.token.getAdapter(this.multiProvider);

    if (
      originTokenAmount.token.standard === TokenStandard.EvmHypXERC20 ||
      originTokenAmount.token.standard === TokenStandard.EvmHypXERC20Lockbox
    ) {
      const burnLimit = await (
        adapter as IHypXERC20Adapter<unknown>
      ).getBurnLimit();
      if (burnLimit < BigInt(originTokenAmount.amount)) {
        return { amount: 'Insufficient burn limit on origin' };
      }
    }

    return null;
  }

  /**
   * Search through token list to find token with matching chain and address
   */
  findToken(
    chainName: ChainName,
    addressOrDenom?: Address | string,
  ): Token | null {
    if (!addressOrDenom) return null;

    const results = this.tokens.filter(
      (token) =>
        token.chainName === chainName &&
        token.addressOrDenom.toLowerCase() === addressOrDenom.toLowerCase(),
    );

    if (results.length === 1) return results[0];

    if (results.length > 1)
      throw new Error(`Ambiguous token search results for ${addressOrDenom}`);

    // If the token is not found, check to see if it matches the denom of chain's native token
    // This is a convenience so WarpConfigs don't need to include definitions for native tokens
    const chainMetadata = this.multiProvider.getChainMetadata(chainName);
    if (chainMetadata.nativeToken?.denom === addressOrDenom) {
      return Token.FromChainMetadataNativeToken(chainMetadata);
    }

    return null;
  }

  /**
   * Get the list of chains referenced by the tokens in this WarpCore
   */
  getTokenChains(): ChainName[] {
    return [...new Set(this.tokens.map((t) => t.chainName)).values()];
  }

  /**
   * Get the subset of tokens whose chain matches the given chainName
   */
  getTokensForChain(chainName: ChainName): Token[] {
    return this.tokens.filter((t) => t.chainName === chainName);
  }

  /**
   * Get the subset of tokens whose chain matches the given chainName
   * and which are connected to a token on the given destination chain
   */
  getTokensForRoute(origin: ChainName, destination: ChainName): Token[] {
    return this.tokens.filter(
      (t) => t.chainName === origin && t.getConnectionForChain(destination),
    );
  }
}<|MERGE_RESOLUTION|>--- conflicted
+++ resolved
@@ -31,10 +31,7 @@
 } from '../token/TokenStandard.js';
 import {
   EVM_TRANSFER_REMOTE_GAS_ESTIMATE,
-<<<<<<< HEAD
-=======
   EvmHypCollateralFiatAdapter,
->>>>>>> e0f28a6d
   EvmHypXERC20LockboxAdapter,
 } from '../token/adapters/EvmTokenAdapter.js';
 import { IHypXERC20Adapter } from '../token/adapters/ITokenAdapter.js';
@@ -581,26 +578,7 @@
       return true;
     }
 
-<<<<<<< HEAD
-    let destinationBalance: bigint = 0n;
-
-    if (
-      destinationToken.standard === TokenStandard.EvmHypXERC20Lockbox ||
-      destinationToken.standard === TokenStandard.EvmHypVSXERC20Lockbox
-    ) {
-      const adapter = destinationToken.getAdapter(
-        this.multiProvider,
-      ) as EvmHypXERC20LockboxAdapter;
-      destinationBalance = await adapter.getBridgedSupply();
-    } else {
-      const adapter = destinationToken.getAdapter(this.multiProvider);
-      destinationBalance = await adapter.getBalance(
-        destinationToken.addressOrDenom,
-      );
-    }
-=======
     const destinationBalance = await this.getTokenCollateral(destinationToken);
->>>>>>> e0f28a6d
 
     const destinationBalanceInOriginDecimals = convertDecimalsToIntegerString(
       destinationToken.decimals,
@@ -953,8 +931,6 @@
           destinationMintLimit = max;
         }
       }
-<<<<<<< HEAD
-=======
     } else if (
       destinationToken.standard === TokenStandard.EvmHypCollateralFiat
     ) {
@@ -962,7 +938,6 @@
         this.multiProvider,
       ) as EvmHypCollateralFiatAdapter;
       destinationMintLimit = await adapter.getMintLimit();
->>>>>>> e0f28a6d
     }
 
     const destinationMintLimitInOriginDecimals = convertDecimalsToIntegerString(
