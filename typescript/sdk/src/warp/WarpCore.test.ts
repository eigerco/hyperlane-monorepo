--- conflicted
+++ resolved
@@ -43,10 +43,7 @@
   let evmHypXERC20: Token;
   let evmHypVSXERC20: Token;
   let evmHypXERC20Lockbox: Token;
-<<<<<<< HEAD
-=======
   let evmHypCollateralFiat: Token;
->>>>>>> e0f28a6d
   let sealevelHypSynthetic: Token;
   let cwHypCollateral: Token;
   let cw20: Token;
@@ -76,12 +73,9 @@
       evmHypXERC20,
       evmHypVSXERC20,
       evmHypXERC20Lockbox,
-<<<<<<< HEAD
-=======
       evmHypNativeScale1,
       evmHypNativeScale2,
       evmHypCollateralFiat,
->>>>>>> e0f28a6d
       sealevelHypSynthetic,
       cwHypCollateral,
       cw20,
@@ -212,8 +206,6 @@
     await testCollateral(evmHypVSXERC20, testXERC20.name, true);
     await testCollateral(evmHypXERC20Lockbox, testXERC20.name, true);
     await testCollateral(evmHypNative, testXERC20Lockbox.name, false);
-<<<<<<< HEAD
-=======
 
     stubs.forEach((s) => s.restore());
   });
@@ -249,7 +241,6 @@
     await testCollateral(evmHypNativeScale2, testScale1.name, 10n, true);
     await testCollateral(evmHypNativeScale2, testScale1.name, 100n, true);
     await testCollateral(evmHypNativeScale2, testScale1.name, 101n, false);
->>>>>>> e0f28a6d
 
     stubs.forEach((s) => s.restore());
   });
@@ -349,8 +340,6 @@
       'Rate limit exceeded on destination',
     );
 
-<<<<<<< HEAD
-=======
     const invalidCollateralFiatTokenRateLimit = await warpCore.validateTransfer(
       {
         originTokenAmount: evmHypNative.amount(BIG_TRANSFER_AMOUNT),
@@ -363,7 +352,6 @@
       Object.values(invalidCollateralFiatTokenRateLimit || {})[0],
     ).to.equal('Rate limit exceeded on destination');
 
->>>>>>> e0f28a6d
     const invalidCollateralXERC20LockboxToken = await warpCore.validateTransfer(
       {
         originTokenAmount: evmHypXERC20.amount(MEDIUM_TRANSFER_AMOUNT),
