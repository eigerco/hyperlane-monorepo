--- conflicted
+++ resolved
@@ -2,11 +2,7 @@
 
 import { Address, WithAddress } from '@hyperlane-xyz/utils';
 
-<<<<<<< HEAD
-import { ProtocolAgnositicGasOracleConfigSchema } from '../gas/oracle/types.js';
-=======
 import { ProtocolAgnositicGasOracleConfigWithTypicalCostSchema } from '../gas/oracle/types.js';
->>>>>>> e0f28a6d
 import { ZHash } from '../metadata/customZodTypes.js';
 import {
   ChainMap,
