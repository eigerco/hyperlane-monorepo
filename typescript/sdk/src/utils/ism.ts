--- conflicted
+++ resolved
@@ -1,16 +1,9 @@
-<<<<<<< HEAD
-import { ChainAddresses } from '@hyperlane-xyz/registry';
-=======
->>>>>>> e0f28a6d
 import { WithAddress, pick } from '@hyperlane-xyz/utils';
 
 import { multisigIsmVerifyCosts } from '../consts/multisigIsmVerifyCosts.js';
 
-<<<<<<< HEAD
-=======
 type ChainAddresses = Record<string, string>;
 
->>>>>>> e0f28a6d
 /**
  * Extracts the ISM and Hook factory addresses from chain-specific registry addresses
  * @param registryAddresses The registry addresses for a specific chain
@@ -19,11 +12,7 @@
 export function extractIsmAndHookFactoryAddresses(
   registryAddresses: ChainAddresses,
 ) {
-<<<<<<< HEAD
-  return pick(registryAddresses, [
-=======
   return pick(registryAddresses as Record<string, string>, [
->>>>>>> e0f28a6d
     'domainRoutingIsmFactory',
     'staticMerkleRootMultisigIsmFactory',
     'staticMessageIdMultisigIsmFactory',
