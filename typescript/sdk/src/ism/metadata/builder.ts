--- conflicted
+++ resolved
@@ -16,11 +16,7 @@
 
 import { AggregationMetadataBuilder } from './aggregation.js';
 import { ArbL2ToL1MetadataBuilder } from './arbL2ToL1.js';
-<<<<<<< HEAD
-import { CcipReadMetadataBuilder } from './ccipread.js';
-=======
 import { OffchainLookupMetadataBuilder } from './ccipread.js';
->>>>>>> e0f28a6d
 import { decodeIsmMetadata } from './decode.js';
 import { MultisigMetadataBuilder } from './multisig.js';
 import { NullMetadataBuilder } from './null.js';
@@ -37,11 +33,7 @@
   public aggregationMetadataBuilder: AggregationMetadataBuilder;
   public routingMetadataBuilder: DynamicRoutingMetadataBuilder;
   public arbL2ToL1MetadataBuilder: ArbL2ToL1MetadataBuilder;
-<<<<<<< HEAD
-  public ccipReadMetadataBuilder: CcipReadMetadataBuilder;
-=======
   public ccipReadMetadataBuilder: OffchainLookupMetadataBuilder;
->>>>>>> e0f28a6d
 
   public multiProvider: MultiProvider;
   protected logger = rootLogger.child({ module: 'BaseMetadataBuilder' });
@@ -52,11 +44,7 @@
     this.routingMetadataBuilder = new DynamicRoutingMetadataBuilder(this);
     this.nullMetadataBuilder = new NullMetadataBuilder(core.multiProvider);
     this.arbL2ToL1MetadataBuilder = new ArbL2ToL1MetadataBuilder(core);
-<<<<<<< HEAD
-    this.ccipReadMetadataBuilder = new CcipReadMetadataBuilder(core);
-=======
     this.ccipReadMetadataBuilder = new OffchainLookupMetadataBuilder(core);
->>>>>>> e0f28a6d
     this.multiProvider = core.multiProvider;
   }
 
@@ -96,13 +84,8 @@
 
       case IsmType.ROUTING:
       case IsmType.FALLBACK_ROUTING:
-<<<<<<< HEAD
-      case IsmType.ICA_ROUTING:
-      case IsmType.AMOUNT_ROUTING:
-=======
       case IsmType.AMOUNT_ROUTING:
       case IsmType.INTERCHAIN_ACCOUNT_ROUTING:
->>>>>>> e0f28a6d
         return this.routingMetadataBuilder.build(
           {
             ...context,
@@ -126,11 +109,7 @@
         });
       }
 
-<<<<<<< HEAD
-      case IsmType.CCIP_READ:
-=======
       case IsmType.OFFCHAIN_LOOKUP:
->>>>>>> e0f28a6d
         return this.ccipReadMetadataBuilder.build({
           ...context,
           ism,
