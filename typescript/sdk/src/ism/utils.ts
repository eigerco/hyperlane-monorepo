import { ethers } from 'ethers';

import {
<<<<<<< HEAD
=======
  AbstractStorageMultisigIsm__factory,
>>>>>>> e0f28a6d
  AmountRoutingIsm__factory,
  CCIPIsm__factory,
  DomainRoutingIsm__factory,
  IAggregationIsm__factory,
  IInterchainSecurityModule__factory,
  IMultisigIsm__factory,
  IRoutingIsm__factory,
  MailboxClient__factory,
  OPStackIsm__factory,
  PausableIsm__factory,
  StaticAggregationIsm__factory,
  TrustedRelayerIsm__factory,
} from '@hyperlane-xyz/core';
import {
  Address,
  deepEquals,
  eqAddress,
  formatMessage,
  normalizeAddress,
  objMap,
  rootLogger,
} from '@hyperlane-xyz/utils';

import { getChainNameFromCCIPSelector } from '../ccip/utils.js';
import { HyperlaneContracts } from '../contracts/types.js';
import { ProxyFactoryFactories } from '../deploy/contracts.js';
import { ChainTechnicalStack } from '../metadata/chainMetadataTypes.js';
import { MultiProvider } from '../providers/MultiProvider.js';
import { ChainName } from '../types.js';
import { normalizeConfig } from '../utils/ism.js';

import {
  DomainRoutingIsmConfig,
  InterchainAccountRouterIsm,
  IsmConfig,
  IsmType,
  ModuleType,
  RoutingIsmConfig,
  RoutingIsmDelta,
  STATIC_ISM_TYPES,
  ismTypeToModuleType,
} from './types.js';

const logger = rootLogger.child({ module: 'IsmUtils' });

// Determines the domains to enroll and unenroll to update the current ISM config
// to match the target ISM config.
export function calculateDomainRoutingDelta(
  current: DomainRoutingIsmConfig,
  target: DomainRoutingIsmConfig,
): { domainsToEnroll: ChainName[]; domainsToUnenroll: ChainName[] } {
  const domainsToEnroll = [];
  for (const origin of Object.keys(target.domains)) {
    if (!current.domains[origin]) {
      domainsToEnroll.push(origin);
    } else {
      const subModuleMatches = deepEquals(
        current.domains[origin],
        target.domains[origin],
      );
      if (!subModuleMatches) domainsToEnroll.push(origin);
    }
  }

  const domainsToUnenroll = Object.keys(current.domains).reduce(
    (acc, origin) => {
      if (!Object.keys(target.domains).includes(origin)) {
        acc.push(origin);
      }
      return acc;
    },
    [] as ChainName[],
  );

  return {
    domainsToEnroll,
    domainsToUnenroll,
  };
}

/*
 * The following functions are considered legacy and are deprecated. DO NOT USE.
 * -----------------------------------------------------------------------------
 */

// Note that this function may return false negatives, but should
// not return false positives.
// This can happen if, for example, the module has sender, recipient, or
// body specific logic, as the sample message used when querying the ISM
// sets all of these to zero.
export async function moduleCanCertainlyVerify(
  destModule: Address | IsmConfig,
  multiProvider: MultiProvider,
  origin: ChainName,
  destination: ChainName,
): Promise<boolean> {
  const originDomainId = multiProvider.tryGetDomainId(origin);
  const destinationDomainId = multiProvider.tryGetDomainId(destination);
  if (!originDomainId || !destinationDomainId) {
    return false;
  }
  const message = formatMessage(
    0,
    0,
    originDomainId,
    ethers.constants.AddressZero,
    destinationDomainId,
    ethers.constants.AddressZero,
    '0x',
  );
  const provider = multiProvider.getSignerOrProvider(destination);

  if (typeof destModule === 'string') {
    const module = IInterchainSecurityModule__factory.connect(
      destModule,
      provider,
    );

    try {
      const moduleType = await module.moduleType();
      if (
        moduleType === ModuleType.MERKLE_ROOT_MULTISIG ||
        moduleType === ModuleType.MESSAGE_ID_MULTISIG
      ) {
        const multisigModule = IMultisigIsm__factory.connect(
          destModule,
          provider,
        );

        const [, threshold] =
          await multisigModule.validatorsAndThreshold(message);
        return threshold > 0;
      } else if (moduleType === ModuleType.ROUTING) {
        const routingIsm = IRoutingIsm__factory.connect(destModule, provider);
        const subModule = await routingIsm.route(message);
        return moduleCanCertainlyVerify(
          subModule,
          multiProvider,
          origin,
          destination,
        );
      } else if (moduleType === ModuleType.AGGREGATION) {
        const aggregationIsm = IAggregationIsm__factory.connect(
          destModule,
          provider,
        );
        const [subModules, threshold] =
          await aggregationIsm.modulesAndThreshold(message);
        let verified = 0;
        for (const subModule of subModules) {
          const canVerify = await moduleCanCertainlyVerify(
            subModule,
            multiProvider,
            origin,
            destination,
          );
          if (canVerify) {
            verified += 1;
          }
        }
        return verified >= threshold;
      } else {
        throw new Error(`Unsupported module type: ${moduleType}`);
      }
    } catch (err) {
      logger.error(`Error checking module ${destModule}`, err);
      return false;
    }
  } else {
    // destModule is an IsmConfig
    switch (destModule.type) {
      case IsmType.MERKLE_ROOT_MULTISIG:
      case IsmType.MESSAGE_ID_MULTISIG:
        return destModule.threshold > 0;
      case IsmType.ROUTING: {
        const checking = moduleCanCertainlyVerify(
          destModule.domains[destination],
          multiProvider,
          origin,
          destination,
        );
        return checking;
      }
      case IsmType.AGGREGATION: {
        let verified = 0;
        for (const subModule of destModule.modules) {
          const canVerify = await moduleCanCertainlyVerify(
            subModule,
            multiProvider,
            origin,
            destination,
          );
          if (canVerify) {
            verified += 1;
          }
        }
        return verified >= destModule.threshold;
      }
      case IsmType.OP_STACK:
        return destModule.nativeBridge !== ethers.constants.AddressZero;
      case IsmType.TEST_ISM: {
        return true;
      }
      default:
        throw new Error(`Unsupported module type: ${(destModule as any).type}`);
    }
  }
}

export async function moduleMatchesConfig(
  chain: ChainName,
  moduleAddress: Address,
  config: IsmConfig,
  multiProvider: MultiProvider,
  contracts: HyperlaneContracts<ProxyFactoryFactories>,
  mailbox?: Address,
): Promise<boolean> {
  if (typeof config === 'string') {
    return eqAddress(moduleAddress, config);
  }

  // If the module address is zero, it can't match any object-based config.
  // The subsequent check of what moduleType it is will throw, so we fail here.
  if (eqAddress(moduleAddress, ethers.constants.AddressZero)) {
    return false;
  }

  const provider = multiProvider.getProvider(chain);
  const module = IInterchainSecurityModule__factory.connect(
    moduleAddress,
    provider,
  );
  const actualType = await module.moduleType();
  if (actualType !== ismTypeToModuleType(config.type)) return false;
  let matches = true;
  switch (config.type) {
    case IsmType.STORAGE_MERKLE_ROOT_MULTISIG:
    case IsmType.STORAGE_MESSAGE_ID_MULTISIG: {
      // A storage multisig ism matches if validators and threshold match the config
      const storageMerkleRootMultisigIsm =
        AbstractStorageMultisigIsm__factory.connect(moduleAddress, provider);
      const [validators, threshold] =
        await storageMerkleRootMultisigIsm.validatorsAndThreshold(
          ethers.constants.AddressZero,
        );
      matches = deepEquals(
        normalizeConfig({ validators, threshold }),
        normalizeConfig({
          validators: config.validators,
          threshold: config.threshold,
        }),
      );
      break;
    }
    case IsmType.MERKLE_ROOT_MULTISIG: {
      // A MerkleRootMultisigIsm matches if validators and threshold match the config
      const expectedAddress =
        await contracts.staticMerkleRootMultisigIsmFactory.getAddress(
          config.validators.sort(),
          config.threshold,
        );
      matches = eqAddress(expectedAddress, module.address);
      break;
    }
    case IsmType.MESSAGE_ID_MULTISIG: {
      // A MessageIdMultisigIsm matches if validators and threshold match the config
      const expectedAddress =
        await contracts.staticMessageIdMultisigIsmFactory.getAddress(
          config.validators.sort(),
          config.threshold,
        );
      matches = eqAddress(expectedAddress, module.address);
      break;
    }
    case IsmType.AMOUNT_ROUTING: {
      const amountRoutingIsm = AmountRoutingIsm__factory.connect(
        moduleAddress,
        provider,
      );

      const [lowerIsmAddress, upperIsmAddress, threshold] = await Promise.all([
        amountRoutingIsm.lower(),
        amountRoutingIsm.upper(),
        amountRoutingIsm.threshold(),
      ]);

      const subModuleMatchesConfig = await Promise.all(
        [
          [lowerIsmAddress, config.lowerIsm],
          [upperIsmAddress, config.upperIsm],
        ].map(([ismAddress, ismConfig]) =>
          moduleMatchesConfig(
            chain,
            ismAddress as string,
            ismConfig,
            multiProvider,
            contracts,
            mailbox,
          ),
        ),
      );
      matches &&= threshold.eq(config.threshold);
      matches &&= subModuleMatchesConfig.every(Boolean);

      break;
    }
    case IsmType.FALLBACK_ROUTING:
    case IsmType.ROUTING: {
      // A RoutingIsm matches if:
      //   1. The set of domains in the config equals those on-chain
      //   2. The modules for each domain match the config
      // TODO: Check (1)
      const routingIsm = DomainRoutingIsm__factory.connect(
        moduleAddress,
        provider,
      );
      // Check that the RoutingISM owner matches the config
      const owner = await routingIsm.owner();
      const expectedOwner = config.owner;
      matches &&= eqAddress(owner, expectedOwner);
      // check if the mailbox matches the config for fallback routing
      if (config.type === IsmType.FALLBACK_ROUTING) {
        const client = MailboxClient__factory.connect(moduleAddress, provider);
        let mailboxAddress;
        try {
          mailboxAddress = await client.mailbox();
        } catch {
          matches = false;
          break;
        }
        matches =
          matches &&
          mailbox !== undefined &&
          eqAddress(mailboxAddress, mailbox);
      }
      const delta = await routingModuleDelta(
        chain,
        moduleAddress,
        config,
        multiProvider,
        contracts,
        mailbox,
      );
      matches =
        matches &&
        delta.domainsToEnroll.length === 0 &&
        delta.domainsToUnenroll.length === 0 &&
        !delta.mailbox &&
        !delta.owner;
      break;
    }
    case IsmType.AGGREGATION: {
      // An AggregationIsm matches if:
      //   1. The threshold matches the config
      //   2. There is a bijection between on and off-chain configured modules
      const aggregationIsm = StaticAggregationIsm__factory.connect(
        moduleAddress,
        provider,
      );
      const [subModules, threshold] =
        await aggregationIsm.modulesAndThreshold('0x');
      matches &&= threshold === config.threshold;
      matches &&= subModules.length === config.modules.length;

      const configIndexMatched = new Map();
      for (const subModule of subModules) {
        const subModuleMatchesConfig = await Promise.all(
          config.modules.map((c) =>
            moduleMatchesConfig(
              chain,
              subModule,
              c,
              multiProvider,
              contracts,
              mailbox,
            ),
          ),
        );
        // The submodule returned by the ISM must match exactly one
        // entry in the config.
        const count = subModuleMatchesConfig.filter(Boolean).length;
        matches &&= count === 1;

        // That entry in the config should not have been matched already.
        subModuleMatchesConfig.forEach((matched, index) => {
          if (matched) {
            matches &&= !configIndexMatched.has(index);
            configIndexMatched.set(index, true);
          }
        });
      }
      break;
    }
    case IsmType.OP_STACK: {
      const opStackIsm = OPStackIsm__factory.connect(moduleAddress, provider);
      const type = await opStackIsm.moduleType();
      matches &&= type === ModuleType.NULL;
      break;
    }
    case IsmType.TEST_ISM: {
      // This is just a TestISM
      matches = true;
      break;
    }
    case IsmType.TRUSTED_RELAYER: {
      const trustedRelayerIsm = TrustedRelayerIsm__factory.connect(
        moduleAddress,
        provider,
      );
      const type = await trustedRelayerIsm.moduleType();
      matches &&= type === ModuleType.NULL;
      const relayer = await trustedRelayerIsm.trustedRelayer();
      matches &&= eqAddress(relayer, config.relayer);
      break;
    }
    case IsmType.CCIP: {
      const ccipIsm = CCIPIsm__factory.connect(moduleAddress, provider);
      const type = await ccipIsm.moduleType();
      matches &&= type === ModuleType.NULL;

      // Check that the origin chain selector matches the config
      const originCcipChainSelector = await ccipIsm.ccipOrigin();
      const chainName = getChainNameFromCCIPSelector(
        originCcipChainSelector.toString(),
      );
      matches &&= chainName === config.originChain;
      break;
    }
    case IsmType.PAUSABLE: {
      const pausableIsm = PausableIsm__factory.connect(moduleAddress, provider);
      const owner = await pausableIsm.owner();
      const expectedOwner = config.owner;
      matches &&= eqAddress(owner, expectedOwner);

      if (config.paused) {
        const isPaused = await pausableIsm.paused();
        matches &&= config.paused === isPaused;
      }
      break;
    }
    case IsmType.WEIGHTED_MERKLE_ROOT_MULTISIG: {
      const expectedAddress =
        await contracts.staticMerkleRootWeightedMultisigIsmFactory.getAddress(
          config.validators.sort(),
          config.thresholdWeight,
        );
      matches = eqAddress(expectedAddress, module.address);
      break;
    }
    case IsmType.WEIGHTED_MESSAGE_ID_MULTISIG: {
      const expectedAddress =
        await contracts.staticMessageIdWeightedMultisigIsmFactory.getAddress(
          config.validators.sort(),
          config.thresholdWeight,
        );
      matches = eqAddress(expectedAddress, module.address);
      break;
    }
    default: {
      throw new Error('Unsupported ModuleType');
    }
  }

  return matches;
}

export async function routingModuleDelta(
  destination: ChainName,
  moduleAddress: Address,
  config: RoutingIsmConfig,
  multiProvider: MultiProvider,
  contracts: HyperlaneContracts<ProxyFactoryFactories>,
  mailbox?: Address,
): Promise<RoutingIsmDelta> {
<<<<<<< HEAD
  // The ICA_ROUTING and AMOUNT_ROUTING ISMs are immutable routing ISMs.
  if (
    config.type === IsmType.ICA_ROUTING ||
    config.type === IsmType.AMOUNT_ROUTING
  ) {
    return {
      domainsToEnroll: [],
      domainsToUnenroll: [],
    };
=======
  if (
    config.type === IsmType.FALLBACK_ROUTING ||
    config.type === IsmType.ROUTING
  ) {
    return domainRoutingModuleDelta(
      destination,
      moduleAddress,
      config,
      multiProvider,
      contracts,
      mailbox,
    );
>>>>>>> e0f28a6d
  }

  return {
    domainsToEnroll: [],
    domainsToUnenroll: [],
  };
}

async function domainRoutingModuleDelta(
  destination: ChainName,
  moduleAddress: Address,
  config: DomainRoutingIsmConfig | InterchainAccountRouterIsm,
  multiProvider: MultiProvider,
  contracts: HyperlaneContracts<ProxyFactoryFactories>,
  mailbox?: Address,
): Promise<RoutingIsmDelta> {
  const provider = multiProvider.getProvider(destination);
  const routingIsm = DomainRoutingIsm__factory.connect(moduleAddress, provider);
  const owner = await routingIsm.owner();
  const deployedDomains = (await routingIsm.domains()).map((domain) =>
    domain.toNumber(),
  );

  const delta: RoutingIsmDelta = {
    domainsToUnenroll: [],
    domainsToEnroll: [],
  };

  // if owners don't match, we need to transfer ownership
  if (!eqAddress(owner, normalizeAddress(config.owner))) {
    delta.owner = config.owner;
  }

  if (config.type === IsmType.FALLBACK_ROUTING) {
    const client = MailboxClient__factory.connect(moduleAddress, provider);
    const mailboxAddress = await client.mailbox();
    if (mailbox && !eqAddress(mailboxAddress, mailbox)) delta.mailbox = mailbox;
  }

  const ismByDomainName =
    config.type === IsmType.INTERCHAIN_ACCOUNT_ROUTING
      ? config.isms
      : config.domains;

  // config.domains is already filtered to only include domains in the multiprovider
  const safeConfigDomains = objMap(ismByDomainName, (chainName) =>
    multiProvider.getDomainId(chainName),
  );

  // check for exclusion of domains in the config
  delta.domainsToUnenroll = deployedDomains.filter(
    (domain) => !Object.values(safeConfigDomains).includes(domain),
  );
  // check for inclusion of domains in the config
  for (const [origin, subConfig] of Object.entries(ismByDomainName)) {
    const originDomain = safeConfigDomains[origin];
    if (!deployedDomains.includes(originDomain)) {
      delta.domainsToEnroll.push(originDomain);
    } else {
      const subModule = await routingIsm.module(originDomain);
      // Recursively check that the submodule for each configured
      // domain matches the submodule config.
      const subModuleMatches = await moduleMatchesConfig(
        destination,
        subModule,
        subConfig,
        multiProvider,
        contracts,
        mailbox,
      );
      if (!subModuleMatches) {
        delta.domainsToEnroll.push(originDomain);
      }
    }
  }

  return delta;
}

export function collectValidators(
  origin: ChainName,
  config: IsmConfig,
): Set<string> {
  // TODO: support address configurations in collectValidators
  if (typeof config === 'string') {
    logger
      .child({ origin })
      .debug('Address config unimplemented in collectValidators');
    return new Set([]);
  }

  let validators: string[] = [];
  if (
    config.type === IsmType.STORAGE_MERKLE_ROOT_MULTISIG ||
    config.type === IsmType.STORAGE_MESSAGE_ID_MULTISIG ||
    config.type === IsmType.MERKLE_ROOT_MULTISIG ||
    config.type === IsmType.MESSAGE_ID_MULTISIG
  ) {
    validators = config.validators;
  } else if (config.type === IsmType.ROUTING) {
    if (Object.keys(config.domains).includes(origin)) {
      const domainValidators = collectValidators(
        origin,
        config.domains[origin],
      );
      validators = [...domainValidators];
    }
  } else if (config.type === IsmType.AGGREGATION) {
    const aggregatedValidators = config.modules.map((c) =>
      collectValidators(origin, c),
    );
    aggregatedValidators.forEach((set) => {
      validators = validators.concat([...set]);
    });
  } else if (
    config.type === IsmType.TEST_ISM ||
    config.type === IsmType.PAUSABLE
  ) {
    return new Set([]);
  } else {
    throw new Error('Unsupported ModuleType');
  }

  return new Set(validators);
}

/**
<<<<<<< HEAD
=======
 * Checks if the given ISM type requires static deployment
 *
 * @param {IsmType} ismType - The type of Interchain Security Module (ISM)
 * @returns {boolean} True if the ISM type requires static deployment, false otherwise
 */
export function isStaticIsm(ismType: IsmType): boolean {
  return STATIC_ISM_TYPES.includes(ismType);
}

/**
>>>>>>> e0f28a6d
 * Determines if static ISM deployment is supported on a given chain's technical stack
 * @dev Currently, only ZkSync does not support static deployments
 * @param chainTechnicalStack - The technical stack of the target chain
 * @returns boolean - true if static deployment is supported, false for ZkSync
 */
export function isStaticDeploymentSupported(
  chainTechnicalStack: ChainTechnicalStack | undefined,
): boolean {
  return chainTechnicalStack !== ChainTechnicalStack.ZkSync;
}

/**
 * Checks if the given ISM type is compatible with the chain's technical stack.
 *
<<<<<<< HEAD
 * @param {Object} params - The parameters object
 * @param {ChainTechnicalStack | undefined} params.chainTechnicalStack - The technical stack of the chain
 * @param {IsmType} params.ismType - The type of Interchain Security Module (ISM)
=======
 * @param {IsmType} params.ismType - The type of Interchain Security Module (ISM)
 * @param {ChainTechnicalStack | undefined} params.chainTechnicalStack - The technical stack of the chain
>>>>>>> e0f28a6d
 * @returns {boolean} True if the ISM type is compatible with the chain, false otherwise
 */
export function isIsmCompatible({
  chainTechnicalStack,
  ismType,
}: {
  chainTechnicalStack: ChainTechnicalStack | undefined;
  ismType: IsmType;
}): boolean {
  // Skip compatibility check for non-static ISMs as they're always supported
<<<<<<< HEAD
  if (!STATIC_ISM_TYPES.includes(ismType)) return true;

=======
  if (!isStaticIsm(ismType)) return true;
>>>>>>> e0f28a6d
  return isStaticDeploymentSupported(chainTechnicalStack);
}<|MERGE_RESOLUTION|>--- conflicted
+++ resolved
@@ -1,10 +1,7 @@
 import { ethers } from 'ethers';
 
 import {
-<<<<<<< HEAD
-=======
   AbstractStorageMultisigIsm__factory,
->>>>>>> e0f28a6d
   AmountRoutingIsm__factory,
   CCIPIsm__factory,
   DomainRoutingIsm__factory,
@@ -479,17 +476,6 @@
   contracts: HyperlaneContracts<ProxyFactoryFactories>,
   mailbox?: Address,
 ): Promise<RoutingIsmDelta> {
-<<<<<<< HEAD
-  // The ICA_ROUTING and AMOUNT_ROUTING ISMs are immutable routing ISMs.
-  if (
-    config.type === IsmType.ICA_ROUTING ||
-    config.type === IsmType.AMOUNT_ROUTING
-  ) {
-    return {
-      domainsToEnroll: [],
-      domainsToUnenroll: [],
-    };
-=======
   if (
     config.type === IsmType.FALLBACK_ROUTING ||
     config.type === IsmType.ROUTING
@@ -502,7 +488,6 @@
       contracts,
       mailbox,
     );
->>>>>>> e0f28a6d
   }
 
   return {
@@ -630,8 +615,6 @@
 }
 
 /**
-<<<<<<< HEAD
-=======
  * Checks if the given ISM type requires static deployment
  *
  * @param {IsmType} ismType - The type of Interchain Security Module (ISM)
@@ -642,7 +625,6 @@
 }
 
 /**
->>>>>>> e0f28a6d
  * Determines if static ISM deployment is supported on a given chain's technical stack
  * @dev Currently, only ZkSync does not support static deployments
  * @param chainTechnicalStack - The technical stack of the target chain
@@ -657,14 +639,8 @@
 /**
  * Checks if the given ISM type is compatible with the chain's technical stack.
  *
-<<<<<<< HEAD
- * @param {Object} params - The parameters object
- * @param {ChainTechnicalStack | undefined} params.chainTechnicalStack - The technical stack of the chain
- * @param {IsmType} params.ismType - The type of Interchain Security Module (ISM)
-=======
  * @param {IsmType} params.ismType - The type of Interchain Security Module (ISM)
  * @param {ChainTechnicalStack | undefined} params.chainTechnicalStack - The technical stack of the chain
->>>>>>> e0f28a6d
  * @returns {boolean} True if the ISM type is compatible with the chain, false otherwise
  */
 export function isIsmCompatible({
@@ -675,11 +651,6 @@
   ismType: IsmType;
 }): boolean {
   // Skip compatibility check for non-static ISMs as they're always supported
-<<<<<<< HEAD
-  if (!STATIC_ISM_TYPES.includes(ismType)) return true;
-
-=======
   if (!isStaticIsm(ismType)) return true;
->>>>>>> e0f28a6d
   return isStaticDeploymentSupported(chainTechnicalStack);
 }