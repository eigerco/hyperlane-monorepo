import { expect } from 'chai';
import sinon from 'sinon';

import {
<<<<<<< HEAD
=======
  AbstractRoutingIsm__factory,
>>>>>>> e0f28a6d
  CCIPIsm,
  CCIPIsm__factory,
  IInterchainSecurityModule,
  IInterchainSecurityModule__factory,
  IMultisigIsm,
  IMultisigIsm__factory,
  InterchainAccountRouter,
  InterchainAccountRouter__factory,
  OPStackIsm,
  OPStackIsm__factory,
  PausableIsm,
  PausableIsm__factory,
  TestIsm,
  TestIsm__factory,
  TrustedRelayerIsm,
  TrustedRelayerIsm__factory,
} from '@hyperlane-xyz/core';
import { WithAddress } from '@hyperlane-xyz/utils';

import { TestChainName } from '../consts/testChains.js';
import { MultiProvider } from '../providers/MultiProvider.js';
import { randomAddress } from '../test/testUtils.js';

import { EvmIsmReader } from './EvmIsmReader.js';
import {
  InterchainAccountRouterIsm,
  IsmType,
  ModuleType,
  MultisigIsmConfig,
  PausableIsmConfig,
  TestIsmConfig,
} from './types.js';

describe('EvmIsmReader', () => {
  let evmIsmReader: EvmIsmReader;
  let multiProvider: MultiProvider;
  let sandbox: sinon.SinonSandbox;

  beforeEach(() => {
    sandbox = sinon.createSandbox();
    multiProvider = MultiProvider.createTestMultiProvider();
    evmIsmReader = new EvmIsmReader(multiProvider, TestChainName.test1);
  });

  afterEach(() => {
    sandbox.restore();
  });

  it('should derive multisig config correctly', async () => {
    const mockAddress = randomAddress();
    const mockValidators = [randomAddress(), randomAddress()];
    const mockThreshold = 2;

    // Mocking the connect method + returned what we need from contract object
    const mockContract = {
      moduleType: sandbox.stub().resolves(ModuleType.MESSAGE_ID_MULTISIG),
      validatorsAndThreshold: sandbox
        .stub()
        .resolves([mockValidators, mockThreshold]),
    };
    sandbox
      .stub(IMultisigIsm__factory, 'connect')
      .returns(mockContract as unknown as IMultisigIsm);
    sandbox
      .stub(IInterchainSecurityModule__factory, 'connect')
      .returns(mockContract as unknown as IInterchainSecurityModule);

    const expectedConfig: WithAddress<MultisigIsmConfig> = {
      address: mockAddress,
      type: IsmType.MESSAGE_ID_MULTISIG,
      validators: mockValidators,
      threshold: mockThreshold,
    };

    // top-level method infers ism type
    const ismConfig = await evmIsmReader.deriveIsmConfig(mockAddress);
    expect(ismConfig).to.deep.equal(expectedConfig);

    // should get same result if we call the specific method for the ism type
    const config = await evmIsmReader.deriveMultisigConfig(mockAddress);
    expect(config).to.deep.equal(ismConfig);
  });

  it('should derive pausable config correctly', async () => {
    const mockAddress = randomAddress();
    const mockOwner = randomAddress();
    const mockPaused = true;

    // Mocking the connect method + returned what we need from contract object
    const mockContract = {
      moduleType: sandbox.stub().resolves(ModuleType.NULL),
      owner: sandbox.stub().resolves(mockOwner),
      paused: sandbox.stub().resolves(mockPaused),
    };
    sandbox
      .stub(PausableIsm__factory, 'connect')
      .returns(mockContract as unknown as PausableIsm);
    sandbox
      .stub(TrustedRelayerIsm__factory, 'connect')
      .returns(mockContract as unknown as TrustedRelayerIsm);
    sandbox
      .stub(IInterchainSecurityModule__factory, 'connect')
      .returns(mockContract as unknown as IInterchainSecurityModule);

    const expectedConfig: WithAddress<PausableIsmConfig> = {
      address: mockAddress,
      owner: mockOwner,
      type: IsmType.PAUSABLE,
      paused: mockPaused,
    };

    // top-level method infers ism type
    const ismConfig = await evmIsmReader.deriveIsmConfig(mockAddress);
    expect(ismConfig).to.deep.equal(expectedConfig);

    // should get same result if we call the specific method for the ism type
    const config = await evmIsmReader.deriveNullConfig(mockAddress);
    expect(config).to.deep.equal(ismConfig);
  });

  it('should derive test ISM config correctly', async () => {
    const mockAddress = randomAddress();

    // Mocking the connect method + returned what we need from contract object
    const mockContract = {
      moduleType: sandbox.stub().resolves(ModuleType.NULL),
    };
    sandbox
      .stub(TestIsm__factory, 'connect')
      .returns(mockContract as unknown as TestIsm);
    sandbox
      .stub(OPStackIsm__factory, 'connect')
      .returns(mockContract as unknown as OPStackIsm);
    sandbox
      .stub(PausableIsm__factory, 'connect')
      .returns(mockContract as unknown as PausableIsm);
    sandbox
      .stub(TrustedRelayerIsm__factory, 'connect')
      .returns(mockContract as unknown as TrustedRelayerIsm);
    sandbox
      .stub(CCIPIsm__factory, 'connect')
      .returns(mockContract as unknown as CCIPIsm);
    sandbox
      .stub(IInterchainSecurityModule__factory, 'connect')
      .returns(mockContract as unknown as IInterchainSecurityModule);

    const expectedConfig: WithAddress<TestIsmConfig> = {
      address: mockAddress,
      type: IsmType.TEST_ISM,
    };

    // top-level method infers ism type
    const ismConfig = await evmIsmReader.deriveIsmConfig(mockAddress);
    expect(ismConfig).to.deep.equal(expectedConfig);

    // should get same result if we call the specific method for the ism type
    const config = await evmIsmReader.deriveNullConfig(mockAddress);
    expect(config).to.deep.equal(ismConfig);
  });

  it('should derive the ICA ism correctly', async () => {
    const mockAddress = randomAddress();
    const mockOwner = randomAddress();
    const mockccipIsm = randomAddress();
    // Mocking the connect method + returned what we need from contract object
    const mockContract = {
      moduleType: sandbox.stub().resolves(ModuleType.ROUTING),
      owner: sandbox.stub().resolves(mockOwner),
      CCIP_READ_ISM: sandbox.stub().resolves(mockccipIsm),
    };
    sandbox
      .stub(AbstractRoutingIsm__factory, 'connect')
      .returns(mockContract as unknown as InterchainAccountRouter);
    sandbox
      .stub(InterchainAccountRouter__factory, 'connect')
      .returns(mockContract as unknown as InterchainAccountRouter);
    sandbox
      .stub(TrustedRelayerIsm__factory, 'connect')
      .returns(mockContract as unknown as TrustedRelayerIsm);
    sandbox
      .stub(IInterchainSecurityModule__factory, 'connect')
      .returns(mockContract as unknown as IInterchainSecurityModule);

    const expectedConfig: WithAddress<InterchainAccountRouterIsm> = {
      address: mockAddress,
      type: IsmType.INTERCHAIN_ACCOUNT_ROUTING,
      isms: {},
      owner: mockOwner,
    };

    // top-level method infers ism type
    const ismConfig = await evmIsmReader.deriveIsmConfig(mockAddress);
    expect(ismConfig).to.deep.equal(expectedConfig);

    // should get same result if we call the specific method for the ism type
    const config = await evmIsmReader.deriveRoutingConfig(mockAddress);
    expect(config).to.deep.equal(ismConfig);
  });

  /*
    Testing for more nested ism types can be done manually by reading from existing contracts onchain.
    Examples of nested ism types include:
    - Aggregation
    - Routing
    - Fallback Domain Routing
  */
});<|MERGE_RESOLUTION|>--- conflicted
+++ resolved
@@ -2,10 +2,7 @@
 import sinon from 'sinon';
 
 import {
-<<<<<<< HEAD
-=======
   AbstractRoutingIsm__factory,
->>>>>>> e0f28a6d
   CCIPIsm,
   CCIPIsm__factory,
   IInterchainSecurityModule,
