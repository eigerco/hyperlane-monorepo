--- conflicted
+++ resolved
@@ -77,10 +77,7 @@
       { [params.chain]: params.addresses },
       multiProvider,
       ccipContractCache,
-<<<<<<< HEAD
-=======
       contractVerifier,
->>>>>>> e0f28a6d
     );
 
     this.mailbox = params.addresses.mailbox;
