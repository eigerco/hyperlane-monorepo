--- conflicted
+++ resolved
@@ -35,10 +35,7 @@
 import { DerivedHookConfig } from '../hook/types.js';
 import { EvmIsmReader } from '../ism/EvmIsmReader.js';
 import { DerivedIsmConfig } from '../ism/types.js';
-<<<<<<< HEAD
-=======
 import { ChainTechnicalStack } from '../metadata/chainMetadataTypes.js';
->>>>>>> e0f28a6d
 import { MultiProvider } from '../providers/MultiProvider.js';
 import { RouterConfig } from '../router/types.js';
 import { ChainMap, ChainName, OwnableConfig } from '../types.js';
