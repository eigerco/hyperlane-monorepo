--- conflicted
+++ resolved
@@ -34,9 +34,6 @@
   proxyImplementation,
   serializeContracts,
 } from '@hyperlane-xyz/sdk';
-<<<<<<< HEAD
-import { addressToBytes32, randomInt } from '@hyperlane-xyz/utils';
-=======
 import {
   Address,
   addressToBytes32,
@@ -46,7 +43,6 @@
   normalizeAddressEvm,
   randomInt,
 } from '@hyperlane-xyz/utils';
->>>>>>> e0f28a6d
 
 import { TestCoreApp } from '../core/TestCoreApp.js';
 import { TestCoreDeployer } from '../core/TestCoreDeployer.js';
@@ -61,10 +57,6 @@
 import { normalizeConfig } from '../utils/ism.js';
 
 import { EvmERC20WarpModule } from './EvmERC20WarpModule.js';
-<<<<<<< HEAD
-import { TokenType } from './config.js';
-import { HypTokenRouterConfig, derivedHookAddress } from './types.js';
-=======
 import {
   MovableTokenType,
   TokenType,
@@ -79,7 +71,6 @@
 
 chai.use(chaiAsPromised);
 const { expect } = chai;
->>>>>>> e0f28a6d
 
 const randomRemoteRouters = (n: number) => {
   const routers: RemoteRouters = {};
