--- conflicted
+++ resolved
@@ -1,10 +1,7 @@
 // import { expect } from 'chai';
 import { compareVersions } from 'compare-versions';
 import { BigNumberish } from 'ethers';
-<<<<<<< HEAD
-=======
 import { UINT_256_MAX } from 'starknet';
->>>>>>> e0f28a6d
 import { zeroAddress } from 'viem';
 
 import {
@@ -47,19 +44,11 @@
 } from '../deploy/proxy.js';
 import { ContractVerifier } from '../deploy/verify/ContractVerifier.js';
 import { ExplorerLicenseType } from '../deploy/verify/types.js';
-<<<<<<< HEAD
-import { EvmHookModule } from '../hook/EvmHookModule.js';
-import { EvmIsmModule } from '../ism/EvmIsmModule.js';
-import { MultiProvider } from '../providers/MultiProvider.js';
-import { AnnotatedEV5Transaction } from '../providers/ProviderType.js';
-import { RemoteRouters } from '../router/types.js';
-=======
 import { getEvmHookUpdateTransactions } from '../hook/updates.js';
 import { EvmIsmModule } from '../ism/EvmIsmModule.js';
 import { MultiProvider } from '../providers/MultiProvider.js';
 import { AnnotatedEV5Transaction } from '../providers/ProviderType.js';
 import { RemoteRouters, resolveRouterMapConfig } from '../router/types.js';
->>>>>>> e0f28a6d
 import { ChainName, ChainNameOrId } from '../types.js';
 import { extractIsmAndHookFactoryAddresses } from '../utils/ism.js';
 
@@ -70,16 +59,11 @@
   DerivedTokenRouterConfig,
   HypTokenRouterConfig,
   HypTokenRouterConfigSchema,
-<<<<<<< HEAD
-  derivedHookAddress,
-  derivedIsmAddress,
-=======
   MovableTokenConfig,
   VERSION_ERROR_MESSAGE,
   contractVersionMatchesDependency,
   derivedIsmAddress,
   isMovableCollateralTokenConfig,
->>>>>>> e0f28a6d
 } from './types.js';
 
 type WarpRouteAddresses = HyperlaneAddresses<ProxyFactoryFactories> & {
@@ -681,21 +665,6 @@
     actualConfig: DerivedTokenRouterConfig,
     expectedConfig: HypTokenRouterConfig,
   ): Promise<AnnotatedEV5Transaction[]> {
-<<<<<<< HEAD
-    const updateTransactions: AnnotatedEV5Transaction[] = [];
-
-    if (!expectedConfig.hook || expectedConfig.hook === zeroAddress) {
-      return [];
-    }
-
-    const actualDeployedHook = derivedHookAddress(actualConfig);
-
-    // Try to deploy or update Hook with the expected config
-    const {
-      deployedHook: expectedDeployedHook,
-      updateTransactions: hookUpdateTransactions,
-    } = await this.deployOrUpdateHook(actualConfig, expectedConfig);
-=======
     if (!expectedConfig.hook) {
       return [];
     }
@@ -703,7 +672,6 @@
     const proxyAdminAddress =
       expectedConfig.proxyAdmin?.address ?? actualConfig.proxyAdmin?.address;
     assert(proxyAdminAddress, 'ProxyAdmin address is undefined');
->>>>>>> e0f28a6d
 
     return getEvmHookUpdateTransactions(
       this.args.addresses.deployedTokenRoute,
@@ -795,19 +763,6 @@
    * @param expectedConfig - The expected configuration
    * @returns An array of transactions to upgrade the implementation if needed
    */
-<<<<<<< HEAD
-  async deployOrUpdateHook(
-    actualConfig: DerivedTokenRouterConfig,
-    expectedConfig: HypTokenRouterConfig,
-  ): Promise<{
-    deployedHook: Address;
-    updateTransactions: AnnotatedEV5Transaction[];
-  }> {
-    assert(expectedConfig.hook, 'No hook config');
-    if (!actualConfig.hook || actualConfig.hook === zeroAddress) {
-      return this.deployNewHook(expectedConfig);
-    }
-=======
   async upgradeWarpRouteImplementationTx(
     actualConfig: DerivedTokenRouterConfig,
     expectedConfig: HypTokenRouterConfig,
@@ -820,7 +775,6 @@
       actualConfig.contractVersion,
       'Actual contract version is undefined',
     );
->>>>>>> e0f28a6d
 
     // Only upgrade if the user specifies a version
     if (!expectedConfig.contractVersion) {
@@ -832,55 +786,6 @@
       actualConfig.contractVersion,
     );
 
-<<<<<<< HEAD
-    assert(expectedConfig.hook, 'Hook is undefined');
-    assert(
-      expectedConfig.proxyAdmin?.address,
-      'ProxyAdmin address is undefined',
-    );
-
-    const hookModule = await EvmHookModule.create({
-      chain: this.args.chain,
-      config: expectedConfig.hook,
-      proxyFactoryFactories: extractIsmAndHookFactoryAddresses(
-        this.args.addresses,
-      ),
-      coreAddresses: {
-        mailbox: expectedConfig.mailbox,
-        proxyAdmin: expectedConfig.proxyAdmin?.address, // Assume that a proxyAdmin is always deployed with a WarpRoute
-      },
-      contractVerifier: this.contractVerifier,
-      multiProvider: this.multiProvider,
-    });
-    const { deployedHook } = hookModule.serialize();
-    return { deployedHook, updateTransactions: [] };
-  }
-
-  async updateExistingHook(
-    expectedConfig: HypTokenRouterConfig,
-    actualConfig: DerivedTokenRouterConfig,
-  ): Promise<{
-    deployedHook: Address;
-    updateTransactions: AnnotatedEV5Transaction[];
-  }> {
-    assert(actualConfig.proxyAdmin?.address, 'ProxyAdmin address is undefined');
-    assert(actualConfig.hook, 'Hook is undefined');
-
-    const hookModule = new EvmHookModule(
-      this.multiProvider,
-      {
-        chain: this.args.chain,
-        config: actualConfig.hook,
-        addresses: {
-          ...extractIsmAndHookFactoryAddresses(this.args.addresses),
-          mailbox: actualConfig.mailbox,
-          proxyAdmin: actualConfig.proxyAdmin?.address,
-          deployedHook: derivedHookAddress(actualConfig),
-        },
-      },
-      this.ccipContractCache,
-      this.contractVerifier,
-=======
     // Expected version is lower than actual version, no upgrade is possible
     if (comparisonValue === -1) {
       throw new Error(
@@ -897,7 +802,6 @@
     assert(
       contractVersionMatchesDependency(expectedConfig.contractVersion),
       VERSION_ERROR_MESSAGE,
->>>>>>> e0f28a6d
     );
 
     this.logger.info(
