--- conflicted
+++ resolved
@@ -1,9 +1,5 @@
-<<<<<<< HEAD
-import { BigNumber, Contract, constants } from 'ethers';
-=======
 import { compareVersions } from 'compare-versions';
 import { BigNumber, Contract } from 'ethers';
->>>>>>> e0f28a6d
 
 import {
   HypERC20Collateral__factory,
@@ -14,9 +10,6 @@
   HypXERC20Lockbox__factory,
   HypXERC20__factory,
   IFiatToken__factory,
-<<<<<<< HEAD
-  IXERC20__factory,
-=======
   ISafe__factory,
   IXERC20__factory,
   MovableCollateralRouter__factory,
@@ -24,7 +17,6 @@
   OpL2NativeTokenBridge__factory,
   Ownable__factory,
   PackageVersioned__factory,
->>>>>>> e0f28a6d
   ProxyAdmin__factory,
   TokenBridgeCctp__factory,
   TokenRouter__factory,
@@ -32,12 +24,6 @@
 import { buildArtifact as coreBuildArtifact } from '@hyperlane-xyz/core/buildArtifact.js';
 import {
   Address,
-<<<<<<< HEAD
-  assert,
-  eqAddress,
-  getLogLevel,
-  isZeroishAddress,
-=======
   arrayToObject,
   assert,
   getLogLevel,
@@ -45,23 +31,16 @@
   objFilter,
   objMap,
   promiseObjAll,
->>>>>>> e0f28a6d
   rootLogger,
 } from '@hyperlane-xyz/utils';
 
 import { DEFAULT_CONTRACT_READ_CONCURRENCY } from '../consts/concurrency.js';
-<<<<<<< HEAD
-import { ContractVerifier } from '../deploy/verify/ContractVerifier.js';
-import { ExplorerLicenseType } from '../deploy/verify/types.js';
-import { VerifyContractTypes } from '../deploy/verify/types.js';
-=======
 import { isAddressActive } from '../contracts/contracts.js';
 import { ContractVerifier } from '../deploy/verify/ContractVerifier.js';
 import {
   ExplorerLicenseType,
   VerifyContractTypes,
 } from '../deploy/verify/types.js';
->>>>>>> e0f28a6d
 import { EvmHookReader } from '../hook/EvmHookReader.js';
 import { EvmIsmReader } from '../ism/EvmIsmReader.js';
 import { MultiProvider } from '../providers/MultiProvider.js';
@@ -72,34 +51,13 @@
 import { isProxy, proxyAdmin, proxyImplementation } from './../deploy/proxy.js';
 import { NON_ZERO_SENDER_ADDRESS, TokenType } from './config.js';
 import {
-<<<<<<< HEAD
-  DerivedMailboxClientConfig,
-  DestinationGas,
-  RemoteRouters,
-  RemoteRoutersSchema,
-} from '../router/types.js';
-import { ChainName, ChainNameOrId, DeployedOwnableConfig } from '../types.js';
-import { HyperlaneReader } from '../utils/HyperlaneReader.js';
-
-import { isProxy, proxyAdmin, proxyImplementation } from './../deploy/proxy.js';
-import { NON_ZERO_SENDER_ADDRESS, TokenType } from './config.js';
-import {
-  CollateralTokenConfig,
-=======
   CctpTokenConfig,
   CollateralTokenConfig,
   ContractVerificationStatus,
->>>>>>> e0f28a6d
   DerivedTokenRouterConfig,
   HypTokenConfig,
   HypTokenConfigSchema,
   HypTokenRouterVirtualConfig,
-<<<<<<< HEAD
-  TokenMetadata,
-  XERC20TokenMetadata,
-} from './types.js';
-import { getExtraLockBoxConfigs } from './xerc20.js';
-=======
   MovableTokenConfig,
   OpL1TokenConfig,
   OpL2TokenConfig,
@@ -111,7 +69,6 @@
 import { getExtraLockBoxConfigs } from './xerc20.js';
 
 const REBALANCING_CONTRACT_VERSION = '8.0.0';
->>>>>>> e0f28a6d
 
 export class EvmERC20WarpRouteReader extends EvmRouterReader {
   protected readonly logger = rootLogger.child({
@@ -147,11 +104,6 @@
         this.deriveHypCollateralFiatTokenConfig.bind(this),
       [TokenType.collateralVault]:
         this.deriveHypCollateralVaultTokenConfig.bind(this),
-<<<<<<< HEAD
-      [TokenType.collateralVaultRebase]:
-        this.deriveHypCollateralVaultRebaseTokenConfig.bind(this),
-      [TokenType.native]: this.deriveHypNativeTokenConfig.bind(this),
-=======
       [TokenType.collateralCctp]:
         this.deriveHypCollateralCctpTokenConfig.bind(this),
       [TokenType.collateralVaultRebase]:
@@ -159,7 +111,6 @@
       [TokenType.native]: this.deriveHypNativeTokenConfig.bind(this),
       [TokenType.nativeOpL2]: this.deriveOpL2TokenConfig.bind(this),
       [TokenType.nativeOpL1]: this.deriveOpL1TokenConfig.bind(this),
->>>>>>> e0f28a6d
       [TokenType.synthetic]: this.deriveHypSyntheticTokenConfig.bind(this),
       [TokenType.syntheticRebase]:
         this.deriveHypSyntheticRebaseConfig.bind(this),
@@ -190,15 +141,8 @@
   ): Promise<DerivedTokenRouterConfig> {
     // Derive the config type
     const type = await this.deriveTokenType(warpRouteAddress);
-<<<<<<< HEAD
-    const mailboxClientConfig =
-      await this.fetchMailboxClientConfig(warpRouteAddress);
-    const tokenConfig = await this.fetchTokenConfig(type, warpRouteAddress);
-    const remoteRouters = await this.fetchRemoteRouters(warpRouteAddress);
-=======
     const tokenConfig = await this.fetchTokenConfig(type, warpRouteAddress);
     const routerConfig = await this.readRouterConfig(warpRouteAddress);
->>>>>>> e0f28a6d
     // if the token has not been deployed as a proxy do not derive the config
     // inevm warp routes are an example
     const proxyAdmin = (await isProxy(this.provider, warpRouteAddress))
@@ -270,44 +214,22 @@
     }
 
     return {
-<<<<<<< HEAD
-      ...mailboxClientConfig,
-=======
       ...routerConfig,
->>>>>>> e0f28a6d
       ...tokenConfig,
       proxyAdmin,
       destinationGas,
     };
   }
-<<<<<<< HEAD
-
-  async deriveWarpRouteVirtualConfig(
-    chain: ChainName,
-    address: Address,
-  ): Promise<HypTokenRouterVirtualConfig> {
-    const virtualConfig: HypTokenRouterVirtualConfig = {
-      contractVerificationStatus: {},
-    };
-=======
   async getContractVerificationStatus(chain: ChainName, address: Address) {
     const contractVerificationStatus: Record<
       string,
       ContractVerificationStatus
     > = {};
->>>>>>> e0f28a6d
 
     const contractType = (await isProxy(this.provider, address))
       ? VerifyContractTypes.Proxy
       : VerifyContractTypes.Implementation;
 
-<<<<<<< HEAD
-    virtualConfig.contractVerificationStatus[contractType] =
-      await this.contractVerifier.getContractVerificationStatus(chain, address);
-
-    if (contractType === VerifyContractTypes.Proxy) {
-      virtualConfig.contractVerificationStatus.Implementation =
-=======
     if (this.multiProvider.isLocalRpc(chain)) {
       this.logger.debug('Skipping verification for local endpoints');
       return { [contractType]: ContractVerificationStatus.Skipped };
@@ -317,25 +239,18 @@
 
     if (contractType === VerifyContractTypes.Proxy) {
       contractVerificationStatus[VerifyContractTypes.Implementation] =
->>>>>>> e0f28a6d
         await this.contractVerifier.getContractVerificationStatus(
           chain,
           await proxyImplementation(this.provider, address),
         );
 
       // Derive ProxyAdmin status
-<<<<<<< HEAD
-      virtualConfig.contractVerificationStatus.ProxyAdmin =
-=======
       contractVerificationStatus[VerifyContractTypes.ProxyAdmin] =
->>>>>>> e0f28a6d
         await this.contractVerifier.getContractVerificationStatus(
           chain,
           await proxyAdmin(this.provider, address),
         );
     }
-<<<<<<< HEAD
-=======
     return contractVerificationStatus;
   }
 
@@ -404,7 +319,6 @@
       // Used to check if the top address owner's nonce or code === 0
       ownerStatus: await this.getOwnerStatus(chain, address),
     };
->>>>>>> e0f28a6d
 
     return virtualConfig;
   }
@@ -518,34 +432,6 @@
     }
   }
 
-<<<<<<< HEAD
-  /**
-   * Fetches the base metadata for a Warp Route contract.
-   *
-   * @param routerAddress - The address of the Warp Route contract.
-   * @returns The base metadata for the Warp Route contract, including the mailbox, owner, hook, and ism.
-   */
-  async fetchMailboxClientConfig(
-    routerAddress: Address,
-  ): Promise<DerivedMailboxClientConfig> {
-    const warpRoute = HypERC20Collateral__factory.connect(
-      routerAddress,
-      this.provider,
-    );
-    const [mailbox, owner, hook, ism] = await Promise.all([
-      warpRoute.mailbox(),
-      warpRoute.owner(),
-      warpRoute.hook(),
-      warpRoute.interchainSecurityModule(),
-    ]);
-
-    const derivedIsm = eqAddress(ism, constants.AddressZero)
-      ? constants.AddressZero
-      : await this.evmIsmReader.deriveIsmConfig(ism);
-    const derivedHook = eqAddress(hook, constants.AddressZero)
-      ? constants.AddressZero
-      : await this.evmHookReader.deriveHookConfig(hook);
-=======
   async fetchXERC20Config(
     xERC20Address: Address,
     warpRouteAddress: Address,
@@ -564,7 +450,6 @@
         xERC20Address,
         logger: this.logger,
       });
->>>>>>> e0f28a6d
 
       return {
         xERC20: {
@@ -587,46 +472,6 @@
     }
   }
 
-  async fetchXERC20Config(
-    xERC20Address: Address,
-    warpRouteAddress: Address,
-  ): Promise<XERC20TokenMetadata> {
-    // fetch the limits if possible
-    const rateLimitsABI = [
-      'function rateLimitPerSecond(address) external view returns (uint128)',
-      'function bufferCap(address) external view returns (uint112)',
-    ];
-    const xERC20 = new Contract(xERC20Address, rateLimitsABI, this.provider);
-
-    try {
-      const extraBridgesLimits = await getExtraLockBoxConfigs({
-        chain: this.chain,
-        multiProvider: this.multiProvider,
-        xERC20Address,
-        logger: this.logger,
-      });
-
-      return {
-        xERC20: {
-          warpRouteLimits: {
-            rateLimitPerSecond: (
-              await xERC20.rateLimitPerSecond(warpRouteAddress)
-            ).toString(),
-            bufferCap: (await xERC20.bufferCap(warpRouteAddress)).toString(),
-          },
-          extraBridges:
-            extraBridgesLimits.length > 0 ? extraBridgesLimits : undefined,
-        },
-      };
-    } catch (error) {
-      this.logger.error(
-        `Error fetching xERC20 limits for token at ${xERC20Address} on chain ${this.chain}`,
-        error,
-      );
-      return {};
-    }
-  }
-
   /**
    * Fetches the metadata for a token address.
    *
@@ -644,15 +489,10 @@
         `Provided unsupported token type "${type}" when fetching token metadata on chain "${this.chain}" at address "${warpRouteAddress}"`,
       );
     }
-<<<<<<< HEAD
-
-    const config = await deriveFunction(warpRouteAddress);
-=======
 
     const config = await deriveFunction(warpRouteAddress);
     config.contractVersion = await this.fetchPackageVersion(warpRouteAddress);
 
->>>>>>> e0f28a6d
     return HypTokenConfigSchema.parse(config);
   }
 
@@ -700,8 +540,6 @@
     };
   }
 
-<<<<<<< HEAD
-=======
   private async deriveHypCollateralCctpTokenConfig(
     hypToken: Address,
   ): Promise<CctpTokenConfig> {
@@ -726,7 +564,6 @@
     };
   }
 
->>>>>>> e0f28a6d
   private async deriveHypCollateralTokenConfig(
     hypToken: Address,
   ): Promise<CollateralTokenConfig> {
@@ -815,8 +652,6 @@
     };
   }
 
-<<<<<<< HEAD
-=======
   private async deriveOpL2TokenConfig(
     _address: Address,
   ): Promise<OpL2TokenConfig> {
@@ -858,7 +693,6 @@
     };
   }
 
->>>>>>> e0f28a6d
   private async deriveHypSyntheticRebaseConfig(
     hypTokenAddress: Address,
   ): Promise<HypTokenConfig> {
@@ -898,18 +732,6 @@
       address,
       this.provider,
     );
-<<<<<<< HEAD
-    const domains = await warpRoute.domains();
-
-    const routers = Object.fromEntries(
-      await Promise.all(
-        domains.map(async (domain) => {
-          return [domain, { address: await warpRoute.routers(domain) }];
-        }),
-      ),
-    );
-=======
->>>>>>> e0f28a6d
 
     try {
       return await contractWithVersion.PACKAGE_VERSION();
