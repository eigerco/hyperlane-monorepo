import { BigNumber } from 'ethers';

import {
  ERC20,
  ERC20__factory,
  HypERC20Collateral,
  IXERC20Lockbox__factory,
  Ownable,
  Ownable__factory,
  ProxyAdmin__factory,
  TokenRouter,
} from '@hyperlane-xyz/core';
import { eqAddress, objMap } from '@hyperlane-xyz/utils';

import { filterOwnableContracts } from '../contracts/contracts.js';
import { isProxy, proxyAdmin } from '../deploy/proxy.js';
import { TokenMismatchViolation } from '../deploy/types.js';
import { ProxiedRouterChecker } from '../router/ProxiedRouterChecker.js';
import { ProxiedFactories } from '../router/types.js';
import { ChainName } from '../types.js';

import { HypERC20App } from './app.js';
import { TokenType } from './config.js';
import { HypERC20Factories } from './contracts.js';
import {
  HypTokenRouterConfig,
  TokenMetadata,
  isCctpTokenConfig,
  isCollateralTokenConfig,
  isNativeTokenConfig,
  isSyntheticTokenConfig,
  isXERC20TokenConfig,
} from './types.js';

export class HypERC20Checker extends ProxiedRouterChecker<
  HypERC20Factories & ProxiedFactories,
  HypERC20App,
  HypTokenRouterConfig
> {
  async checkChain(chain: ChainName): Promise<void> {
    let expectedChains: string[];
    expectedChains = Object.keys(this.configMap);
    const thisChainConfig = this.configMap[chain];
    if (thisChainConfig?.remoteRouters) {
      expectedChains = Object.keys(thisChainConfig.remoteRouters).map(
        (remoteRouterChain) =>
          this.multiProvider.getChainName(remoteRouterChain),
      );
    }
    expectedChains = expectedChains
      .filter((remoteRouterChain) => remoteRouterChain !== chain)
      .sort();

    await super.checkChain(chain, expectedChains);
    await this.checkToken(chain);
  }

  async ownables(chain: ChainName): Promise<{ [key: string]: Ownable }> {
    const contracts = this.app.getContracts(chain);
    const expectedConfig = this.configMap[chain];

    // This is used to trigger checks for collateralProxyAdmin or collateralToken
    const hasCollateralProxyOverrides =
      expectedConfig.ownerOverrides?.collateralProxyAdmin ||
      expectedConfig.ownerOverrides?.collateralToken;

    if (
      (isCollateralTokenConfig(this.configMap[chain]) ||
        isXERC20TokenConfig(this.configMap[chain])) &&
      hasCollateralProxyOverrides
    ) {
      let collateralToken = await this.getCollateralToken(chain);

      const provider = this.multiProvider.getProvider(chain);

      // XERC20s are Ownable

      if (expectedConfig.type === TokenType.XERC20Lockbox) {
        const lockbox = IXERC20Lockbox__factory.connect(
          expectedConfig.token,
          provider,
        );
        collateralToken = ERC20__factory.connect(
          await lockbox.callStatic['XERC20()'](),
          provider,
        );
        contracts['collateralToken'] = Ownable__factory.connect(
          collateralToken.address,
          provider,
        );
      }

      if (expectedConfig.type === TokenType.XERC20) {
        contracts['collateralToken'] = Ownable__factory.connect(
          collateralToken.address,
          provider,
        );
      }
      if (await isProxy(provider, collateralToken.address)) {
        const admin = await proxyAdmin(provider, collateralToken.address);
        contracts['collateralProxyAdmin'] = ProxyAdmin__factory.connect(
          admin,
          provider,
        );
      }
    }

    return filterOwnableContracts(contracts);
  }

  async checkToken(chain: ChainName): Promise<void> {
    const checkERC20 = async (
      token: ERC20,
      config: HypTokenRouterConfig,
    ): Promise<void> => {
      const checks: {
        method: keyof ERC20 & keyof TokenMetadata;
        violationType: string;
      }[] = [
        { method: 'symbol', violationType: 'TokenSymbolMismatch' },
        { method: 'name', violationType: 'TokenNameMismatch' },
        { method: 'decimals', violationType: 'TokenDecimalsMismatch' },
      ];

      for (const check of checks) {
        const actual = await token[check.method]();
        const expected = config[check.method];
        if (expected !== undefined && actual !== expected) {
          const violation: TokenMismatchViolation = {
            type: check.violationType,
            chain,
            expected,
            actual,
            tokenAddress: token.address,
          };
          this.addViolation(violation);
        }
      }
    };

    const expectedConfig = this.configMap[chain];
    const hypToken = this.app.router(this.app.getContracts(chain));

    // Check if configured token type matches actual token type
    if (isNativeTokenConfig(expectedConfig)) {
      try {
        await this.multiProvider.estimateGas(chain, {
          to: hypToken.address,
          from: await this.multiProvider.getSignerAddress(chain),
          value: BigNumber.from(1),
        });
      } catch {
        const violation: TokenMismatchViolation = {
          type: 'deployed token not payable',
          chain,
          expected: 'true',
          actual: 'false',
          tokenAddress: hypToken.address,
        };
        this.addViolation(violation);
      }
    } else if (isSyntheticTokenConfig(expectedConfig)) {
      await checkERC20(hypToken as unknown as ERC20, expectedConfig);
    } else if (
      isCollateralTokenConfig(expectedConfig) ||
      isXERC20TokenConfig(expectedConfig)
    ) {
      const collateralToken = await this.getCollateralToken(chain);
      const actualToken = await (
        hypToken as unknown as HypERC20Collateral
      ).wrappedToken();
      if (!eqAddress(collateralToken.address, actualToken)) {
        const violation: TokenMismatchViolation = {
          type: 'CollateralTokenMismatch',
          chain,
          expected: collateralToken.address,
          actual: actualToken,
          tokenAddress: hypToken.address,
        };
        this.addViolation(violation);
      }
    }

    // Check all actual decimals are consistent, this should be done after checking the token type to avoid 'decimal()' calls to non collateral token that would fail
    const actualChainDecimals = await this.getEvmActualDecimals();
    this.checkDecimalConsistency(
      chain,
      hypToken,
      actualChainDecimals,
      'actual',
      true,
    );

    // Check all config decimals are consistent as well
    const configDecimals = objMap(
      this.configMap,
      (_chain, config) => config.decimals,
    );
    this.checkDecimalConsistency(
      chain,
      hypToken,
      configDecimals,
      'config',
      false,
    );
  }

  private cachedAllActualDecimals: Record<ChainName, number> | undefined =
    undefined;

  async getEvmActualDecimals(): Promise<Record<ChainName, number>> {
    if (this.cachedAllActualDecimals) {
      return this.cachedAllActualDecimals;
    }
    const entries = await Promise.all(
      this.getEvmChains().map(async (chain) => {
        const token = this.app.router(this.app.getContracts(chain));
        return [chain, await this.getActualDecimals(chain, token)];
      }),
    );

    this.cachedAllActualDecimals = Object.fromEntries(entries);

    return this.cachedAllActualDecimals!;
  }

  async getActualDecimals(
    chain: ChainName,
    hypToken: TokenRouter,
  ): Promise<number> {
    const expectedConfig = this.configMap[chain];
    let decimals: number | undefined = undefined;

    if (isNativeTokenConfig(expectedConfig)) {
      decimals =
        this.multiProvider.getChainMetadata(chain).nativeToken?.decimals;
    } else if (isSyntheticTokenConfig(expectedConfig)) {
      decimals = await (hypToken as unknown as ERC20).decimals();
    } else if (
      isCollateralTokenConfig(expectedConfig) ||
      isXERC20TokenConfig(expectedConfig)
    ) {
      const collateralToken = await this.getCollateralToken(chain);
      decimals = await collateralToken.decimals();
    }

    if (decimals === undefined) {
      throw new Error('Actual decimals not found');
    }

    return decimals;
  }

  async getCollateralToken(chain: ChainName): Promise<ERC20> {
    const expectedConfig = this.configMap[chain];
    let collateralToken: ERC20 | undefined = undefined;

    if (
      isCollateralTokenConfig(expectedConfig) ||
<<<<<<< HEAD
=======
      isCctpTokenConfig(expectedConfig) ||
>>>>>>> e0f28a6d
      isXERC20TokenConfig(expectedConfig)
    ) {
      const provider = this.multiProvider.getProvider(chain);

      if (expectedConfig.type === TokenType.XERC20Lockbox) {
        const collateralTokenAddress = await IXERC20Lockbox__factory.connect(
          expectedConfig.token,
          provider,
        ).callStatic.ERC20();
        collateralToken = ERC20__factory.connect(
          collateralTokenAddress,
          provider,
        );
      } else {
        collateralToken = ERC20__factory.connect(
          expectedConfig.token,
          provider,
        );
      }
    }
    if (!collateralToken) {
      throw new Error('Collateral token not found');
    }
    return collateralToken;
  }

  checkDecimalConsistency(
    chain: ChainName,
    hypToken: TokenRouter,
    chainDecimals: Record<ChainName, number | undefined>,
    decimalType: string,
    nonEmpty: boolean,
  ) {
    const uniqueChainDecimals = new Set(
      Object.values(chainDecimals).filter((decimals) => !!decimals),
    );
    if (
      uniqueChainDecimals.size > 1 ||
      (nonEmpty && uniqueChainDecimals.size === 0)
    ) {
      const violation: TokenMismatchViolation = {
        type: 'TokenDecimalsMismatch',
        chain,
        expected: `${
          nonEmpty ? 'non-empty and ' : ''
        }consistent ${decimalType} decimals`,
        actual: JSON.stringify(chainDecimals),
        tokenAddress: hypToken.address,
      };
      this.addViolation(violation);
    }
  }
}<|MERGE_RESOLUTION|>--- conflicted
+++ resolved
@@ -257,10 +257,7 @@
 
     if (
       isCollateralTokenConfig(expectedConfig) ||
-<<<<<<< HEAD
-=======
       isCctpTokenConfig(expectedConfig) ||
->>>>>>> e0f28a6d
       isXERC20TokenConfig(expectedConfig)
     ) {
       const provider = this.multiProvider.getProvider(chain);
