/* eslint-disable @typescript-eslint/no-unsafe-declaration-merging */
import { MsgTransferEncodeObject } from '@cosmjs/stargate';

import {
  Address,
  Numberish,
  ProtocolType,
  assert,
  eqAddress,
} from '@hyperlane-xyz/utils';

import { ChainMetadata } from '../metadata/chainMetadataTypes.js';
import { MultiProtocolProvider } from '../providers/MultiProtocolProvider.js';
import { ChainName } from '../types.js';
import { isStarknetFeeToken } from '../utils/starknet.js';

import type { IToken, TokenArgs } from './IToken.js';
import { TokenAmount } from './TokenAmount.js';
import { TokenConnection, TokenConnectionType } from './TokenConnection.js';
import {
  PROTOCOL_TO_NATIVE_STANDARD,
  TOKEN_COLLATERALIZED_STANDARDS,
  TOKEN_HYP_STANDARDS,
  TOKEN_MULTI_CHAIN_STANDARDS,
  TOKEN_NFT_STANDARDS,
  TOKEN_STANDARD_TO_PROTOCOL,
  TokenStandard,
  XERC20_STANDARDS,
} from './TokenStandard.js';
import {
  CwHypCollateralAdapter,
  CwHypNativeAdapter,
  CwHypSyntheticAdapter,
  CwNativeTokenAdapter,
  CwTokenAdapter,
} from './adapters/CosmWasmTokenAdapter.js';
import {
  CosmNativeHypCollateralAdapter,
  CosmNativeHypSyntheticAdapter,
} from './adapters/CosmosModuleTokenAdapter.js';
import {
  CosmIbcToWarpTokenAdapter,
  CosmIbcTokenAdapter,
  CosmNativeTokenAdapter,
} from './adapters/CosmosTokenAdapter.js';
import {
  EvmHypCollateralAdapter,
  EvmHypCollateralFiatAdapter,
  EvmHypNativeAdapter,
  EvmHypRebaseCollateralAdapter,
  EvmHypSyntheticAdapter,
  EvmHypSyntheticRebaseAdapter,
  EvmHypXERC20Adapter,
  EvmHypXERC20LockboxAdapter,
  EvmNativeTokenAdapter,
  EvmTokenAdapter,
} from './adapters/EvmTokenAdapter.js';
import type {
  IHypTokenAdapter,
  ITokenAdapter,
} from './adapters/ITokenAdapter.js';
import {
  SealevelHypCollateralAdapter,
  SealevelHypNativeAdapter,
  SealevelHypSyntheticAdapter,
  SealevelNativeTokenAdapter,
  SealevelTokenAdapter,
} from './adapters/SealevelTokenAdapter.js';
import {
  StarknetHypCollateralAdapter,
<<<<<<< HEAD
=======
  StarknetHypFeeAdapter,
>>>>>>> e0f28a6d
  StarknetHypNativeAdapter,
  StarknetHypSyntheticAdapter,
} from './adapters/StarknetTokenAdapter.js';
import { PROTOCOL_TO_DEFAULT_NATIVE_TOKEN } from './nativeTokenMetadata.js';

// Declaring the interface in addition to class allows
// Typescript to infer the members vars from TokenArgs
export interface Token extends TokenArgs {}

export class Token implements IToken {
  public readonly protocol: ProtocolType;

  constructor(args: TokenArgs) {
    Object.assign(this, args);
    this.protocol = TOKEN_STANDARD_TO_PROTOCOL[this.standard];
  }

  /**
   * Creates a Token for the native currency on the given chain.
   * Will use the default native token for the given protocol if
   * nothing specific is set in the ChainMetadata.
   */
  static FromChainMetadataNativeToken(chainMetadata: ChainMetadata): Token {
    const { protocol, name: chainName, logoURI } = chainMetadata;
    const nativeToken =
      chainMetadata.nativeToken || PROTOCOL_TO_DEFAULT_NATIVE_TOKEN[protocol];

    return new Token({
      chainName,
      standard: PROTOCOL_TO_NATIVE_STANDARD[protocol],
      addressOrDenom: nativeToken.denom ?? '',
      decimals: nativeToken.decimals,
      symbol: nativeToken.symbol,
      name: nativeToken.name,
      logoURI,
    });
  }

  /**
   * Returns a TokenAdapter for the token and multiProvider
   * @throws If multiProvider does not contain this token's chain.
   * @throws If token is an NFT (TODO NFT Adapter support)
   */
  getAdapter(multiProvider: MultiProtocolProvider): ITokenAdapter<unknown> {
    const { standard, chainName, addressOrDenom } = this;

    assert(!this.isNft(), 'NFT adapters not yet supported');
    assert(
      multiProvider.tryGetChainMetadata(chainName),
      `Token chain ${chainName} not found in multiProvider`,
    );

    if (standard === TokenStandard.ERC20) {
      return new EvmTokenAdapter(chainName, multiProvider, {
        token: addressOrDenom,
      });
    } else if (standard === TokenStandard.EvmNative) {
      return new EvmNativeTokenAdapter(chainName, multiProvider, {});
    } else if (
      standard === TokenStandard.SealevelSpl ||
      standard === TokenStandard.SealevelSpl2022
    ) {
      return new SealevelTokenAdapter(chainName, multiProvider, {
        token: addressOrDenom,
      });
    } else if (standard === TokenStandard.SealevelNative) {
      return new SealevelNativeTokenAdapter(chainName, multiProvider, {});
    } else if (standard === TokenStandard.CosmosIcs20) {
      throw new Error('Cosmos ICS20 token adapter not yet supported');
    } else if (standard === TokenStandard.CosmosNative) {
      return new CosmNativeTokenAdapter(
        chainName,
        multiProvider,
        {},
        { ibcDenom: addressOrDenom },
      );
    } else if (standard === TokenStandard.CW20) {
      return new CwTokenAdapter(chainName, multiProvider, {
        token: addressOrDenom,
      });
    } else if (standard === TokenStandard.CWNative) {
      return new CwNativeTokenAdapter(
        chainName,
        multiProvider,
        {},
        addressOrDenom,
      );
    } else if (this.isHypToken()) {
      return this.getHypAdapter(multiProvider);
    } else if (this.isIbcToken()) {
      // Passing in a stub connection here because it's not required
      // for an IBC adapter to fulfill the ITokenAdapter interface
      return this.getIbcAdapter(multiProvider, {
        token: this,
        sourcePort: 'transfer',
        sourceChannel: 'channel-0',
        type: TokenConnectionType.Ibc,
      });
    } else {
      throw new Error(`No adapter found for token standard: ${standard}`);
    }
  }

  /**
   * Returns a HypTokenAdapter for the token and multiProvider
   * @throws If not applicable to this token's standard.
   * @throws If multiProvider does not contain this token's chain.
   * @throws If token is an NFT (TODO NFT Adapter support)
   */
  getHypAdapter(
    multiProvider: MultiProtocolProvider<{ mailbox?: Address }>,
    destination?: ChainName,
  ): IHypTokenAdapter<unknown> {
    const { standard, chainName, addressOrDenom, collateralAddressOrDenom } =
      this;
    const chainMetadata = multiProvider.tryGetChainMetadata(chainName);
    const mailbox = chainMetadata?.mailbox;

    assert(
      this.isMultiChainToken(),
      `Token standard ${standard} not applicable to hyp adapter`,
    );
    assert(!this.isNft(), 'NFT adapters not yet supported');
    assert(
      chainMetadata,
      `Token chain ${chainName} not found in multiProvider`,
    );

    if (standard === TokenStandard.EvmHypNative) {
      return new EvmHypNativeAdapter(chainName, multiProvider, {
        token: addressOrDenom,
      });
    } else if (
      standard === TokenStandard.EvmHypCollateral ||
      standard === TokenStandard.EvmHypOwnerCollateral
    ) {
      return new EvmHypCollateralAdapter(chainName, multiProvider, {
        token: addressOrDenom,
      });
    } else if (standard === TokenStandard.EvmHypRebaseCollateral) {
      return new EvmHypRebaseCollateralAdapter(chainName, multiProvider, {
        token: addressOrDenom,
      });
    } else if (standard === TokenStandard.EvmHypCollateralFiat) {
      return new EvmHypCollateralFiatAdapter(chainName, multiProvider, {
        token: addressOrDenom,
      });
    } else if (standard === TokenStandard.EvmHypSynthetic) {
      return new EvmHypSyntheticAdapter(chainName, multiProvider, {
        token: addressOrDenom,
      });
    } else if (standard === TokenStandard.EvmHypSyntheticRebase) {
      return new EvmHypSyntheticRebaseAdapter(chainName, multiProvider, {
        token: addressOrDenom,
      });
    } else if (
      standard === TokenStandard.EvmHypXERC20 ||
      standard === TokenStandard.EvmHypVSXERC20
    ) {
      return new EvmHypXERC20Adapter(chainName, multiProvider, {
        token: addressOrDenom,
      });
    } else if (
      standard === TokenStandard.EvmHypXERC20Lockbox ||
      standard === TokenStandard.EvmHypVSXERC20Lockbox
    ) {
      return new EvmHypXERC20LockboxAdapter(chainName, multiProvider, {
        token: addressOrDenom,
      });
    } else if (standard === TokenStandard.SealevelHypNative) {
      assert(mailbox, `Mailbox required for Sealevel hyp tokens`);
      return new SealevelHypNativeAdapter(chainName, multiProvider, {
        warpRouter: addressOrDenom,
        mailbox,
      });
    } else if (standard === TokenStandard.SealevelHypCollateral) {
      assert(mailbox, `Mailbox required for Sealevel hyp tokens`);
      assert(
        collateralAddressOrDenom,
        `collateralAddressOrDenom required for Sealevel hyp collateral tokens`,
      );

      return new SealevelHypCollateralAdapter(chainName, multiProvider, {
        warpRouter: addressOrDenom,
        token: collateralAddressOrDenom,
        mailbox,
      });
    } else if (standard === TokenStandard.SealevelHypSynthetic) {
      assert(mailbox, `Mailbox required for Sealevel hyp tokens`);
      assert(
        collateralAddressOrDenom,
        `collateralAddressOrDenom required for Sealevel hyp collateral tokens`,
      );

      return new SealevelHypSyntheticAdapter(chainName, multiProvider, {
        warpRouter: addressOrDenom,
        token: collateralAddressOrDenom,
        mailbox,
      });
    } else if (standard === TokenStandard.CwHypNative) {
      return new CwHypNativeAdapter(chainName, multiProvider, {
        warpRouter: addressOrDenom,
      });
    } else if (standard === TokenStandard.CwHypCollateral) {
      assert(
        collateralAddressOrDenom,
        'collateralAddressOrDenom required for CwHypCollateral',
      );
      return new CwHypCollateralAdapter(chainName, multiProvider, {
        warpRouter: addressOrDenom,
        token: collateralAddressOrDenom,
      });
    } else if (standard === TokenStandard.CwHypSynthetic) {
      assert(
        collateralAddressOrDenom,
        'collateralAddressOrDenom required for CwHypSyntheticAdapter',
      );
      return new CwHypSyntheticAdapter(chainName, multiProvider, {
        warpRouter: addressOrDenom,
        token: collateralAddressOrDenom,
      });
    } else if (standard === TokenStandard.CosmosIbc) {
      assert(destination, 'destination required for IBC token adapters');
      const connection = this.getConnectionForChain(destination);
      assert(connection, `No connection found for chain ${destination}`);
      return this.getIbcAdapter(multiProvider, connection);
    } else if (standard === TokenStandard.CosmNativeHypCollateral) {
      return new CosmNativeHypCollateralAdapter(chainName, multiProvider, {
        token: addressOrDenom,
      });
    } else if (standard === TokenStandard.CosmNativeHypSynthetic) {
      return new CosmNativeHypSyntheticAdapter(chainName, multiProvider, {
        token: addressOrDenom,
      });
<<<<<<< HEAD
=======
    } else if (isStarknetFeeToken(chainName, addressOrDenom)) {
      return new StarknetHypFeeAdapter(chainName, multiProvider, {
        warpRouter: addressOrDenom,
      });
>>>>>>> e0f28a6d
    } else if (standard === TokenStandard.StarknetHypNative) {
      return new StarknetHypNativeAdapter(chainName, multiProvider, {
        warpRouter: addressOrDenom,
      });
    } else if (standard === TokenStandard.StarknetHypSynthetic) {
      return new StarknetHypSyntheticAdapter(chainName, multiProvider, {
        warpRouter: addressOrDenom,
      });
    } else if (standard === TokenStandard.StarknetHypCollateral) {
      return new StarknetHypCollateralAdapter(chainName, multiProvider, {
        warpRouter: addressOrDenom,
      });
    } else {
      throw new Error(`No hyp adapter found for token standard: ${standard}`);
    }
  }

  protected getIbcAdapter(
    multiProvider: MultiProtocolProvider,
    connection: TokenConnection,
  ): IHypTokenAdapter<MsgTransferEncodeObject> {
    if (connection.type === TokenConnectionType.Ibc) {
      const { sourcePort, sourceChannel } = connection;
      return new CosmIbcTokenAdapter(
        this.chainName,
        multiProvider,
        {},
        { ibcDenom: this.addressOrDenom, sourcePort, sourceChannel },
      );
    } else if (connection.type === TokenConnectionType.IbcHyperlane) {
      const {
        sourcePort,
        sourceChannel,
        intermediateChainName,
        intermediateIbcDenom,
        intermediateRouterAddress,
      } = connection;
      const destinationRouterAddress = connection.token.addressOrDenom;
      return new CosmIbcToWarpTokenAdapter(
        this.chainName,
        multiProvider,
        {
          intermediateRouterAddress,
          destinationRouterAddress,
        },
        {
          ibcDenom: this.addressOrDenom,
          sourcePort,
          sourceChannel,
          intermediateIbcDenom,
          intermediateChainName,
        },
      );
    } else {
      throw new Error(`Unsupported IBC connection type: ${connection.type}`);
    }
  }

  /**
   * Convenience method to create an adapter and return an account balance
   */
  async getBalance(
    multiProvider: MultiProtocolProvider,
    address: Address,
  ): Promise<TokenAmount> {
    const adapter = this.getAdapter(multiProvider);
    const balance = await adapter.getBalance(address);
    return new TokenAmount(balance, this);
  }

  amount(amount: Numberish): TokenAmount {
    return new TokenAmount(amount, this);
  }

  isNft(): boolean {
    return TOKEN_NFT_STANDARDS.includes(this.standard);
  }

  isNative(): boolean {
    return Object.values(PROTOCOL_TO_NATIVE_STANDARD).includes(this.standard);
  }

  isCollateralized(): boolean {
    return TOKEN_COLLATERALIZED_STANDARDS.includes(this.standard);
  }

  isHypToken(): boolean {
    return TOKEN_HYP_STANDARDS.includes(this.standard);
  }

  isXerc20(): boolean {
    return XERC20_STANDARDS.includes(this.standard);
  }

  isIbcToken(): boolean {
    return this.standard === TokenStandard.CosmosIbc;
  }

  isMultiChainToken(): boolean {
    return TOKEN_MULTI_CHAIN_STANDARDS.includes(this.standard);
  }

  getConnections(): TokenConnection[] {
    return this.connections || [];
  }

  getConnectionForChain(chain: ChainName): TokenConnection | undefined {
    // A token cannot have > 1 connected token for the same chain
    return this.getConnections().filter((t) => t.token.chainName === chain)[0];
  }

  addConnection(connection: TokenConnection): Token {
    this.connections = [...(this.connections || []), connection];
    return this;
  }

  removeConnection(token: IToken): Token {
    const index = this.connections?.findIndex((t) => t.token.equals(token));
    if (index && index >= 0) this.connections?.splice(index, 1);
    return this;
  }

  /**
   * Returns true if tokens refer to the same asset
   */
  equals(token?: IToken): boolean {
    if (!token) return false;
    return (
      this.protocol === token.protocol &&
      this.chainName === token.chainName &&
      this.standard === token.standard &&
      this.decimals === token.decimals &&
      this.addressOrDenom.toLowerCase() ===
        token.addressOrDenom.toLowerCase() &&
      this.collateralAddressOrDenom?.toLowerCase() ===
        token.collateralAddressOrDenom?.toLowerCase()
    );
  }

  /**
   * Two tokens may not be equal but may still represent the same underlying asset
   * The cases for this include:
   *   1) A HypCollateral contract token and its wrapped token (eg. EvmHypCollateral and ERC20)
   *   2) A HypNative contract and its native currency (eg. EvmHypNative and Ether)
   *   3) An IBC token and its native equivalent
   * This is useful during fee estimation to determine if a TokenAmount for the transfer and the fee
   * are actually fungible (represent the same asset).
   * @returns true if the tokens represent the same underlying asset
   */
  isFungibleWith(token?: IToken): boolean {
    if (!token || token.chainName !== this.chainName) return false;

    if (this.equals(token)) return true;

    if (this.isCollateralized()) {
      if (
        this.collateralAddressOrDenom &&
        eqAddress(this.collateralAddressOrDenom, token.addressOrDenom)
      ) {
        return true;
      }

      if (!this.collateralAddressOrDenom && token.isNative()) {
        return true;
      }
    }

    if (
      this.standard === TokenStandard.CosmosIbc &&
      token.standard === TokenStandard.CosmosNative &&
      this.addressOrDenom.toLowerCase() === token.addressOrDenom.toLowerCase()
    ) {
      return true;
    }

    return false;
  }
}<|MERGE_RESOLUTION|>--- conflicted
+++ resolved
@@ -68,10 +68,7 @@
 } from './adapters/SealevelTokenAdapter.js';
 import {
   StarknetHypCollateralAdapter,
-<<<<<<< HEAD
-=======
   StarknetHypFeeAdapter,
->>>>>>> e0f28a6d
   StarknetHypNativeAdapter,
   StarknetHypSyntheticAdapter,
 } from './adapters/StarknetTokenAdapter.js';
@@ -306,13 +303,10 @@
       return new CosmNativeHypSyntheticAdapter(chainName, multiProvider, {
         token: addressOrDenom,
       });
-<<<<<<< HEAD
-=======
     } else if (isStarknetFeeToken(chainName, addressOrDenom)) {
       return new StarknetHypFeeAdapter(chainName, multiProvider, {
         warpRouter: addressOrDenom,
       });
->>>>>>> e0f28a6d
     } else if (standard === TokenStandard.StarknetHypNative) {
       return new StarknetHypNativeAdapter(chainName, multiProvider, {
         warpRouter: addressOrDenom,
