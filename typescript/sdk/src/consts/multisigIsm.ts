import { MultisigConfig, ValidatorConfig } from '../ism/types.js';
import { ChainMap } from '../types.js';

export const AW_VALIDATOR_ALIAS = 'Abacus Works';

const DEFAULT_MERKLY_VALIDATOR: ValidatorConfig = {
  address: '0xcf0211fafbb91fd9d06d7e306b30032dc3a1934f',
  alias: 'Merkly',
};
const DEFAULT_MITOSIS_VALIDATOR: ValidatorConfig = {
  address: '0x4f977a59fdc2d9e39f6d780a84d5b4add1495a36',
  alias: 'Mitosis',
};
const DEFAULT_ZEE_PRIME_VALIDATOR: ValidatorConfig = {
  address: '0x5450447aee7b544c462c9352bef7cad049b0c2dc',
  alias: 'Zee Prime',
};
const DEFAULT_EVERSTAKE_VALIDATOR: ValidatorConfig = {
  address: '0x38c7a4ca1273ead2e867d096adbcdd0e2acb21d8',
  alias: 'Everstake',
};
const DEFAULT_STAKED_VALIDATOR: ValidatorConfig = {
  address: '0xb3ac35d3988bca8c2ffd195b1c6bee18536b317b',
  alias: 'Staked',
};
const DEFAULT_TESSELLATED_VALIDATOR: ValidatorConfig = {
  address: '0x0d4c1394a255568ec0ecd11795b28d1bda183ca4',
  alias: 'Tessellated',
};
const DEFAULT_BWARE_LABS_VALIDATOR: ValidatorConfig = {
  address: '0x14d0B24d3a8F3aAD17DB4b62cBcEC12821c98Cb3',
  alias: 'Bware Labs',
};
const DEFAULT_ZKV_VALIDATOR: ValidatorConfig = {
  address: '0x761980c3debdc8ddb69a2713cf5126d4db900f0f',
  alias: 'ZKV',
};
const DEFAULT_BLOCKPI_VALIDATOR: ValidatorConfig = {
  address: '0x6d113ae51bfea7b63a8828f97e9dce393b25c189',
  alias: 'BlockPI',
};
const DEFAULT_HASHKEY_CLOUD_VALIDATOR: ValidatorConfig = {
  address: '0x5aed2fd5cc5f9749c455646c86b0db6126cafcbb',
  alias: 'Hashkey Cloud',
};

// TODO: consider migrating these to the registry too
export const defaultMultisigConfigs: ChainMap<MultisigConfig> = {
  abstract: {
    threshold: 2,
    validators: [
      {
        address: '0x2ef8ece5b51562e65970c7d36007baa43a1de685',
        alias: AW_VALIDATOR_ALIAS,
      },
      DEFAULT_MERKLY_VALIDATOR,
      DEFAULT_MITOSIS_VALIDATOR,
    ],
  },

  abstracttestnet: {
    threshold: 1,
    validators: [
      {
        address: '0x7655bc4c9802bfcb3132b8822155b60a4fbbce3e',
        alias: AW_VALIDATOR_ALIAS,
      },
    ],
  },

  // acala: {
  //   threshold: 1,
  //   validators: [
  //     {
  //       address: '0x3229bbeeab163c102d0b1fa15119b9ae0ed37cfa',
  //       alias: AW_VALIDATOR_ALIAS,
  //     },
  //   ],
  // },

  alephzeroevmmainnet: {
    threshold: 3,
    validators: [
      {
        address: '0x33f20e6e775747d60301c6ea1c50e51f0389740c',
        alias: AW_VALIDATOR_ALIAS,
      },
      DEFAULT_MERKLY_VALIDATOR,
      DEFAULT_MITOSIS_VALIDATOR,
      {
        address: '0xCbf382214825F8c2f347dd4f23F0aDFaFad55dAa',
        alias: 'Aleph Zero',
      },
    ],
  },

  alephzeroevmtestnet: {
    threshold: 1,
    validators: [
      {
        address: '0x556cd94bcb6e5773e8df75e7eb3f91909d266a26',
        alias: AW_VALIDATOR_ALIAS,
      },
    ],
  },

  alfajores: {
    threshold: 2,
    validators: [
      {
        address: '0x2233a5ce12f814bd64c9cdd73410bb8693124d40',
        alias: AW_VALIDATOR_ALIAS,
      },
      {
        address: '0xba279f965489d90f90490e3c49e860e0b43c2ae6',
        alias: AW_VALIDATOR_ALIAS,
      },
      {
        address: '0x86485dcec5f7bb8478dd251676372d054dea6653',
        alias: AW_VALIDATOR_ALIAS,
      },
    ],
  },

  ancient8: {
    threshold: 2,
    validators: [
      {
        address: '0xbb5842ae0e05215b53df4787a29144efb7e67551',
        alias: AW_VALIDATOR_ALIAS,
      },
      {
        address: '0xa5a56e97fb46f0ac3a3d261e404acb998d9a6969',
        alias: 'Coin98',
      },
      {
        address: '0x95c7bf235837cb5a609fe6c95870410b9f68bcff',
        alias: 'Ancient8',
      },
    ],
  },

  apechain: {
    threshold: 2,
    validators: [
      {
        address: '0x773d7fe6ffb1ba4de814c28044ff9a2d83a48221',
        alias: AW_VALIDATOR_ALIAS,
      },
      DEFAULT_MERKLY_VALIDATOR,
      DEFAULT_MITOSIS_VALIDATOR,
    ],
  },

  appchain: {
    threshold: 2,
    validators: [
      {
        address: '0x0531251bbadc1f9f19ccce3ca6b3f79f08eae1be',
        alias: AW_VALIDATOR_ALIAS,
      },
      DEFAULT_MERKLY_VALIDATOR,
      DEFAULT_MITOSIS_VALIDATOR,
    ],
  },

  arbitrum: {
    threshold: 3,
    validators: [
      {
        address: '0x4d966438fe9e2b1e7124c87bbb90cb4f0f6c59a1',
        alias: AW_VALIDATOR_ALIAS,
      },
      { address: '0xec68258a7c882ac2fc46b81ce80380054ffb4ef2', alias: 'DSRV' },
      DEFAULT_ZEE_PRIME_VALIDATOR,
      DEFAULT_EVERSTAKE_VALIDATOR,
      DEFAULT_STAKED_VALIDATOR,
    ],
  },

  arbitrumnova: {
    threshold: 2,
    validators: [
      {
        address: '0xd2a5e9123308d187383c87053811a2c21bd8af1f',
        alias: AW_VALIDATOR_ALIAS,
      },
      DEFAULT_MERKLY_VALIDATOR,
      DEFAULT_MITOSIS_VALIDATOR,
    ],
  },

  arbitrumsepolia: {
    threshold: 1,
    validators: [
      {
        address: '0x09fabfbca0b8bf042e2a1161ee5010d147b0f603',
        alias: AW_VALIDATOR_ALIAS,
      },
    ],
  },

  arcadia: {
    threshold: 2,
<<<<<<< HEAD
    validators: [
      {
        address: '0xe16ee9618f138cc2dcf9f9a95462099a8bf33a38',
        alias: AW_VALIDATOR_ALIAS,
      },
      DEFAULT_MERKLY_VALIDATOR,
      DEFAULT_MITOSIS_VALIDATOR,
    ],
  },

  arcadiatestnet2: {
    threshold: 1,
=======
>>>>>>> e0f28a6d
    validators: [
      {
        address: '0xe16ee9618f138cc2dcf9f9a95462099a8bf33a38',
        alias: AW_VALIDATOR_ALIAS,
      },
      DEFAULT_MERKLY_VALIDATOR,
      DEFAULT_MITOSIS_VALIDATOR,
    ],
  },

  arcadiatestnet2: {
    threshold: 1,
    validators: [
      {
        address: '0xd39cd388ce3f616bc81be6dd3ec9348d7cdf4dff',
        alias: AW_VALIDATOR_ALIAS,
      },
    ],
  },

  artela: {
    threshold: 2,
    validators: [
      {
        address: '0x8fcc1ebd4c0b463618db13f83e4565af3e166b00',
        alias: AW_VALIDATOR_ALIAS,
      },
      DEFAULT_MERKLY_VALIDATOR,
      DEFAULT_MITOSIS_VALIDATOR,
    ],
  },

  astar: {
    threshold: 2,
    validators: [
      {
        address: '0x4d1b2cade01ee3493f44304653d8e352c66ec3e7',
        alias: AW_VALIDATOR_ALIAS,
      },
      DEFAULT_MERKLY_VALIDATOR,
      DEFAULT_MITOSIS_VALIDATOR,
    ],
  },

  aurora: {
    threshold: 2,
    validators: [
      {
        address: '0x37105aec3ff37c7bb0abdb0b1d75112e1e69fa86',
        alias: AW_VALIDATOR_ALIAS,
      },
      DEFAULT_MERKLY_VALIDATOR,
      DEFAULT_MITOSIS_VALIDATOR,
    ],
  },

  auroratestnet: {
    threshold: 1,
    validators: [
      {
        address: '0xab1a2c76bf4cced43fde7bc1b5b57b9be3e7f937',
        alias: AW_VALIDATOR_ALIAS,
      },
    ],
  },

  avalanche: {
    threshold: 2,
    validators: [
      {
        address: '0x3fb8263859843bffb02950c492d492cae169f4cf',
        alias: AW_VALIDATOR_ALIAS,
      },
      { address: '0x402e0f8c6e4210d408b6ac00d197d4a099fcd25a', alias: 'DSRV' },
      DEFAULT_EVERSTAKE_VALIDATOR,
    ],
  },

  b3: {
    threshold: 2,
    validators: [
      {
        address: '0xd77b516730a836fc41934e7d5864e72c165b934e',
        alias: AW_VALIDATOR_ALIAS,
      },
      DEFAULT_MERKLY_VALIDATOR,
      DEFAULT_MITOSIS_VALIDATOR,
    ],
  },

  base: {
    threshold: 4,
    validators: [
      {
        address: '0xb9453d675e0fa3c178a17b4ce1ad5b1a279b3af9',
        alias: AW_VALIDATOR_ALIAS,
      },
      DEFAULT_STAKED_VALIDATOR,
      DEFAULT_EVERSTAKE_VALIDATOR,
      { address: '0xcff391b4e516452d424db66beb9052b041a9ed79', alias: 'DSRV' },
      DEFAULT_ZEE_PRIME_VALIDATOR,
      DEFAULT_ZKV_VALIDATOR,
    ],
  },

  basecamptestnet: {
    threshold: 1,
    validators: [
      {
        address: '0x84441e39ed5251410aa2baa72e7747c46d1e5e9d',
        alias: AW_VALIDATOR_ALIAS,
      },
    ],
  },

  basesepolia: {
    threshold: 1,
    validators: [
      {
        address: '0x82e3b437a2944e3ff00258c93e72cd1ba5e0e921',
        alias: AW_VALIDATOR_ALIAS,
      },
    ],
  },

  bepolia: {
    threshold: 1,
    validators: [
      {
        address: '0xdb0128bb3d3f204eb18de7e8268e94fde0382daf',
        alias: AW_VALIDATOR_ALIAS,
      },
    ],
  },

  berachain: {
    threshold: 3,
    validators: [
      {
        address: '0x0190915c55d9c7555e6d2cb838f04d18b5e2260e',
        alias: AW_VALIDATOR_ALIAS,
      },
      {
        address: '0xa7341aa60faad0ce728aa9aeb67bb880f55e4392',
        alias: 'Luganodes',
      },
      {
        address: '0xae09cb3febc4cad59ef5a56c1df741df4eb1f4b6',
        alias: 'Renzo',
      },
      DEFAULT_MERKLY_VALIDATOR,
      DEFAULT_MITOSIS_VALIDATOR,
    ],
  },

  bitlayer: {
    threshold: 4,
    validators: [
      {
        address: '0x1d9b0f4ea80dbfc71cb7d64d8005eccf7c41e75f',
        alias: AW_VALIDATOR_ALIAS,
      },
      DEFAULT_MERKLY_VALIDATOR,
      DEFAULT_MITOSIS_VALIDATOR,
      DEFAULT_BLOCKPI_VALIDATOR,
      DEFAULT_ZKV_VALIDATOR,
      DEFAULT_HASHKEY_CLOUD_VALIDATOR,
    ],
  },

  blast: {
    threshold: 3,
    validators: [
      {
        address: '0xf20c0b09f597597c8d2430d3d72dfddaf09177d1',
        alias: AW_VALIDATOR_ALIAS,
      },
      DEFAULT_MITOSIS_VALIDATOR,
      {
        address: '0x1652d8ba766821cf01aeea34306dfc1cab964a32',
        alias: 'Everclear',
      },
      { address: '0x54bb0036f777202371429e062fe6aee0d59442f9', alias: 'Renzo' },
    ],
  },

  bob: {
    threshold: 2,
    validators: [
      {
        address: '0x20f283be1eb0e81e22f51705dcb79883cfdd34aa',
        alias: AW_VALIDATOR_ALIAS,
      },
      DEFAULT_MERKLY_VALIDATOR,
      DEFAULT_MITOSIS_VALIDATOR,
    ],
  },

  boba: {
    threshold: 2,
    validators: [
      {
        address: '0xebeb92c94ca8408e73aa16fd554cb3a7df075c59',
        alias: AW_VALIDATOR_ALIAS,
      },
      DEFAULT_MERKLY_VALIDATOR,
      DEFAULT_MITOSIS_VALIDATOR,
    ],
  },

<<<<<<< HEAD
=======
  botanix: {
    threshold: 2,
    validators: [
      {
        address: '0xc944176bc4d4e5c7b0598884478a27a2b1904664',
        alias: AW_VALIDATOR_ALIAS,
      },
      DEFAULT_MITOSIS_VALIDATOR,
    ],
  },

>>>>>>> e0f28a6d
  bouncebit: {
    threshold: 2,
    validators: [
      {
        address: '0xaf38612d1e79ec67320d21c5f7e92419427cd154',
        alias: AW_VALIDATOR_ALIAS,
      },
      DEFAULT_MERKLY_VALIDATOR,
      DEFAULT_MITOSIS_VALIDATOR,
    ],
  },

  bsc: {
    threshold: 4,
    validators: [
      {
        address: '0x570af9b7b36568c8877eebba6c6727aa9dab7268',
        alias: AW_VALIDATOR_ALIAS,
      },
      { address: '0x8292b1a53907ece0f76af8a50724e9492bcdc8a3', alias: 'DSRV' },
      DEFAULT_EVERSTAKE_VALIDATOR,
      DEFAULT_ZEE_PRIME_VALIDATOR,
      DEFAULT_BLOCKPI_VALIDATOR,
      DEFAULT_TESSELLATED_VALIDATOR,
    ],
  },

  bsctestnet: {
    threshold: 2,
    validators: [
      {
        address: '0x242d8a855a8c932dec51f7999ae7d1e48b10c95e',
        alias: AW_VALIDATOR_ALIAS,
      },
      {
        address: '0xf620f5e3d25a3ae848fec74bccae5de3edcd8796',
        alias: AW_VALIDATOR_ALIAS,
      },
      {
        address: '0x1f030345963c54ff8229720dd3a711c15c554aeb',
        alias: AW_VALIDATOR_ALIAS,
      },
    ],
  },

  bsquared: {
    threshold: 2,
    validators: [
      {
        address: '0xcadc90933c9fbe843358a4e70e46ad2db78e28aa',
        alias: AW_VALIDATOR_ALIAS,
      },
      DEFAULT_MERKLY_VALIDATOR,
      DEFAULT_MITOSIS_VALIDATOR,
    ],
  },

  carrchaintestnet: {
<<<<<<< HEAD
    threshold: 1,
    validators: [
      {
        address: '0xa96dfc4d8c6cabb510701732ee01e52a75776205',
=======
    threshold: 1,
    validators: [
      {
        address: '0xa96dfc4d8c6cabb510701732ee01e52a75776205',
        alias: AW_VALIDATOR_ALIAS,
      },
    ],
  },

  celestiatestnet: {
    threshold: 1,
    validators: [
      {
        address: '0x3e0227b7f129576c53ff5d98d17c9b8433445094',
>>>>>>> e0f28a6d
        alias: AW_VALIDATOR_ALIAS,
      },
    ],
  },

  celo: {
    threshold: 4,
    validators: [
      {
        address: '0x63478422679303c3e4fc611b771fa4a707ef7f4a',
        alias: AW_VALIDATOR_ALIAS,
      },
      {
        address: '0xeb0c31e2f2671d724a2589d4a8eca91b97559148',
        alias: 'Imperator',
      },
      {
        address: '0x033e391e9fc57a7b5dd6c91b69be9a1ed11c4986',
        alias: 'Enigma',
      },
      {
        address: '0x4a2423ef982b186729e779b6e54b0e84efea7285',
        alias: 'Luganodes',
      },
      DEFAULT_BWARE_LABS_VALIDATOR,
      DEFAULT_TESSELLATED_VALIDATOR,
    ],
  },

  cheesechain: {
    threshold: 2,
    validators: [
      {
        address: '0x478fb53c6860ae8fc35235ba0d38d49b13128226',
        alias: AW_VALIDATOR_ALIAS,
      },
      DEFAULT_MERKLY_VALIDATOR,
      {
        address: '0x101cE77261245140A0871f9407d6233C8230Ec47',
        alias: 'Blockhunters',
      },
    ],
  },

  chiado: {
    threshold: 2,
    validators: [
      {
        address: '0x06c3757a4b7a912828e523bb8a5f980ddc297356',
        alias: AW_VALIDATOR_ALIAS,
      },
      {
        address: '0x0874967a145d70b799ebe9ed861ab7c93faef95a',
        alias: AW_VALIDATOR_ALIAS,
      },
      {
        address: '0xd767ea1206b8295d7e1267ddd00e56d34f278db6',
        alias: AW_VALIDATOR_ALIAS,
      },
    ],
  },

  chilizmainnet: {
    threshold: 2,
    validators: [
      {
        address: '0x7403e5d58b48b0f5f715d9c78fbc581f01a625cb',
        alias: AW_VALIDATOR_ALIAS,
      },
      DEFAULT_MERKLY_VALIDATOR,
      DEFAULT_MITOSIS_VALIDATOR,
    ],
  },

  chronicleyellowstone: {
    threshold: 1,
    validators: [
      {
        address: '0xf11cfeb2b6db66ec14c2ef7b685b36390cd648b4',
        alias: AW_VALIDATOR_ALIAS,
      },
    ],
  },

  citreatestnet: {
    threshold: 1,
    validators: [
      {
        address: '0x60d7380a41eb95c49be18f141efd2fde5e3dba20',
        alias: AW_VALIDATOR_ALIAS,
      },
    ],
  },

  conflux: {
    threshold: 2,
    validators: [
      {
        address: '0x113dfa1dc9b0a2efb6ad01981e2aad86d3658490',
        alias: AW_VALIDATOR_ALIAS,
      },
      DEFAULT_MERKLY_VALIDATOR,
      DEFAULT_MITOSIS_VALIDATOR,
    ],
  },

  connextsepolia: {
    threshold: 1,
    validators: [
      {
        address: '0xffbbec8c499585d80ef69eb613db624d27e089ab',
        alias: AW_VALIDATOR_ALIAS,
      },
    ],
  },

  conwai: {
    threshold: 2,
    validators: [
      {
        address: '0x949e2cdd7e79f99ee9bbe549540370cdc62e73c3',
        alias: AW_VALIDATOR_ALIAS,
      },
      DEFAULT_MERKLY_VALIDATOR,
      DEFAULT_MITOSIS_VALIDATOR,
    ],
  },

  coredao: {
    threshold: 2,
    validators: [
      {
        address: '0xbd6e158a3f5830d99d7d2bce192695bc4a148de2',
        alias: AW_VALIDATOR_ALIAS,
      },
      DEFAULT_MERKLY_VALIDATOR,
      DEFAULT_MITOSIS_VALIDATOR,
    ],
  },

  coti: {
    threshold: 2,
    validators: [
      {
        address: '0x3c89379537f8beafc54e7e8ab4f8a1cf7974b9f0',
        alias: AW_VALIDATOR_ALIAS,
      },
      DEFAULT_MERKLY_VALIDATOR,
      DEFAULT_MITOSIS_VALIDATOR,
    ],
  },

<<<<<<< HEAD
  coti: {
    threshold: 2,
    validators: [
      {
        address: '0x3c89379537f8beafc54e7e8ab4f8a1cf7974b9f0',
        alias: AW_VALIDATOR_ALIAS,
      },
      DEFAULT_MERKLY_VALIDATOR,
      DEFAULT_MITOSIS_VALIDATOR,
    ],
  },

=======
>>>>>>> e0f28a6d
  cotitestnet: {
    threshold: 1,
    validators: [
      {
        address: '0x5c535dff16237a2cae97c97f9556404cd230c9c0',
        alias: AW_VALIDATOR_ALIAS,
      },
    ],
  },

  cyber: {
    threshold: 2,
    validators: [
      {
        address: '0x94d7119ceeb802173b6924e6cc8c4cd731089a27',
        alias: AW_VALIDATOR_ALIAS,
      },
      DEFAULT_MERKLY_VALIDATOR,
      DEFAULT_MITOSIS_VALIDATOR,
    ],
  },

  deepbrainchain: {
    threshold: 2,
    validators: [
      {
        address: '0x3825ea1e0591b58461cc4aa34867668260c0e6a8',
        alias: AW_VALIDATOR_ALIAS,
      },
      DEFAULT_MERKLY_VALIDATOR,
      DEFAULT_MITOSIS_VALIDATOR,
    ],
  },

  degenchain: {
    threshold: 2,
    validators: [
      {
        address: '0x433e311f19524cd64fb2123ad0aa1579a4e1fc83',
        alias: AW_VALIDATOR_ALIAS,
      },
      DEFAULT_MERKLY_VALIDATOR,
      DEFAULT_MITOSIS_VALIDATOR,
    ],
  },

  dogechain: {
    threshold: 2,
    validators: [
      {
        address: '0xe43f742c37858746e6d7e458bc591180d0cba440',
        alias: AW_VALIDATOR_ALIAS,
      },
      DEFAULT_MERKLY_VALIDATOR,
      DEFAULT_MITOSIS_VALIDATOR,
    ],
  },

  duckchain: {
    threshold: 2,
    validators: [
      {
        address: '0x91d55fe6dac596a6735d96365e21ce4bca21d83c',
        alias: AW_VALIDATOR_ALIAS,
      },
      DEFAULT_MERKLY_VALIDATOR,
      DEFAULT_MITOSIS_VALIDATOR,
    ],
  },

  eclipsemainnet: {
    threshold: 3,
    validators: [
      {
        address: '0xebb52d7eaa3ff7a5a6260bfe5111ce52d57401d0',
        alias: AW_VALIDATOR_ALIAS,
      },
      {
        address: '0x3571223e745dc0fcbdefa164c9b826b90c0d2dac',
        alias: 'Luganodes',
      },
      {
        address: '0xea83086a62617a7228ce4206fae2ea8b0ab23513',
        alias: 'Imperator',
      },
      {
        address: '0x4d4629f5bfeabe66edc7a78da26ef5273c266f97',
        alias: 'Eclipse',
      },
    ],
  },

  eclipsetestnet: {
    threshold: 1,
    validators: [
      {
        address: '0xf344f34abca9a444545b5295066348a0ae22dda3',
        alias: AW_VALIDATOR_ALIAS,
      },
    ],
  },

  ecotestnet: {
    threshold: 1,
    validators: [
      {
        address: '0xb3191420d463c2af8bd9b4a395e100ec5c05915a',
        alias: AW_VALIDATOR_ALIAS,
      },
    ],
  },

  endurance: {
    threshold: 2,
    validators: [
      {
        address: '0x28c5b322da06f184ebf68693c5d19df4d4af13e5',
        alias: AW_VALIDATOR_ALIAS,
      },
      DEFAULT_MERKLY_VALIDATOR,
      {
        address: '0x7419021c0de2772b763e554480158a82a291c1f2',
        alias: 'Fusionist',
      },
    ],
  },

  ethereum: {
    threshold: 6,
    validators: [
      {
        address: '0x03c842db86a6a3e524d4a6615390c1ea8e2b9541',
        alias: AW_VALIDATOR_ALIAS,
      },
      { address: '0x94438a7de38d4548ae54df5c6010c4ebc5239eae', alias: 'DSRV' },
      DEFAULT_ZEE_PRIME_VALIDATOR,
      DEFAULT_EVERSTAKE_VALIDATOR,
      DEFAULT_STAKED_VALIDATOR,
      {
        address: '0xb683b742b378632a5f73a2a5a45801b3489bba44',
        alias: 'AVS: Luganodes',
      },
      {
        address: '0xbf1023eff3dba21263bf2db2add67a0d6bcda2de',
        alias: 'AVS: Pier Two',
      },
      {
        address: '0x5d7442439959af11172bf92d9a8d21cf88d136e3',
        alias: 'P2P',
      },
      DEFAULT_ZKV_VALIDATOR,
    ],
  },

  everclear: {
    threshold: 2,
    validators: [
      {
        address: '0xeff20ae3d5ab90abb11e882cfce4b92ea6c74837',
        alias: AW_VALIDATOR_ALIAS,
      },
      DEFAULT_MERKLY_VALIDATOR,
      {
        address: '0xD79DFbF56ee2268f061cc613027a44A880f61Ba2',
        alias: 'Everclear',
      },
    ],
  },

  evmos: {
    threshold: 2,
    validators: [
      {
        address: '0x8f82387ad8b7b13aa9e06ed3f77f78a77713afe0',
        alias: AW_VALIDATOR_ALIAS,
      },
      DEFAULT_MERKLY_VALIDATOR,
      DEFAULT_MITOSIS_VALIDATOR,
    ],
  },

  fantom: {
    threshold: 2,
    validators: [
      {
        address: '0xa779572028e634e16f26af5dfd4fa685f619457d',
        alias: AW_VALIDATOR_ALIAS,
      },
      DEFAULT_MERKLY_VALIDATOR,
      DEFAULT_MITOSIS_VALIDATOR,
    ],
  },

  flame: {
    threshold: 3,
    validators: [
      {
        address: '0x1fa928ce884fa16357d4b8866e096392d4d81f43',
        alias: AW_VALIDATOR_ALIAS,
      },
      {
        address: '0xa6c998f0db2b56d7a63faf30a9b677c8b9b6faab',
        alias: 'P-OPS',
      },
      {
        address: '0x09f9de08f7570c4146caa708dc9f75b56958957f',
        alias: 'Luganodes',
      },
      {
        address: '0xf1f4ae9959490380ad7863e79c3faf118c1fbf77',
        alias: 'DSRV',
      },
      DEFAULT_TESSELLATED_VALIDATOR,
    ],
  },

  flametestnet: {
    threshold: 1,
    validators: [
      {
        address: '0x0272625243bf2377f87538031fed54e21853cc2d',
        alias: AW_VALIDATOR_ALIAS,
      },
    ],
  },

  flare: {
    threshold: 2,
    validators: [
      {
        address: '0xb65e52be342dba3ab2c088ceeb4290c744809134',
        alias: AW_VALIDATOR_ALIAS,
      },
      DEFAULT_MERKLY_VALIDATOR,
      DEFAULT_MITOSIS_VALIDATOR,
    ],
  },

  flowmainnet: {
    threshold: 3,
    validators: [
      {
        address: '0xe132235c958ca1f3f24d772e5970dd58da4c0f6e',
        alias: AW_VALIDATOR_ALIAS,
      },
      DEFAULT_MERKLY_VALIDATOR,
      DEFAULT_MITOSIS_VALIDATOR,
      {
        address: '0x14ADB9e3598c395Fe3290f3ba706C3816Aa78F59',
        alias: 'Flow Foundation',
      },
    ],
  },

  fluence: {
<<<<<<< HEAD
    threshold: 1,
=======
    threshold: 2,
>>>>>>> e0f28a6d
    validators: [
      {
        address: '0xabc8dd7594783c90a3c0fb760943f78c37ea6d75',
        alias: AW_VALIDATOR_ALIAS,
      },
<<<<<<< HEAD
=======
      DEFAULT_MERKLY_VALIDATOR,
      DEFAULT_MITOSIS_VALIDATOR,
>>>>>>> e0f28a6d
    ],
  },

  form: {
    threshold: 2,
    validators: [
      {
        address: '0x58554b2e76167993b5fc000d0070a2f883cd333a',
        alias: AW_VALIDATOR_ALIAS,
      },
      DEFAULT_MERKLY_VALIDATOR,
      DEFAULT_MITOSIS_VALIDATOR,
    ],
  },

  formtestnet: {
    threshold: 1,
    validators: [
      {
        address: '0x72ad7fddf16d17ff902d788441151982fa31a7bc',
        alias: AW_VALIDATOR_ALIAS,
      },
    ],
  },

  fractal: {
    threshold: 1,
    validators: [
      {
        address: '0x3476c9652d3371bb01bbb4962516fffee5e73754',
        alias: AW_VALIDATOR_ALIAS,
      },
    ],
  },

  fraxtal: {
    threshold: 4,
    validators: [
      {
        address: '0x4bce180dac6da60d0f3a2bdf036ffe9004f944c1',
        alias: AW_VALIDATOR_ALIAS,
      },
      DEFAULT_TESSELLATED_VALIDATOR,
      {
        address: '0x1c3C3013B863Cf666499Da1A61949AE396E3Ab82',
        alias: 'Enigma',
      },
      {
        address: '0x573e960e07ad74ea2c5f1e3c31b2055994b12797',
        alias: 'Imperator',
      },
      DEFAULT_BWARE_LABS_VALIDATOR,
      {
        address: '0x25b3a88f7cfd3c9f7d7e32b295673a16a6ddbd91',
        alias: 'Luganodes',
      },
    ],
  },

  fuji: {
    threshold: 2,
    validators: [
      {
        address: '0xd8154f73d04cc7f7f0c332793692e6e6f6b2402e',
        alias: AW_VALIDATOR_ALIAS,
      },
      {
        address: '0x895ae30bc83ff1493b9cf7781b0b813d23659857',
        alias: AW_VALIDATOR_ALIAS,
      },
      {
        address: '0x43e915573d9f1383cbf482049e4a012290759e7f',
        alias: AW_VALIDATOR_ALIAS,
      },
    ],
  },

  fusemainnet: {
    threshold: 2,
    validators: [
      {
        address: '0x770c8ec9aac8cec4b2ead583b49acfbc5a1cf8a9',
        alias: AW_VALIDATOR_ALIAS,
      },
      { address: '0x1FE988A1A20cE4141B2081fF8446DA99e11D61d7', alias: 'Fuse' },
      DEFAULT_MERKLY_VALIDATOR,
    ],
  },

<<<<<<< HEAD
  game7: {
    threshold: 1,
    validators: [
      {
        address: '0x691dc4e763514df883155df0952f847b539454c0',
        alias: AW_VALIDATOR_ALIAS,
      },
    ],
  },

  glue: {
=======
  galactica: {
    threshold: 2,
    validators: [
      {
        address: '0xfc48af3372d621f476c53d79d42a9e96ce11fd7d',
        alias: AW_VALIDATOR_ALIAS,
      },
      DEFAULT_MITOSIS_VALIDATOR,
    ],
  },

  game7: {
>>>>>>> e0f28a6d
    threshold: 2,
    validators: [
      {
        address: '0x691dc4e763514df883155df0952f847b539454c0',
        alias: AW_VALIDATOR_ALIAS,
      },
      DEFAULT_MERKLY_VALIDATOR,
      DEFAULT_MITOSIS_VALIDATOR,
    ],
  },

  gnosis: {
    threshold: 3,
    validators: [
      {
        address: '0xd4df66a859585678f2ea8357161d896be19cc1ca',
        alias: AW_VALIDATOR_ALIAS,
      },
      { address: '0x19fb7e04a1be6b39b6966a0b0c60b929a93ed672', alias: 'DSRV' },
      DEFAULT_EVERSTAKE_VALIDATOR,
      DEFAULT_ZEE_PRIME_VALIDATOR,
    ],
  },

  gravity: {
    threshold: 2,
    validators: [
      {
        address: '0x23d549bf757a02a6f6068e9363196ecd958c974e',
        alias: AW_VALIDATOR_ALIAS,
      },
      DEFAULT_MERKLY_VALIDATOR,
      DEFAULT_MITOSIS_VALIDATOR,
    ],
  },

  harmony: {
    threshold: 2,
    validators: [
      {
        address: '0xd677803a67651974b1c264171b5d7ca8838db8d5',
        alias: AW_VALIDATOR_ALIAS,
      },
      DEFAULT_MERKLY_VALIDATOR,
      DEFAULT_MITOSIS_VALIDATOR,
    ],
  },

  hashkey: {
    threshold: 2,
    validators: [
      {
        address: '0x55007cab8788cdba22844e7a2499cf43347f487a',
        alias: AW_VALIDATOR_ALIAS,
      },
      DEFAULT_MERKLY_VALIDATOR,
      DEFAULT_MITOSIS_VALIDATOR,
    ],
  },

  hashkey: {
    threshold: 1,
    validators: [
      {
        address: '0x55007cab8788cdba22844e7a2499cf43347f487a',
        alias: AW_VALIDATOR_ALIAS,
      },
    ],
  },

  hemi: {
    threshold: 2,
    validators: [
      {
        address: '0x312dc72c17d01f3fd0abd31dd9b569bc473266dd',
        alias: AW_VALIDATOR_ALIAS,
      },
      DEFAULT_MERKLY_VALIDATOR,
      DEFAULT_MITOSIS_VALIDATOR,
    ],
  },

  holesky: {
    threshold: 1,
    validators: [
      {
        address: '0x7ab28ad88bb45867137ea823af88e2cb02359c03',
        alias: AW_VALIDATOR_ALIAS,
      },
    ],
  },

  hyperevm: {
    threshold: 3,
    validators: [
      {
        address: '0x01be14a9eceeca36c9c1d46c056ca8c87f77c26f',
        alias: AW_VALIDATOR_ALIAS,
      },
      DEFAULT_MERKLY_VALIDATOR,
      DEFAULT_MITOSIS_VALIDATOR,
      {
        address: '0x36f2bd8200ede5f969d63a0a28e654392c51a193',
        alias: 'Imperator',
      },
    ],
  },

  hyperliquidevmtestnet: {
    threshold: 1,
    validators: [
      {
        address: '0xea673a92a23ca319b9d85cc16b248645cd5158da',
        alias: AW_VALIDATOR_ALIAS,
      },
    ],
  },

  immutablezkevmmainnet: {
    threshold: 2,
    validators: [
      {
        address: '0xbdda85b19a5efbe09e52a32db1a072f043dd66da',
        alias: AW_VALIDATOR_ALIAS,
      },
      DEFAULT_MERKLY_VALIDATOR,
      DEFAULT_MITOSIS_VALIDATOR,
    ],
  },

  inevm: {
    threshold: 2,
    validators: [
      {
        address: '0xf9e35ee88e4448a3673b4676a4e153e3584a08eb',
        alias: AW_VALIDATOR_ALIAS,
      },
      {
        address: '0x0d4e7e64f3a032db30b75fe7acae4d2c877883bc',
        alias: 'Decentrio',
      },
      {
        address: '0x9ab11f38a609940153850df611c9a2175dcffe0f',
        alias: 'Imperator',
      },
    ],
  },

  infinityvmmainnet: {
<<<<<<< HEAD
    threshold: 1,
=======
    threshold: 2,
>>>>>>> e0f28a6d
    validators: [
      {
        address: '0x777c19c87aaa625486dff5aab0a479100f4249ad',
        alias: AW_VALIDATOR_ALIAS,
      },
<<<<<<< HEAD
=======
      DEFAULT_MERKLY_VALIDATOR,
      DEFAULT_MITOSIS_VALIDATOR,
>>>>>>> e0f28a6d
    ],
  },

  infinityvmmonza: {
    threshold: 1,
    validators: [
      {
        address: '0x635e1ad8646f80ac7bdcd0be9bb69b6f229a31bb',
        alias: AW_VALIDATOR_ALIAS,
      },
    ],
  },

  injective: {
    threshold: 2,
    validators: [
      {
        address: '0xbfb8911b72cfb138c7ce517c57d9c691535dc517',
        alias: AW_VALIDATOR_ALIAS,
      },
      {
        address: '0xd6f6dee54443632490eddc82680d8917544bcb5a',
        alias: 'Decentrio',
      },
      {
        address: '0x9e551b6694bbd295d7d6e6a2540c7d41ce70a3b9',
        alias: 'Imperator',
      },
    ],
  },

  ink: {
    threshold: 4,
    validators: [
      {
        address: '0xb533b8b104522958b984fb258e0684dec0f1a6a5',
        alias: AW_VALIDATOR_ALIAS,
      },
      {
        address: '0xd207a6dfd887d91648b672727ff1aef6223cb15a',
        alias: 'Imperator',
      },

      {
        address: '0xa40203b5301659f1e201848d92f5e81f64f206f5',
        alias: 'Enigma',
      },
      {
        address: '0xff9c1e7b266a36eda0d9177d4236994d94819dc0',
        alias: 'Luganodes',
      },
      DEFAULT_BWARE_LABS_VALIDATOR,
      DEFAULT_TESSELLATED_VALIDATOR,
    ],
  },

  inksepolia: {
    threshold: 1,
    validators: [
      {
        address: '0xe61c846aee275070207fcbf43674eb254f06097a',
        alias: AW_VALIDATOR_ALIAS,
      },
    ],
  },

  kaia: {
    threshold: 2,
    validators: [
      {
        address: '0x9de0b3abb221d19719882fa4d61f769fdc2be9a4',
        alias: AW_VALIDATOR_ALIAS,
      },
      DEFAULT_MERKLY_VALIDATOR,
      DEFAULT_MITOSIS_VALIDATOR,
    ],
  },

  katana: {
    threshold: 2,
    validators: [
      {
        address: '0xf23003ebdc6c53765d52b1fe7a65046eabb0e73b',
        alias: AW_VALIDATOR_ALIAS,
      },
      DEFAULT_MITOSIS_VALIDATOR,
    ],
  },

  kyve: {
    threshold: 2,
    validators: [
      {
        address: '0x8576ddc0cd96325f85528e53f333357afb8bf044',
        alias: AW_VALIDATOR_ALIAS,
      },
      DEFAULT_MERKLY_VALIDATOR,
      DEFAULT_MITOSIS_VALIDATOR,
    ],
  },

<<<<<<< HEAD
  kyve: {
    threshold: 1,
    validators: [
      {
        address: '0x8576ddc0cd96325f85528e53f333357afb8bf044',
        alias: AW_VALIDATOR_ALIAS,
      },
    ],
  },

=======
>>>>>>> e0f28a6d
  kyvetestnet: {
    threshold: 1,
    validators: [
      {
        address: '0x3c470ad2640bc0bcb6a790e8cf85e54d34ca92f5',
        alias: AW_VALIDATOR_ALIAS,
      },
    ],
  },

  linea: {
    threshold: 4,
    validators: [
      {
        address: '0xf2d5409a59e0f5ae7635aff73685624904a77d94',
        alias: AW_VALIDATOR_ALIAS,
      },
      DEFAULT_MERKLY_VALIDATOR,
      DEFAULT_MITOSIS_VALIDATOR,
      DEFAULT_BLOCKPI_VALIDATOR,
      DEFAULT_ZKV_VALIDATOR,
      DEFAULT_HASHKEY_CLOUD_VALIDATOR,
    ],
  },

  lisk: {
    threshold: 4,
    validators: [
      {
        address: '0xc0b282aa5bac43fee83cf71dc3dd1797c1090ea5',
        alias: AW_VALIDATOR_ALIAS,
      },
      DEFAULT_TESSELLATED_VALIDATOR,
      {
        address: '0x3DA4ee2801Ec6CC5faD73DBb94B10A203ADb3d9e',
        alias: 'Enigma',
      },
      {
        address: '0x4df6e8878992c300e7bfe98cac6bf7d3408b9cbf',
        alias: 'Imperator',
      },
      DEFAULT_BWARE_LABS_VALIDATOR,
      {
        address: '0xf0da628f3fb71652d48260bad4691054045832ce',
        alias: 'Luganodes',
      },
      {
        address: '0xead4141b6ea149901ce4f4b556953f66d04b1d0c',
        alias: 'Lisk',
      },
    ],
  },

  lukso: {
    threshold: 2,
    validators: [
      {
        address: '0xa5e953701dcddc5b958b5defb677a829d908df6d',
        alias: AW_VALIDATOR_ALIAS,
      },
      DEFAULT_MERKLY_VALIDATOR,
      {
        address: '0x101cE77261245140A0871f9407d6233C8230Ec47',
        alias: 'Blockhunters',
      },
    ],
  },

  lumia: {
    threshold: 2,
    validators: [
      {
        address: '0x9e283254ed2cd2c80f007348c2822fc8e5c2fa5f',
        alias: AW_VALIDATOR_ALIAS,
      },
      DEFAULT_MERKLY_VALIDATOR,
      DEFAULT_MITOSIS_VALIDATOR,
    ],
  },

  lumiaprism: {
    threshold: 2,
    validators: [
      {
        address: '0xb69731640ffd4338a2c9358a935b0274c6463f85',
        alias: AW_VALIDATOR_ALIAS,
      },
      DEFAULT_MERKLY_VALIDATOR,
      DEFAULT_MITOSIS_VALIDATOR,
    ],
  },

  mantapacific: {
    threshold: 4,
    validators: [
      {
        address: '0x8e668c97ad76d0e28375275c41ece4972ab8a5bc',
        alias: AW_VALIDATOR_ALIAS,
      },
      {
        address: '0x521a3e6bf8d24809fde1c1fd3494a859a16f132c',
        alias: 'Cosmostation',
      },
      { address: '0x14025fe092f5f8a401dd9819704d9072196d2125', alias: 'P2P' },
      {
        address: '0x25b9a0961c51e74fd83295293bc029131bf1e05a',
        alias: 'Neutron',
      },
      {
        address: '0xa0eE95e280D46C14921e524B075d0C341e7ad1C8',
        alias: 'Cosmos Spaces',
      },
      { address: '0xcc9a0b6de7fe314bd99223687d784730a75bb957', alias: 'DSRV' },
    ],
  },

  mantle: {
    threshold: 4,
    validators: [
      {
        address: '0xf930636c5a1a8bf9302405f72e3af3c96ebe4a52',
        alias: AW_VALIDATOR_ALIAS,
      },
      DEFAULT_MERKLY_VALIDATOR,
      DEFAULT_MITOSIS_VALIDATOR,
      DEFAULT_ZKV_VALIDATOR,
      DEFAULT_HASHKEY_CLOUD_VALIDATOR,
      DEFAULT_BLOCKPI_VALIDATOR,
    ],
  },

  matchain: {
    threshold: 2,
    validators: [
      {
        address: '0x8a052f7934b0626105f34f980c875ec03aaf82e8',
        alias: AW_VALIDATOR_ALIAS,
      },
      DEFAULT_MERKLY_VALIDATOR,
      DEFAULT_MITOSIS_VALIDATOR,
    ],
  },

  megaethtestnet: {
    threshold: 1,
    validators: [
      {
        address: '0xf5c8a82f966d2ec8563a2012ccf556ee3f4b25ef',
        alias: AW_VALIDATOR_ALIAS,
      },
    ],
  },

  merlin: {
    threshold: 2,
    validators: [
      {
        address: '0xc1d6600cb9326ed2198cc8c4ba8d6668e8671247',
        alias: AW_VALIDATOR_ALIAS,
      },
      DEFAULT_MERKLY_VALIDATOR,
      DEFAULT_MITOSIS_VALIDATOR,
    ],
  },

  metal: {
    threshold: 4,
    validators: [
      {
        address: '0xd9f7f1a05826197a93df51e86cefb41dfbfb896a',
        alias: AW_VALIDATOR_ALIAS,
      },
      {
        address: '0x01e3909133d20c05bbc94247769235d30101f748',
        alias: 'Imperator',
      },

      {
        address: '0xaba06266f47e3ef554d218b879bd86114a8dabd4',
        alias: 'Enigma',
      },
      {
        address: '0x05d91f80377ff5e9c6174025ffaf094c57a4766a',
        alias: 'Luganodes',
      },
      DEFAULT_BWARE_LABS_VALIDATOR,
      DEFAULT_TESSELLATED_VALIDATOR,
    ],
  },

  metis: {
    threshold: 4,
    validators: [
      {
        address: '0xc4a3d25107060e800a43842964546db508092260',
        alias: AW_VALIDATOR_ALIAS,
      },
      DEFAULT_MERKLY_VALIDATOR,
      DEFAULT_MITOSIS_VALIDATOR,
      DEFAULT_BLOCKPI_VALIDATOR,
      DEFAULT_ZKV_VALIDATOR,
      DEFAULT_HASHKEY_CLOUD_VALIDATOR,
    ],
  },

  miraclechain: {
<<<<<<< HEAD
    threshold: 1,
=======
    threshold: 2,
>>>>>>> e0f28a6d
    validators: [
      {
        address: '0x8fc655174e99194399822ce2d3a0f71d9fc2de7b',
        alias: AW_VALIDATOR_ALIAS,
      },
<<<<<<< HEAD
=======
      DEFAULT_MITOSIS_VALIDATOR,
      {
        address: '0x7e592830cc7b26b428eea0297889e195f8438016',
        alias: 'Miracle Chain',
      },
>>>>>>> e0f28a6d
    ],
  },

  milkyway: {
<<<<<<< HEAD
    threshold: 1,
=======
    threshold: 3,
>>>>>>> e0f28a6d
    validators: [
      {
        address: '0x9985e0c6df8e25b655b46a317af422f5e7756875',
        alias: AW_VALIDATOR_ALIAS,
      },
<<<<<<< HEAD
=======
      {
        address: '0x55010624d5e239281d0850dc7915b78187e8bc0e',
        alias: 'Nodes.Guru',
      },
      {
        address: '0x9ecf299947b030f9898faf328e5edbf77b13e974',
        alias: 'B-Harvest',
      },
      {
        address: '0x56fa9ac314ad49836ffb35918043d6b2dec304fb',
        alias: 'DSRV',
      },
      {
        address: '0xb69c0d1aacd305edeca88b482b9dd9657f3a8b5c',
        alias: 'CryptoCrew',
      },
>>>>>>> e0f28a6d
    ],
  },

  milkywaytestnet: {
    threshold: 1,
    validators: [
      {
        address: '0x65c7581e14efdf4d9c5320882170f022835bd742',
        alias: AW_VALIDATOR_ALIAS,
      },
    ],
  },

  mint: {
    threshold: 2,
    validators: [
      {
        address: '0xfed01ccdd7a65e8a6ad867b7fb03b9eb47777ac9',
        alias: AW_VALIDATOR_ALIAS,
      },
      DEFAULT_MERKLY_VALIDATOR,
      { address: '0x0230505530b80186f8cdccfaf9993eb97aebe98a', alias: 'Mint' },
    ],
  },

  mode: {
    threshold: 4,
    validators: [
      {
        address: '0x7eb2e1920a4166c19d6884c1cec3d2cf356fc9b7',
        alias: AW_VALIDATOR_ALIAS,
      },
      DEFAULT_TESSELLATED_VALIDATOR,
      {
        address: '0x65C140e3a05F33192384AffEF985696Fe3cDDE42',
        alias: 'Enigma',
      },
      {
        address: '0x20eade18ea2af6dfd54d72b3b5366b40fcb47f4b',
        alias: 'Imperator',
      },
      DEFAULT_BWARE_LABS_VALIDATOR,
      {
        address: '0x485a4f0009d9afbbf44521016f9b8cdd718e36ea',
        alias: 'Luganodes',
      },
    ],
  },

  modetestnet: {
    threshold: 1,
    validators: [
      {
        address: '0x9a9de3e406ab3e4ff12aa03ca9b868b48dc40402',
        alias: AW_VALIDATOR_ALIAS,
      },
    ],
  },

  molten: {
    threshold: 2,
    validators: [
      {
        address: '0xad5aa33f0d67f6fa258abbe75458ea4908f1dc9f',
        alias: AW_VALIDATOR_ALIAS,
      },
      DEFAULT_MERKLY_VALIDATOR,
      DEFAULT_MITOSIS_VALIDATOR,
    ],
  },

  monadtestnet: {
    threshold: 1,
    validators: [
      {
        address: '0x734628f55694d2a5f4de3e755ccb40ecd72b16d9',
        alias: AW_VALIDATOR_ALIAS,
      },
    ],
  },

  moonbeam: {
    threshold: 3,
    validators: [
      {
        address: '0x2225e2f4e9221049456da93b71d2de41f3b6b2a8',
        alias: AW_VALIDATOR_ALIAS,
      },
      { address: '0x645428d198d2e76cbd9c1647f5c80740bb750b97', alias: 'DSRV' },
      DEFAULT_EVERSTAKE_VALIDATOR,
      DEFAULT_STAKED_VALIDATOR,
    ],
  },

  morph: {
    threshold: 2,
    validators: [
      {
        address: '0x4884535f393151ec419add872100d352f71af380',
        alias: AW_VALIDATOR_ALIAS,
      },
      DEFAULT_MERKLY_VALIDATOR,
      DEFAULT_MITOSIS_VALIDATOR,
    ],
  },

  nero: {
    threshold: 2,
    validators: [
      {
        address: '0xb86f872df37f11f33acbe75b6ed208b872b57183',
        alias: AW_VALIDATOR_ALIAS,
      },
      DEFAULT_MERKLY_VALIDATOR,
      DEFAULT_MITOSIS_VALIDATOR,
    ],
  },

  neuratestnet: {
    threshold: 1,
    validators: [
      {
        address: '0xc14514a91d0ee90ba3070abb6bfb45a10e6d341d',
        alias: AW_VALIDATOR_ALIAS,
      },
    ],
  },

  neutron: {
    threshold: 4,
    validators: [
      {
        address: '0xa9b8c1f4998f781f958c63cfcd1708d02f004ff0',
        alias: AW_VALIDATOR_ALIAS,
      },
      {
        address: '0xb65438a014fb05fbadcfe35bc6e25d372b6ba460',
        alias: 'Cosmostation',
      },
      { address: '0x42fa752defe92459370a052b6387a87f7de9b80c', alias: 'P2P' },
      {
        address: '0xc79503a3e3011535a9c60f6d21f76f59823a38bd',
        alias: 'Neutron',
      },
      { address: '0x47aa126e05933b95c5eb90b26e6b668d84f4b25a', alias: 'DSRV' },
      {
        address: '0x54b2cca5091b098a1a993dec03c4d1ee9af65999',
        alias: 'Cosmos Spaces',
      },
    ],
  },

  nibiru: {
    threshold: 2,
    validators: [
      {
        address: '0xba9779d84a8efba1c6bc66326d875c3611a24b24',
        alias: AW_VALIDATOR_ALIAS,
      },
      DEFAULT_MERKLY_VALIDATOR,
      DEFAULT_MITOSIS_VALIDATOR,
    ],
  },

  noble: {
    threshold: 2,
    validators: [
      {
        address: '0x28495e5c72a7dafd1658e5d99dfeffaada175c46',
        alias: AW_VALIDATOR_ALIAS,
      },
      DEFAULT_MITOSIS_VALIDATOR,
    ],
  },

  nobletestnet: {
    threshold: 1,
    validators: [
      {
        address: '0xc30427bd74fdcf179a15b9a6e3c4e1d66104726a',
        alias: AW_VALIDATOR_ALIAS,
      },
    ],
  },

  nibiru: {
    threshold: 2,
    validators: [
      {
        address: '0xba9779d84a8efba1c6bc66326d875c3611a24b24',
        alias: AW_VALIDATOR_ALIAS,
      },
      DEFAULT_MERKLY_VALIDATOR,
      DEFAULT_MITOSIS_VALIDATOR,
    ],
  },

  nobletestnet: {
    threshold: 1,
    validators: [
      {
        address: '0xc30427bd74fdcf179a15b9a6e3c4e1d66104726a',
        alias: AW_VALIDATOR_ALIAS,
      },
    ],
  },

  odysseytestnet: {
    threshold: 1,
    validators: [
      {
        address: '0xcc0a6e2d6aa8560b45b384ced7aa049870b66ea3',
        alias: AW_VALIDATOR_ALIAS,
      },
    ],
  },

  ontology: {
<<<<<<< HEAD
    threshold: 1,
=======
    threshold: 3,
>>>>>>> e0f28a6d
    validators: [
      {
        address: '0x2578b0a330c492e1a1682684e27e6a93649befd5',
        alias: AW_VALIDATOR_ALIAS,
      },
<<<<<<< HEAD
=======
      DEFAULT_MERKLY_VALIDATOR,
      DEFAULT_MITOSIS_VALIDATOR,
      {
        address: '0x69bbf7d6d8ebf9d60da9607722e8f9c1b0ce7520',
        alias: 'Ontology',
      },
>>>>>>> e0f28a6d
    ],
  },

  oortmainnet: {
    threshold: 2,
    validators: [
      {
        address: '0x9b7ff56cd9aa69006f73f1c5b8c63390c706a5d7',
        alias: AW_VALIDATOR_ALIAS,
      },
      DEFAULT_MITOSIS_VALIDATOR,
      { address: '0xfa94a494f01d1034b8cea025ca4c2a7e31ca39a1', alias: 'Oort' },
    ],
  },

  opbnb: {
    threshold: 2,
    validators: [
      {
        address: '0x1bdf52749ef2411ab9c28742dea92f209e96c9c4',
        alias: AW_VALIDATOR_ALIAS,
      },
      DEFAULT_MERKLY_VALIDATOR,
      DEFAULT_MITOSIS_VALIDATOR,
    ],
  },

  optimism: {
    threshold: 4,
    validators: [
      {
        address: '0x20349eadc6c72e94ce38268b96692b1a5c20de4f',
        alias: AW_VALIDATOR_ALIAS,
      },
      DEFAULT_TESSELLATED_VALIDATOR,
      {
        address: '0xd8c1cCbfF28413CE6c6ebe11A3e29B0D8384eDbB',
        alias: 'Enigma',
      },
      {
        address: '0x1b9e5f36c4bfdb0e3f0df525ef5c888a4459ef99',
        alias: 'Imperator',
      },
      DEFAULT_BWARE_LABS_VALIDATOR,
      {
        address: '0xf9dfaa5c20ae1d84da4b2696b8dc80c919e48b12',
        alias: 'Luganodes',
      },
    ],
  },

  optimismsepolia: {
    threshold: 1,
    validators: [
      {
        address: '0x03efe4d0632ee15685d7e8f46dea0a874304aa29',
        alias: AW_VALIDATOR_ALIAS,
      },
    ],
  },

  orderly: {
    threshold: 2,
    validators: [
      {
        address: '0xec3dc91f9fa2ad35edf5842aa764d5573b778bb6',
        alias: AW_VALIDATOR_ALIAS,
      },
      DEFAULT_MERKLY_VALIDATOR,
      DEFAULT_MITOSIS_VALIDATOR,
    ],
  },

  osmosis: {
    threshold: 1,
    validators: [
      {
        address: '0xea483af11c19fa41b16c31d1534c2a486a92bcac',
        alias: AW_VALIDATOR_ALIAS,
      },
    ],
  },

<<<<<<< HEAD
  peaq: {
    threshold: 1,
    validators: [
      {
        address: '0x7f7fe70b676f65097e2a1e2683d0fc96ea8fea49',
        alias: AW_VALIDATOR_ALIAS,
      },
=======
  paradex: {
    threshold: 2,
    validators: [
      {
        address: '0x0ede747b84071ac24b60c08f8d59ad55d23f8a5c',
        alias: AW_VALIDATOR_ALIAS,
      },
      DEFAULT_MITOSIS_VALIDATOR,
    ],
  },

  paradexsepolia: {
    threshold: 1,
    validators: [
      {
        address: '0x7d49abcceafa5cd82f6615a9779f29c76bfc88e8',
        alias: AW_VALIDATOR_ALIAS,
      },
    ],
  },

  peaq: {
    threshold: 2,
    validators: [
      {
        address: '0x7f7fe70b676f65097e2a1e2683d0fc96ea8fea49',
        alias: AW_VALIDATOR_ALIAS,
      },
      DEFAULT_MERKLY_VALIDATOR,
      DEFAULT_MITOSIS_VALIDATOR,
>>>>>>> e0f28a6d
    ],
  },

  plume: {
    threshold: 2,
    validators: [
      {
        address: '0x63c9b5ea28710d956a51f0f746ee8df81215663f',
        alias: AW_VALIDATOR_ALIAS,
      },
      DEFAULT_MERKLY_VALIDATOR,
      DEFAULT_MITOSIS_VALIDATOR,
    ],
  },

  plumetestnet: {
    threshold: 1,
    validators: [
      {
        address: '0xe765a214849f3ecdf00793b97d00422f2d408ea6',
        alias: AW_VALIDATOR_ALIAS,
      },
    ],
  },

  plumetestnet2: {
    threshold: 1,
    validators: [
      {
        address: '0x16637c78e1ea169132efcf4df8ebd03de349e740',
        alias: AW_VALIDATOR_ALIAS,
      },
    ],
  },

  polygon: {
    threshold: 3,
    validators: [
      {
        address: '0x12ecb319c7f4e8ac5eb5226662aeb8528c5cefac',
        alias: AW_VALIDATOR_ALIAS,
      },
      { address: '0x008f24cbb1cc30ad0f19f2516ca75730e37efb5f', alias: 'DSRV' },
      DEFAULT_EVERSTAKE_VALIDATOR,
      DEFAULT_ZEE_PRIME_VALIDATOR,
    ],
  },

  polygonamoy: {
    threshold: 1,
    validators: [
      {
        address: '0xf0290b06e446b320bd4e9c4a519420354d7ddccd',
        alias: AW_VALIDATOR_ALIAS,
      },
    ],
  },

  polygonzkevm: {
    threshold: 2,
    validators: [
      {
        address: '0x86f2a44592bb98da766e880cfd70d3bbb295e61a',
        alias: AW_VALIDATOR_ALIAS,
      },
      { address: '0x865818fe1db986036d5fd0466dcd462562436d1a', alias: 'DSRV' },
      DEFAULT_EVERSTAKE_VALIDATOR,
    ],
  },

  polynomialfi: {
    threshold: 2,
    validators: [
      {
        address: '0x23d348c2d365040e56f3fee07e6897122915f513',
        alias: AW_VALIDATOR_ALIAS,
      },
      DEFAULT_MERKLY_VALIDATOR,
      DEFAULT_MITOSIS_VALIDATOR,
    ],
  },

  prom: {
    threshold: 2,
    validators: [
      {
        address: '0xb0c4042b7c9a95345be8913f4cdbf4043b923d98',
        alias: AW_VALIDATOR_ALIAS,
      },
      DEFAULT_MERKLY_VALIDATOR,
      DEFAULT_MITOSIS_VALIDATOR,
    ],
  },

  proofofplay: {
    threshold: 2,
    validators: [
      {
        address: '0xcda40baa71970a06e5f55e306474de5ca4e21c3b',
        alias: AW_VALIDATOR_ALIAS,
      },
      DEFAULT_MERKLY_VALIDATOR,
      DEFAULT_MITOSIS_VALIDATOR,
    ],
  },

  rarichain: {
    threshold: 2,
    validators: [
      {
        address: '0xeac012df7530720dd7d6f9b727e4fe39807d1516',
        alias: AW_VALIDATOR_ALIAS,
      },
      DEFAULT_MERKLY_VALIDATOR,
      DEFAULT_MITOSIS_VALIDATOR,
    ],
  },

  reactive: {
<<<<<<< HEAD
    threshold: 2,
    validators: [
      {
        address: '0x45768525f6c5ca2e4e7cc50d405370eadee2d624',
        alias: AW_VALIDATOR_ALIAS,
      },
      DEFAULT_MERKLY_VALIDATOR,
      DEFAULT_MITOSIS_VALIDATOR,
    ],
  },

  real: {
=======
>>>>>>> e0f28a6d
    threshold: 2,
    validators: [
      {
        address: '0x45768525f6c5ca2e4e7cc50d405370eadee2d624',
        alias: AW_VALIDATOR_ALIAS,
      },
      DEFAULT_MERKLY_VALIDATOR,
      DEFAULT_MITOSIS_VALIDATOR,
    ],
  },

  redstone: {
    threshold: 3,
    validators: [
      {
        address: '0x1400b9737007f7978d8b4bbafb4a69c83f0641a7',
        alias: AW_VALIDATOR_ALIAS,
      },
      DEFAULT_MERKLY_VALIDATOR,
      DEFAULT_MITOSIS_VALIDATOR,
      {
        address: '0x101cE77261245140A0871f9407d6233C8230Ec47',
        alias: 'Blockhunters',
      },
    ],
  },

  rivalz: {
    threshold: 2,
    validators: [
      {
        address: '0xf87c3eb3dde972257b0d6d110bdadcda951c0dc1',
        alias: AW_VALIDATOR_ALIAS,
      },
      DEFAULT_MERKLY_VALIDATOR,
      DEFAULT_MITOSIS_VALIDATOR,
    ],
  },

  ronin: {
    threshold: 4,
    validators: [
      {
        address: '0xa3e11929317e4a871c3d47445ea7bb8c4976fd8a',
        alias: AW_VALIDATOR_ALIAS,
      },
      DEFAULT_MERKLY_VALIDATOR,
      DEFAULT_MITOSIS_VALIDATOR,
      DEFAULT_BLOCKPI_VALIDATOR,
      DEFAULT_ZKV_VALIDATOR,
      DEFAULT_HASHKEY_CLOUD_VALIDATOR,
    ],
  },

  rootstockmainnet: {
    threshold: 2,
    validators: [
      {
        address: '0x8675eb603d62ab64e3efe90df914e555966e04ac',
        alias: AW_VALIDATOR_ALIAS,
      },
      DEFAULT_MERKLY_VALIDATOR,
      DEFAULT_MITOSIS_VALIDATOR,
    ],
  },

  sanko: {
    threshold: 2,
    validators: [
      {
        address: '0x795c37d5babbc44094b084b0c89ed9db9b5fae39',
        alias: AW_VALIDATOR_ALIAS,
      },
      DEFAULT_MERKLY_VALIDATOR,
      DEFAULT_MITOSIS_VALIDATOR,
    ],
  },

  scroll: {
    threshold: 3,
    validators: [
      {
        address: '0xad557170a9f2f21c35e03de07cb30dcbcc3dff63',
        alias: AW_VALIDATOR_ALIAS,
      },
      DEFAULT_STAKED_VALIDATOR,
      DEFAULT_EVERSTAKE_VALIDATOR,
      { address: '0xbac4ac39f1d8b5ef15f26fdb1294a7c9aba3f948', alias: 'DSRV' },
    ],
  },

  scrollsepolia: {
    threshold: 2,
    validators: [
      {
        address: '0xbe18dbd758afb367180260b524e6d4bcd1cb6d05',
        alias: AW_VALIDATOR_ALIAS,
      },
      {
        address: '0x9a11ed23ae962974018ab45bc133caabff7b3271',
        alias: AW_VALIDATOR_ALIAS,
      },
      {
        address: '0x7867bea3c9761fe64e6d124b171f91fd5dd79644',
        alias: AW_VALIDATOR_ALIAS,
      },
    ],
  },

  sei: {
    threshold: 3,
    validators: [
      {
        address: '0x9920d2dbf6c85ffc228fdc2e810bf895732c6aa5',
        alias: AW_VALIDATOR_ALIAS,
      },
      DEFAULT_MERKLY_VALIDATOR,
      {
        address: '0x101cE77261245140A0871f9407d6233C8230Ec47',
        alias: 'Blockhunters',
      },
      DEFAULT_MITOSIS_VALIDATOR,
    ],
  },

  sepolia: {
    threshold: 2,
    validators: [
      {
        address: '0xb22b65f202558adf86a8bb2847b76ae1036686a5',
        alias: AW_VALIDATOR_ALIAS,
      },
      {
        address: '0x469f0940684d147defc44f3647146cb90dd0bc8e',
        alias: AW_VALIDATOR_ALIAS,
      },
      {
        address: '0xd3c75dcf15056012a4d74c483a0c6ea11d8c2b83',
        alias: AW_VALIDATOR_ALIAS,
      },
    ],
  },

  shibarium: {
    threshold: 2,
    validators: [
      {
        address: '0xfa33391ee38597cbeef72ccde8c9e13e01e78521',
        alias: AW_VALIDATOR_ALIAS,
      },
      DEFAULT_MERKLY_VALIDATOR,
      DEFAULT_MITOSIS_VALIDATOR,
    ],
  },

  snaxchain: {
    threshold: 2,
    validators: [
      {
        address: '0x2c25829ae32a772d2a49f6c4b34f8b01fd03ef9e',
        alias: AW_VALIDATOR_ALIAS,
      },
      DEFAULT_MERKLY_VALIDATOR,
      DEFAULT_MITOSIS_VALIDATOR,
    ],
  },

  solanadevnet: {
    threshold: 2,
    validators: [
      {
        address: '0xec0f73dbc5b1962a20f7dcbe07c98414025b0c43',
        alias: AW_VALIDATOR_ALIAS,
      },
      {
        address: '0x9c20a149dfa09ea9f77f5a7ca09ed44f9c025133',
        alias: AW_VALIDATOR_ALIAS,
      },
      {
        address: '0x967c5ecdf2625ae86580bd203b630abaaf85cd62',
        alias: AW_VALIDATOR_ALIAS,
      },
    ],
  },

  solanamainnet: {
    threshold: 3,
    validators: [
      {
        address: '0x28464752829b3ea59a497fca0bdff575c534c3ff',
        alias: AW_VALIDATOR_ALIAS,
      },
      {
        address: '0x2b7514a2f77bd86bbf093fe6bb67d8611f51c659',
        alias: 'Luganodes',
      },
      { address: '0xd90ea26ff731d967c5ea660851f7d63cb04ab820', alias: 'DSRV' },
      DEFAULT_EVERSTAKE_VALIDATOR,
      {
        address: '0xcb6bcbd0de155072a7ff486d9d7286b0f71dcc2d',
        alias: 'Eclipse',
      },
    ],
  },

  solanatestnet: {
    threshold: 1,
    validators: [
      {
        address: '0xd4ce8fa138d4e083fc0e480cca0dbfa4f5f30bd5',
        alias: AW_VALIDATOR_ALIAS,
      },
    ],
  },

<<<<<<< HEAD
=======
  solaxy: {
    threshold: 2,
    validators: [
      {
        address: '0x4fa10dd6d854cd05f57bacf6f46d1a72eb1396e5',
        alias: AW_VALIDATOR_ALIAS,
      },
      DEFAULT_MITOSIS_VALIDATOR,
    ],
  },

>>>>>>> e0f28a6d
  somniatestnet: {
    threshold: 1,
    validators: [
      {
        address: '0xb3b27a27bfa94002d344e9cf5217a0e3502e018b',
        alias: AW_VALIDATOR_ALIAS,
      },
    ],
  },

  soneium: {
    threshold: 4,
    validators: [
      {
        address: '0xd4b7af853ed6a2bfc329ecef545df90c959cbee8',
        alias: AW_VALIDATOR_ALIAS,
      },
      {
        address: '0x9f4fa50ce49815b0932428a0eb1988382cef4a97',
        alias: 'Imperator',
      },
      {
        address: '0x8d2f8ebd61d055d58768cf3b07cb2fb565d87716',
        alias: 'Enigma',
      },
      {
        address: '0x6c5f6ab7a369222e6691218ad981fe08a5def094',
        alias: 'Luganodes',
      },
      DEFAULT_BWARE_LABS_VALIDATOR,
      DEFAULT_TESSELLATED_VALIDATOR,
    ],
  },

  soneiumtestnet: {
    threshold: 1,
    validators: [
      {
        address: '0x2e2101020ccdbe76aeda1c27823b0150f43d0c63',
        alias: AW_VALIDATOR_ALIAS,
      },
    ],
  },

  sonic: {
    threshold: 4,
    validators: [
      {
        address: '0xa313d72dbbd3fa51a2ed1611ea50c37946fa42f7',
        alias: AW_VALIDATOR_ALIAS,
      },
      DEFAULT_MERKLY_VALIDATOR,
      DEFAULT_MITOSIS_VALIDATOR,
      DEFAULT_BLOCKPI_VALIDATOR,
      DEFAULT_ZKV_VALIDATOR,
      DEFAULT_HASHKEY_CLOUD_VALIDATOR,
    ],
  },

  sonicblaze: {
    threshold: 1,
    validators: [
      {
        address: '0xe5b98110d0688691ea280edea9a4faa1e3617ba1',
        alias: AW_VALIDATOR_ALIAS,
      },
    ],
  },

  sonicsvm: {
    threshold: 3,
    validators: [
      {
        address: '0xf21f46905d8d09f76bc8c503f856e5466bc5ffea',
        alias: AW_VALIDATOR_ALIAS,
      },
      DEFAULT_MERKLY_VALIDATOR,
      DEFAULT_MITOSIS_VALIDATOR,
      {
        address: '0x85c7a16790cfd9dad6d4abdd4e2d3f1d550c7606',
        alias: 'Sonic SVM',
      },
    ],
  },

  sonicsvmtestnet: {
    threshold: 1,
    validators: [
      {
        address: '0x83d4ef35f170ec822a0eaadb22a0c40003d8de23',
        alias: AW_VALIDATOR_ALIAS,
      },
    ],
  },

  soon: {
    threshold: 2,
    validators: [
      {
        address: '0x0E6723b3C1eD3Db0C24347AA2cf16D28BC2a1F76',
        alias: AW_VALIDATOR_ALIAS,
      },
      DEFAULT_MERKLY_VALIDATOR,
      DEFAULT_MITOSIS_VALIDATOR,
    ],
  },

  sophon: {
    threshold: 2,
    validators: [
      {
        address: '0xb84c5d02120ed0b39d0f78bbc0e298d89ebcd10b',
        alias: AW_VALIDATOR_ALIAS,
      },
      DEFAULT_MERKLY_VALIDATOR,
      DEFAULT_MITOSIS_VALIDATOR,
    ],
  },

<<<<<<< HEAD
=======
  starknet: {
    threshold: 2,
    validators: [
      {
        address: '0x61204c987d1121175a74e04d5045ab708aa1489f',
        alias: AW_VALIDATOR_ALIAS,
      },
      DEFAULT_ZEE_PRIME_VALIDATOR,
      DEFAULT_STAKED_VALIDATOR,
    ],
  },

  starknetsepolia: {
    threshold: 1,
    validators: [
      {
        address: '0xd07272cc3665d6e383a319691dcce5731ecf54a5',
        alias: AW_VALIDATOR_ALIAS,
      },
    ],
  },

>>>>>>> e0f28a6d
  story: {
    threshold: 2,
    validators: [
      {
        address: '0x501eda013378c60557d763df98d617b6ba55447a',
        alias: AW_VALIDATOR_ALIAS,
      },
      DEFAULT_MERKLY_VALIDATOR,
      DEFAULT_MITOSIS_VALIDATOR,
    ],
  },

  stride: {
    threshold: 6,
    validators: [
      DEFAULT_EVERSTAKE_VALIDATOR,
      {
        address: '0x88f0E5528131b10e3463C4c68108217Dd33462ac',
        alias: 'Cosmostation',
      },
      { address: '0xa3eaa1216827ad63dd9db43f6168258a89177990', alias: 'DSRV' },
      {
        address: '0x3f869C36110F00D10dC74cca3ac1FB133cf019ad',
        alias: 'Polkachu',
      },
      {
        address: '0x502dC6135d16E74056f609FBAF76846814C197D3',
        alias: 'Strangelove',
      },
      {
        address: '0xc36979780c1aD43275182600a61Ce41f1C390FbE',
        alias: 'Imperator',
      },
      {
        address: '0x87460dcEd16a75AECdBffD4189111d30B099f5b0',
        alias: 'Enigma',
      },
      { address: '0xf54982134e52Eb7253236943FBffE0886C5bde0C', alias: 'L5' },
      {
        address: '0x5937b7cE1029C3Ec4bD8e1AaCc0C0f9422654D7d',
        alias: 'Stakecito',
      },
      DEFAULT_STAKED_VALIDATOR,
    ],
  },

  subtensor: {
    threshold: 4,
    validators: [
      {
        address: '0xd5f8196d7060b85bea491f0b52a671e05f3d10a2',
        alias: AW_VALIDATOR_ALIAS,
      },
      DEFAULT_MERKLY_VALIDATOR,
      DEFAULT_MITOSIS_VALIDATOR,
      DEFAULT_BLOCKPI_VALIDATOR,
      DEFAULT_ZKV_VALIDATOR,
      DEFAULT_TESSELLATED_VALIDATOR,
    ],
  },

  subtensortestnet: {
    threshold: 1,
    validators: [
      {
        address: '0xbe2cd57e9fd46b12107cfec7a2db61aa23edbe33',
        alias: AW_VALIDATOR_ALIAS,
      },
    ],
  },

  superpositionmainnet: {
    threshold: 2,
    validators: [
      {
        address: '0x3f489acdd341c6b4dd86293fa2cc5ecc8ccf4f84',
        alias: AW_VALIDATOR_ALIAS,
      },
      DEFAULT_MERKLY_VALIDATOR,
      DEFAULT_MITOSIS_VALIDATOR,
    ],
  },

  superpositiontestnet: {
    threshold: 1,
    validators: [
      {
        address: '0x1d3168504b23b73cdf9c27f13bb0a595d7f1a96a',
        alias: AW_VALIDATOR_ALIAS,
      },
    ],
  },

  superseed: {
    threshold: 4,
    validators: [
      {
        address: '0xdc2b87cb555411bb138d3a4e5f7832c87fae2b88',
        alias: AW_VALIDATOR_ALIAS,
      },
      {
        address: '0x68f3a3b244f6ddc135130200a6b8729e290b4240',
        alias: 'Imperator',
      },
      {
        address: '0x6ff4554cffbc2e4e4230b78e526eab255101d05a',
        alias: 'Enigma',
      },
      {
        address: '0x55880ac03fdf15fccff54ed6f8a83455033edd22',
        alias: 'Luganodes',
      },
      DEFAULT_BWARE_LABS_VALIDATOR,
      DEFAULT_TESSELLATED_VALIDATOR,
    ],
  },

  svmbnb: {
<<<<<<< HEAD
    threshold: 1,
=======
    threshold: 2,
>>>>>>> e0f28a6d
    validators: [
      {
        address: '0xabcd4dac2d06ae30c011d25b0c2c193873116a14',
        alias: AW_VALIDATOR_ALIAS,
      },
<<<<<<< HEAD
=======
      DEFAULT_MERKLY_VALIDATOR,
      DEFAULT_MITOSIS_VALIDATOR,
>>>>>>> e0f28a6d
    ],
  },

  swell: {
    threshold: 4,
    validators: [
      {
        address: '0x4f51e4f4c7fb45d82f91568480a1a2cfb69216ed',
        alias: AW_VALIDATOR_ALIAS,
      },
      {
        address: '0x9eadf9217be22d9878e0e464727a2176d5c69ff8',
        alias: 'Luganodes',
      },
      {
        address: '0xa5a23fa2a67782bbf1a540cb5ca6a47a0f3f66fb',
        alias: 'Imperator',
      },
      {
        address: '0x3f707633ccab09d2978e29107c0bbef8a993e7a0',
        alias: 'Enigma',
      },
      DEFAULT_BWARE_LABS_VALIDATOR,
      DEFAULT_TESSELLATED_VALIDATOR,
    ],
  },

  tac: {
    threshold: 2,
    validators: [
      {
        address: '0x606561d6a45188ba0a486e513e440bfc421dbc36',
        alias: AW_VALIDATOR_ALIAS,
      },
      DEFAULT_MITOSIS_VALIDATOR,
    ],
  },

  taiko: {
    threshold: 3,
    validators: [
      {
        address: '0xa930073c8f2d0b2f7423ea32293e0d1362e65d79',
        alias: AW_VALIDATOR_ALIAS,
      },
      DEFAULT_MERKLY_VALIDATOR,
      DEFAULT_MITOSIS_VALIDATOR,
      {
        address: '0x2F007c82672F2Bb97227D4e3F80Ac481bfB40A2a',
        alias: 'Luganodes',
      },
    ],
  },

  tangle: {
    threshold: 2,
    validators: [
      {
        address: '0x1ee52cbbfacd7dcb0ba4e91efaa6fbc61602b15b',
        alias: AW_VALIDATOR_ALIAS,
      },
      DEFAULT_MERKLY_VALIDATOR,
      {
        address: '0xe271ef9a6e312540f099a378865432fa73f26689',
        alias: 'Tangle',
      },
    ],
  },

  telos: {
    threshold: 2,
    validators: [
      {
        address: '0xcb08410b14d3adf0d0646f0c61cd07e0daba8e54',
        alias: AW_VALIDATOR_ALIAS,
      },
      DEFAULT_MERKLY_VALIDATOR,
      DEFAULT_MITOSIS_VALIDATOR,
    ],
  },

  torus: {
    threshold: 2,
    validators: [
      {
        address: '0x96982a325c28a842bc8cf61b63000737bb9f1f7d',
        alias: AW_VALIDATOR_ALIAS,
      },
      DEFAULT_MERKLY_VALIDATOR,
      DEFAULT_MITOSIS_VALIDATOR,
    ],
  },

  unichain: {
    threshold: 4,
    validators: [
      {
        address: '0x9773a382342ebf604a2e5de0a1f462fb499e28b1',
        alias: AW_VALIDATOR_ALIAS,
      },
      {
<<<<<<< HEAD
        address: '0x278460fa51ff448eb53ffa62951b4b8e3e8f74e3',
        alias: 'P2P',
      },
      {
        address: '0xe92ff70bb463e2aa93426fd2ba51afc39567d426',
        alias: 'Treasure',
      },
      DEFAULT_MITOSIS_VALIDATOR,
      DEFAULT_HASHKEY_CLOUD_VALIDATOR,
    ],
  },
=======
        address: '0xa2549be30fb852c210c2fe8e7639039dca779936',
        alias: 'Imperator',
      },
>>>>>>> e0f28a6d

      {
        address: '0xbcbed4d11e946844162cd92c6d09d1cf146b4006',
        alias: 'Enigma',
      },
<<<<<<< HEAD
    ],
  },

  unichain: {
    threshold: 4,
    validators: [
=======
>>>>>>> e0f28a6d
      {
        address: '0xa9d517776fe8beba7d67c21cac1e805bd609c08e',
        alias: 'Luganodes',
      },
<<<<<<< HEAD
      {
        address: '0xa2549be30fb852c210c2fe8e7639039dca779936',
        alias: 'Imperator',
      },

      {
        address: '0xbcbed4d11e946844162cd92c6d09d1cf146b4006',
        alias: 'Enigma',
      },
      {
        address: '0xa9d517776fe8beba7d67c21cac1e805bd609c08e',
        alias: 'Luganodes',
      },
=======
>>>>>>> e0f28a6d
      DEFAULT_BWARE_LABS_VALIDATOR,
      DEFAULT_TESSELLATED_VALIDATOR,
    ],
  },

  unichaintestnet: {
    threshold: 1,
    validators: [
      {
        address: '0x5e99961cf71918308c3b17ef21b5f515a4f86fe5',
        alias: AW_VALIDATOR_ALIAS,
      },
    ],
  },

  unitzero: {
    threshold: 2,
    validators: [
      {
        address: '0x18818e3ad2012728465d394f2e3c0ea2357ae9c5',
        alias: AW_VALIDATOR_ALIAS,
      },
      DEFAULT_MERKLY_VALIDATOR,
      DEFAULT_MITOSIS_VALIDATOR,
    ],
  },

  vana: {
    threshold: 3,
    validators: [
      {
        address: '0xfdf3b0dfd4b822d10cacb15c8ae945ea269e7534',
        alias: AW_VALIDATOR_ALIAS,
      },
      DEFAULT_MERKLY_VALIDATOR,
      DEFAULT_MITOSIS_VALIDATOR,
      {
        address: '0xba2f4f89cae6863d8b49e4ca0208ed48ad9ac354',
        alias: 'P2P',
      },
    ],
  },

  viction: {
    threshold: 2,
    validators: [
      DEFAULT_BLOCKPI_VALIDATOR,
      { address: '0xa3f93fe365bf99f431d8fde740b140615e24f99b', alias: 'RockX' },
      {
        address: '0x1f87c368f8e05a85ef9126d984a980a20930cb9c',
        alias: AW_VALIDATOR_ALIAS,
      },
    ],
  },

  weavevmtestnet: {
    threshold: 1,
    validators: [
      {
        address: '0x6d2ee6688de903bb31f3ae2ea31da87b697f7f40',
        alias: AW_VALIDATOR_ALIAS,
      },
    ],
  },

  worldchain: {
    threshold: 4,
    validators: [
      {
        address: '0x31048785845325b22817448b68d08f8a8fe36854',
        alias: AW_VALIDATOR_ALIAS,
      },
      {
        address: '0x11e2a683e83617f186614071e422b857256a9aae',
        alias: 'Imperator',
      },
      DEFAULT_MERKLY_VALIDATOR,
      DEFAULT_ZKV_VALIDATOR,
      DEFAULT_HASHKEY_CLOUD_VALIDATOR,
      DEFAULT_BLOCKPI_VALIDATOR,
    ],
  },

  xai: {
    threshold: 2,
    validators: [
      {
        address: '0xe993f01fea86eb64cda45ae5af1d5be40ac0c7e9',
        alias: AW_VALIDATOR_ALIAS,
      },
      DEFAULT_MERKLY_VALIDATOR,
      DEFAULT_MITOSIS_VALIDATOR,
    ],
  },

  xlayer: {
    threshold: 2,
    validators: [
      {
        address: '0xa2ae7c594703e988f23d97220717c513db638ea3',
        alias: AW_VALIDATOR_ALIAS,
      },
      {
        address: '0xfed056cC0967F5BC9C6350F6C42eE97d3983394d',
        alias: 'Imperator',
      },
      DEFAULT_MERKLY_VALIDATOR,
    ],
  },

  xpla: {
    threshold: 2,
    validators: [
      {
        address: '0xc11cba01d67f2b9f0288c4c8e8b23c0eca03f26e',
        alias: AW_VALIDATOR_ALIAS,
      },
      DEFAULT_MERKLY_VALIDATOR,
      DEFAULT_MITOSIS_VALIDATOR,
    ],
  },

  xrplevm: {
    threshold: 2,
    validators: [
      {
        address: '0x14d3e2f28d60d54a1659a205cb71e6e440f06510',
        alias: AW_VALIDATOR_ALIAS,
      },
      DEFAULT_MITOSIS_VALIDATOR,
    ],
  },

  zeronetwork: {
    threshold: 2,
    validators: [
      {
        address: '0x1bd9e3f8a90ea1a13b0f2838a1858046368aad87',
        alias: AW_VALIDATOR_ALIAS,
      },
      DEFAULT_MERKLY_VALIDATOR,
      DEFAULT_MITOSIS_VALIDATOR,
    ],
  },

  zetachain: {
    threshold: 3,
    validators: [
      {
        address: '0xa3bca0b80317dbf9c7dce16a16ac89f4ff2b23ef',
        alias: AW_VALIDATOR_ALIAS,
      },
      DEFAULT_MERKLY_VALIDATOR,
      {
        address: '0x101cE77261245140A0871f9407d6233C8230Ec47',
        alias: 'Blockhunters',
      },
      DEFAULT_MITOSIS_VALIDATOR,
    ],
  },

  zircuit: {
    threshold: 3,
    validators: [
      {
        address: '0x169ec400cc758fef3df6a0d6c51fbc6cdd1015bb',
        alias: AW_VALIDATOR_ALIAS,
      },
      {
        address: '0x7aC6584c068eb2A72d4Db82A7B7cd5AB34044061',
        alias: 'Luganodes',
      },
      {
        address: '0x0180444c9342BD672867Df1432eb3dA354413a6E',
        alias: 'Hashkey Cloud',
      },
      { address: '0x1da9176C2CE5cC7115340496fa7D1800a98911CE', alias: 'Renzo' },
    ],
  },

  zklink: {
    threshold: 2,
    validators: [
      {
        address: '0x217a8cb4789fc45abf56cb6e2ca96f251a5ac181',
        alias: AW_VALIDATOR_ALIAS,
      },
      DEFAULT_MERKLY_VALIDATOR,
      DEFAULT_MITOSIS_VALIDATOR,
    ],
  },

  zksync: {
    threshold: 3,
    validators: [
      {
        address: '0xadd1d39ce7a687e32255ac457cf99a6d8c5b5d1a',
        alias: AW_VALIDATOR_ALIAS,
      },
      DEFAULT_MERKLY_VALIDATOR,
      DEFAULT_MITOSIS_VALIDATOR,
      {
        address: '0x75237d42ce8ea27349a0254ada265db94157e0c1',
        alias: 'Imperator',
      },
    ],
  },

  zoramainnet: {
    threshold: 3,
    validators: [
      {
        address: '0x35130945b625bb69b28aee902a3b9a76fa67125f',
        alias: AW_VALIDATOR_ALIAS,
      },
      {
        address: '0x7089b6352d37d23fb05a7fee4229c78e038fba09',
        alias: 'Imperator',
      },
      DEFAULT_MERKLY_VALIDATOR,
      DEFAULT_MITOSIS_VALIDATOR,
    ],
  },
};<|MERGE_RESOLUTION|>--- conflicted
+++ resolved
@@ -202,21 +202,6 @@
 
   arcadia: {
     threshold: 2,
-<<<<<<< HEAD
-    validators: [
-      {
-        address: '0xe16ee9618f138cc2dcf9f9a95462099a8bf33a38',
-        alias: AW_VALIDATOR_ALIAS,
-      },
-      DEFAULT_MERKLY_VALIDATOR,
-      DEFAULT_MITOSIS_VALIDATOR,
-    ],
-  },
-
-  arcadiatestnet2: {
-    threshold: 1,
-=======
->>>>>>> e0f28a6d
     validators: [
       {
         address: '0xe16ee9618f138cc2dcf9f9a95462099a8bf33a38',
@@ -427,8 +412,6 @@
     ],
   },
 
-<<<<<<< HEAD
-=======
   botanix: {
     threshold: 2,
     validators: [
@@ -440,7 +423,6 @@
     ],
   },
 
->>>>>>> e0f28a6d
   bouncebit: {
     threshold: 2,
     validators: [
@@ -499,16 +481,10 @@
   },
 
   carrchaintestnet: {
-<<<<<<< HEAD
     threshold: 1,
     validators: [
       {
         address: '0xa96dfc4d8c6cabb510701732ee01e52a75776205',
-=======
-    threshold: 1,
-    validators: [
-      {
-        address: '0xa96dfc4d8c6cabb510701732ee01e52a75776205',
         alias: AW_VALIDATOR_ALIAS,
       },
     ],
@@ -519,7 +495,6 @@
     validators: [
       {
         address: '0x3e0227b7f129576c53ff5d98d17c9b8433445094',
->>>>>>> e0f28a6d
         alias: AW_VALIDATOR_ALIAS,
       },
     ],
@@ -672,21 +647,6 @@
     ],
   },
 
-<<<<<<< HEAD
-  coti: {
-    threshold: 2,
-    validators: [
-      {
-        address: '0x3c89379537f8beafc54e7e8ab4f8a1cf7974b9f0',
-        alias: AW_VALIDATOR_ALIAS,
-      },
-      DEFAULT_MERKLY_VALIDATOR,
-      DEFAULT_MITOSIS_VALIDATOR,
-    ],
-  },
-
-=======
->>>>>>> e0f28a6d
   cotitestnet: {
     threshold: 1,
     validators: [
@@ -942,21 +902,14 @@
   },
 
   fluence: {
-<<<<<<< HEAD
-    threshold: 1,
-=======
-    threshold: 2,
->>>>>>> e0f28a6d
+    threshold: 2,
     validators: [
       {
         address: '0xabc8dd7594783c90a3c0fb760943f78c37ea6d75',
         alias: AW_VALIDATOR_ALIAS,
       },
-<<<<<<< HEAD
-=======
-      DEFAULT_MERKLY_VALIDATOR,
-      DEFAULT_MITOSIS_VALIDATOR,
->>>>>>> e0f28a6d
+      DEFAULT_MERKLY_VALIDATOR,
+      DEFAULT_MITOSIS_VALIDATOR,
     ],
   },
 
@@ -1046,32 +999,18 @@
     ],
   },
 
-<<<<<<< HEAD
+  galactica: {
+    threshold: 2,
+    validators: [
+      {
+        address: '0xfc48af3372d621f476c53d79d42a9e96ce11fd7d',
+        alias: AW_VALIDATOR_ALIAS,
+      },
+      DEFAULT_MITOSIS_VALIDATOR,
+    ],
+  },
+
   game7: {
-    threshold: 1,
-    validators: [
-      {
-        address: '0x691dc4e763514df883155df0952f847b539454c0',
-        alias: AW_VALIDATOR_ALIAS,
-      },
-    ],
-  },
-
-  glue: {
-=======
-  galactica: {
-    threshold: 2,
-    validators: [
-      {
-        address: '0xfc48af3372d621f476c53d79d42a9e96ce11fd7d',
-        alias: AW_VALIDATOR_ALIAS,
-      },
-      DEFAULT_MITOSIS_VALIDATOR,
-    ],
-  },
-
-  game7: {
->>>>>>> e0f28a6d
     threshold: 2,
     validators: [
       {
@@ -1132,16 +1071,6 @@
     ],
   },
 
-  hashkey: {
-    threshold: 1,
-    validators: [
-      {
-        address: '0x55007cab8788cdba22844e7a2499cf43347f487a',
-        alias: AW_VALIDATOR_ALIAS,
-      },
-    ],
-  },
-
   hemi: {
     threshold: 2,
     validators: [
@@ -1221,21 +1150,14 @@
   },
 
   infinityvmmainnet: {
-<<<<<<< HEAD
-    threshold: 1,
-=======
-    threshold: 2,
->>>>>>> e0f28a6d
+    threshold: 2,
     validators: [
       {
         address: '0x777c19c87aaa625486dff5aab0a479100f4249ad',
         alias: AW_VALIDATOR_ALIAS,
       },
-<<<<<<< HEAD
-=======
-      DEFAULT_MERKLY_VALIDATOR,
-      DEFAULT_MITOSIS_VALIDATOR,
->>>>>>> e0f28a6d
+      DEFAULT_MERKLY_VALIDATOR,
+      DEFAULT_MITOSIS_VALIDATOR,
     ],
   },
 
@@ -1337,19 +1259,6 @@
     ],
   },
 
-<<<<<<< HEAD
-  kyve: {
-    threshold: 1,
-    validators: [
-      {
-        address: '0x8576ddc0cd96325f85528e53f333357afb8bf044',
-        alias: AW_VALIDATOR_ALIAS,
-      },
-    ],
-  },
-
-=======
->>>>>>> e0f28a6d
   kyvetestnet: {
     threshold: 1,
     validators: [
@@ -1556,40 +1465,27 @@
   },
 
   miraclechain: {
-<<<<<<< HEAD
-    threshold: 1,
-=======
-    threshold: 2,
->>>>>>> e0f28a6d
+    threshold: 2,
     validators: [
       {
         address: '0x8fc655174e99194399822ce2d3a0f71d9fc2de7b',
         alias: AW_VALIDATOR_ALIAS,
       },
-<<<<<<< HEAD
-=======
       DEFAULT_MITOSIS_VALIDATOR,
       {
         address: '0x7e592830cc7b26b428eea0297889e195f8438016',
         alias: 'Miracle Chain',
       },
->>>>>>> e0f28a6d
     ],
   },
 
   milkyway: {
-<<<<<<< HEAD
-    threshold: 1,
-=======
     threshold: 3,
->>>>>>> e0f28a6d
     validators: [
       {
         address: '0x9985e0c6df8e25b655b46a317af422f5e7756875',
         alias: AW_VALIDATOR_ALIAS,
       },
-<<<<<<< HEAD
-=======
       {
         address: '0x55010624d5e239281d0850dc7915b78187e8bc0e',
         alias: 'Nodes.Guru',
@@ -1606,7 +1502,6 @@
         address: '0xb69c0d1aacd305edeca88b482b9dd9657f3a8b5c',
         alias: 'CryptoCrew',
       },
->>>>>>> e0f28a6d
     ],
   },
 
@@ -1792,28 +1687,6 @@
     ],
   },
 
-  nibiru: {
-    threshold: 2,
-    validators: [
-      {
-        address: '0xba9779d84a8efba1c6bc66326d875c3611a24b24',
-        alias: AW_VALIDATOR_ALIAS,
-      },
-      DEFAULT_MERKLY_VALIDATOR,
-      DEFAULT_MITOSIS_VALIDATOR,
-    ],
-  },
-
-  nobletestnet: {
-    threshold: 1,
-    validators: [
-      {
-        address: '0xc30427bd74fdcf179a15b9a6e3c4e1d66104726a',
-        alias: AW_VALIDATOR_ALIAS,
-      },
-    ],
-  },
-
   odysseytestnet: {
     threshold: 1,
     validators: [
@@ -1825,25 +1698,18 @@
   },
 
   ontology: {
-<<<<<<< HEAD
-    threshold: 1,
-=======
     threshold: 3,
->>>>>>> e0f28a6d
     validators: [
       {
         address: '0x2578b0a330c492e1a1682684e27e6a93649befd5',
         alias: AW_VALIDATOR_ALIAS,
       },
-<<<<<<< HEAD
-=======
       DEFAULT_MERKLY_VALIDATOR,
       DEFAULT_MITOSIS_VALIDATOR,
       {
         address: '0x69bbf7d6d8ebf9d60da9607722e8f9c1b0ce7520',
         alias: 'Ontology',
       },
->>>>>>> e0f28a6d
     ],
   },
 
@@ -1927,46 +1793,36 @@
     ],
   },
 
-<<<<<<< HEAD
+  paradex: {
+    threshold: 2,
+    validators: [
+      {
+        address: '0x0ede747b84071ac24b60c08f8d59ad55d23f8a5c',
+        alias: AW_VALIDATOR_ALIAS,
+      },
+      DEFAULT_MITOSIS_VALIDATOR,
+    ],
+  },
+
+  paradexsepolia: {
+    threshold: 1,
+    validators: [
+      {
+        address: '0x7d49abcceafa5cd82f6615a9779f29c76bfc88e8',
+        alias: AW_VALIDATOR_ALIAS,
+      },
+    ],
+  },
+
   peaq: {
-    threshold: 1,
+    threshold: 2,
     validators: [
       {
         address: '0x7f7fe70b676f65097e2a1e2683d0fc96ea8fea49',
         alias: AW_VALIDATOR_ALIAS,
       },
-=======
-  paradex: {
-    threshold: 2,
-    validators: [
-      {
-        address: '0x0ede747b84071ac24b60c08f8d59ad55d23f8a5c',
-        alias: AW_VALIDATOR_ALIAS,
-      },
-      DEFAULT_MITOSIS_VALIDATOR,
-    ],
-  },
-
-  paradexsepolia: {
-    threshold: 1,
-    validators: [
-      {
-        address: '0x7d49abcceafa5cd82f6615a9779f29c76bfc88e8',
-        alias: AW_VALIDATOR_ALIAS,
-      },
-    ],
-  },
-
-  peaq: {
-    threshold: 2,
-    validators: [
-      {
-        address: '0x7f7fe70b676f65097e2a1e2683d0fc96ea8fea49',
-        alias: AW_VALIDATOR_ALIAS,
-      },
-      DEFAULT_MERKLY_VALIDATOR,
-      DEFAULT_MITOSIS_VALIDATOR,
->>>>>>> e0f28a6d
+      DEFAULT_MERKLY_VALIDATOR,
+      DEFAULT_MITOSIS_VALIDATOR,
     ],
   },
 
@@ -2086,21 +1942,6 @@
   },
 
   reactive: {
-<<<<<<< HEAD
-    threshold: 2,
-    validators: [
-      {
-        address: '0x45768525f6c5ca2e4e7cc50d405370eadee2d624',
-        alias: AW_VALIDATOR_ALIAS,
-      },
-      DEFAULT_MERKLY_VALIDATOR,
-      DEFAULT_MITOSIS_VALIDATOR,
-    ],
-  },
-
-  real: {
-=======
->>>>>>> e0f28a6d
     threshold: 2,
     validators: [
       {
@@ -2316,8 +2157,6 @@
     ],
   },
 
-<<<<<<< HEAD
-=======
   solaxy: {
     threshold: 2,
     validators: [
@@ -2329,7 +2168,6 @@
     ],
   },
 
->>>>>>> e0f28a6d
   somniatestnet: {
     threshold: 1,
     validators: [
@@ -2449,8 +2287,6 @@
     ],
   },
 
-<<<<<<< HEAD
-=======
   starknet: {
     threshold: 2,
     validators: [
@@ -2473,7 +2309,6 @@
     ],
   },
 
->>>>>>> e0f28a6d
   story: {
     threshold: 2,
     validators: [
@@ -2592,21 +2427,14 @@
   },
 
   svmbnb: {
-<<<<<<< HEAD
-    threshold: 1,
-=======
-    threshold: 2,
->>>>>>> e0f28a6d
+    threshold: 2,
     validators: [
       {
         address: '0xabcd4dac2d06ae30c011d25b0c2c193873116a14',
         alias: AW_VALIDATOR_ALIAS,
       },
-<<<<<<< HEAD
-=======
-      DEFAULT_MERKLY_VALIDATOR,
-      DEFAULT_MITOSIS_VALIDATOR,
->>>>>>> e0f28a6d
+      DEFAULT_MERKLY_VALIDATOR,
+      DEFAULT_MITOSIS_VALIDATOR,
     ],
   },
 
@@ -2708,57 +2536,18 @@
         alias: AW_VALIDATOR_ALIAS,
       },
       {
-<<<<<<< HEAD
-        address: '0x278460fa51ff448eb53ffa62951b4b8e3e8f74e3',
-        alias: 'P2P',
-      },
-      {
-        address: '0xe92ff70bb463e2aa93426fd2ba51afc39567d426',
-        alias: 'Treasure',
-      },
-      DEFAULT_MITOSIS_VALIDATOR,
-      DEFAULT_HASHKEY_CLOUD_VALIDATOR,
-    ],
-  },
-=======
         address: '0xa2549be30fb852c210c2fe8e7639039dca779936',
         alias: 'Imperator',
       },
->>>>>>> e0f28a6d
 
       {
         address: '0xbcbed4d11e946844162cd92c6d09d1cf146b4006',
         alias: 'Enigma',
       },
-<<<<<<< HEAD
-    ],
-  },
-
-  unichain: {
-    threshold: 4,
-    validators: [
-=======
->>>>>>> e0f28a6d
       {
         address: '0xa9d517776fe8beba7d67c21cac1e805bd609c08e',
         alias: 'Luganodes',
       },
-<<<<<<< HEAD
-      {
-        address: '0xa2549be30fb852c210c2fe8e7639039dca779936',
-        alias: 'Imperator',
-      },
-
-      {
-        address: '0xbcbed4d11e946844162cd92c6d09d1cf146b4006',
-        alias: 'Enigma',
-      },
-      {
-        address: '0xa9d517776fe8beba7d67c21cac1e805bd609c08e',
-        alias: 'Luganodes',
-      },
-=======
->>>>>>> e0f28a6d
       DEFAULT_BWARE_LABS_VALIDATOR,
       DEFAULT_TESSELLATED_VALIDATOR,
     ],
