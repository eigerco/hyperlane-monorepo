import { ProtocolType } from '@hyperlane-xyz/utils';

import {
  ChainMetadata,
  ExplorerFamily,
} from '../metadata/chainMetadataTypes.js';
import { ChainMap, ChainName } from '../types.js';

export enum TestChainName {
  test1 = 'test1',
  test2 = 'test2',
  test3 = 'test3',
  test4 = 'test4',
}

export const testChains: Array<ChainName> = Object.values(TestChainName);

export const test1: ChainMetadata = {
  blockExplorers: [
    {
      apiKey: 'fakekey',
      apiUrl: 'https://api.etherscan.io/api',
      family: ExplorerFamily.Etherscan,
      name: 'Etherscan',
      url: 'https://etherscan.io',
    },
  ],
  blocks: {
    confirmations: 1,
    estimateBlockTime: 3,
    reorgPeriod: 0,
  },
  chainId: 9913371,
  displayName: 'Test 1',
  domainId: 9913371,
  isTestnet: true,
  name: 'test1',
  nativeToken: { decimals: 18, name: 'Ether', symbol: 'ETH' },
  protocol: ProtocolType.Ethereum,
  rpcUrls: [{ http: 'http://127.0.0.1:8545' }],
};

export const test2: ChainMetadata = {
  ...test1,
  blocks: {
    confirmations: 1,
    estimateBlockTime: 3,
    reorgPeriod: 1,
  },
  chainId: 9913372,
  displayName: 'Test 2',
  domainId: 9913372,
  name: 'test2',
};

export const test3: ChainMetadata = {
  ...test1,
  blocks: {
    confirmations: 1,
    estimateBlockTime: 3,
    reorgPeriod: 2,
  },
  chainId: 9913373,
  displayName: 'Test 3',
  domainId: 9913373,
  name: 'test3',
};

export const test4: ChainMetadata = {
  ...test1,
  chainId: 31337,
  displayName: 'Test 4',
  domainId: 31337,
  name: 'test4',
};

export const testXERC20: ChainMetadata = {
  ...test1,
  chainId: 9913374,
  domainId: 9913374,
  displayName: 'Test XERC20',
  name: 'testxerc20',
};

export const testVSXERC20: ChainMetadata = {
  ...test1,
  chainId: 9913375,
  domainId: 9913375,
  displayName: 'Test VSXERC20',
  name: 'testvsxerc20',
};

export const testXERC20Lockbox: ChainMetadata = {
  ...test1,
  chainId: 9913376,
  domainId: 9913376,
  displayName: 'Test XERC20Lockbox',
  name: 'testxerc20lockbox',
};

<<<<<<< HEAD
=======
export const testScale1: ChainMetadata = {
  ...test1,
  chainId: 9913377,
  domainId: 9913377,
  displayName: 'Test Scale 1',
  name: 'testscale1',
};

export const testScale2: ChainMetadata = {
  ...test1,
  chainId: 9913378,
  domainId: 9913378,
  displayName: 'Test Scale 2',
  name: 'testscale2',
};

export const testCollateralFiat: ChainMetadata = {
  ...test1,
  chainId: 9913379,
  domainId: 9913379,
  displayName: 'Test Collateral Fiat',
  name: 'testcollateralfiat',
};

>>>>>>> e0f28a6d
export const testChainMetadata: ChainMap<ChainMetadata> = {
  test1,
  test2,
  test3,
  test4,
};

export const testCosmosChain: ChainMetadata = {
  bech32Prefix: 'testcosmos',
  blockExplorers: [
    {
      apiUrl: 'https://www.mintscan.io/cosmos',
      family: ExplorerFamily.Other,
      name: 'Mintscan',
      url: 'https://www.mintscan.io/cosmos',
    },
  ],
  chainId: 'testcosmos',
  domainId: 123456789,
  grpcUrls: [],
  name: 'testcosmos',
  nativeToken: { decimals: 6, denom: 'uatom', name: 'Atom', symbol: 'ATOM' },
  protocol: ProtocolType.Cosmos,
  restUrls: [],
  rpcUrls: [{ http: 'http://127.0.0.1:1317' }],
  slip44: 118,
};

export const testSealevelChain: ChainMetadata = {
  blockExplorers: [
    {
      apiUrl: 'https://explorer.solana.com?cluster=devnet',
      family: ExplorerFamily.Other,
      name: 'Solana Explorer',
      url: 'https://explorer.solana.com?cluster=devnet',
    },
  ],
  chainId: 987654321,
  domainId: 987654321,
  name: 'testsealevel',
  nativeToken: { decimals: 9, name: 'Sol', symbol: 'SOL' },
  protocol: ProtocolType.Sealevel,
  rpcUrls: [{ http: 'http://127.0.0.1:8899' }],
};

export const testStarknetChain: ChainMetadata = {
  chainId: '0x534e5f5345504f4c4941',
  domainId: 5854809,
  name: 'starknetdevnet',
  nativeToken: {
    decimals: 18,
    denom: '0x49D36570D4E46F48E99674BD3FCC84644DDD6B96F7C741B1562B82F9E004DC7',
    name: 'Ether',
    symbol: 'ETH',
  },
  protocol: ProtocolType.Starknet,
  rpcUrls: [
    {
      http: 'http://127.0.0.1:5050',
    },
  ],
<<<<<<< HEAD
=======
  blockExplorers: [
    {
      apiUrl: 'https://sepolia.voyager.online/api',
      family: ExplorerFamily.Voyager,
      name: 'Starknet Sepolia Explorer',
      url: 'https://sepolia.voyager.online',
    },
  ],
>>>>>>> e0f28a6d
};

export const multiProtocolTestChainMetadata: ChainMap<ChainMetadata> = {
  ...testChainMetadata,
  testcosmos: testCosmosChain,
  testsealevel: testSealevelChain,
  testxerc20: testXERC20,
  testvsxerc20: testVSXERC20,
  testxerc20lockbox: testXERC20Lockbox,
  starknetdevnet: testStarknetChain,
<<<<<<< HEAD
=======
  testscale1: testScale1,
  testscale2: testScale2,
  testcollateralfiat: testCollateralFiat,
>>>>>>> e0f28a6d
};

export const multiProtocolTestChains: Array<ChainName> = Object.keys(
  multiProtocolTestChainMetadata,
);<|MERGE_RESOLUTION|>--- conflicted
+++ resolved
@@ -98,8 +98,6 @@
   name: 'testxerc20lockbox',
 };
 
-<<<<<<< HEAD
-=======
 export const testScale1: ChainMetadata = {
   ...test1,
   chainId: 9913377,
@@ -124,7 +122,6 @@
   name: 'testcollateralfiat',
 };
 
->>>>>>> e0f28a6d
 export const testChainMetadata: ChainMap<ChainMetadata> = {
   test1,
   test2,
@@ -186,8 +183,6 @@
       http: 'http://127.0.0.1:5050',
     },
   ],
-<<<<<<< HEAD
-=======
   blockExplorers: [
     {
       apiUrl: 'https://sepolia.voyager.online/api',
@@ -196,7 +191,6 @@
       url: 'https://sepolia.voyager.online',
     },
   ],
->>>>>>> e0f28a6d
 };
 
 export const multiProtocolTestChainMetadata: ChainMap<ChainMetadata> = {
@@ -207,12 +201,9 @@
   testvsxerc20: testVSXERC20,
   testxerc20lockbox: testXERC20Lockbox,
   starknetdevnet: testStarknetChain,
-<<<<<<< HEAD
-=======
   testscale1: testScale1,
   testscale2: testScale2,
   testcollateralfiat: testCollateralFiat,
->>>>>>> e0f28a6d
 };
 
 export const multiProtocolTestChains: Array<ChainName> = Object.keys(
