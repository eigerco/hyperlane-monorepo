import { z } from 'zod';

import {
  MailboxClient,
  ProxyAdmin__factory,
  Router,
  TimelockController__factory,
} from '@hyperlane-xyz/core';
import { Address, AddressBytes32, isNumeric } from '@hyperlane-xyz/utils';

import { HyperlaneFactories } from '../contracts/types.js';
import { UpgradeConfig } from '../deploy/proxy.js';
import { CheckerViolation } from '../deploy/types.js';
import { DerivedHookConfig, HookConfigSchema } from '../hook/types.js';
import { DerivedIsmConfig, IsmConfigSchema } from '../ism/types.js';
import { ZHash } from '../metadata/customZodTypes.js';
import { MultiProvider } from '../providers/MultiProvider.js';
import { ChainMap, DeployedOwnableSchema, OwnableSchema } from '../types.js';

export type RouterAddress = {
  router: Address;
};

export type MailboxClientConfig = z.infer<typeof MailboxClientConfigSchema>;

<<<<<<< HEAD
export type DerivedMailboxClientFields = {
  hook: string | DerivedHookConfig;
  interchainSecurityModule: string | DerivedIsmConfig;
};

export type DerivedMailboxClientConfig = Omit<
  MailboxClientConfig,
  keyof DerivedMailboxClientFields
> &
  DerivedMailboxClientFields;

=======
export type DerivedMailboxClientConfig = MailboxClientConfig & {
  hook: DerivedHookConfig | Address;
  interchainSecurityModule: DerivedIsmConfig | Address;
};

>>>>>>> e0f28a6d
export type RouterConfig = z.infer<typeof RouterConfigSchema>;
export type DerivedRouterConfig = RouterConfig & DerivedMailboxClientConfig;

export type GasRouterConfig = z.infer<typeof GasRouterConfigSchema>;

export type ProxiedRouterConfig = RouterConfig & Partial<UpgradeConfig>;
export type ProxiedFactories = HyperlaneFactories & {
  proxyAdmin: ProxyAdmin__factory;
  timelockController: TimelockController__factory;
};

export const proxiedFactories: ProxiedFactories = {
  proxyAdmin: new ProxyAdmin__factory(),
  timelockController: new TimelockController__factory(),
};

export enum ClientViolationType {
  InterchainSecurityModule = 'ClientIsm',
  Mailbox = 'ClientMailbox',
  Hook = 'ClientHook',
}

export interface ClientViolation extends CheckerViolation {
  type: ClientViolationType;
  contract: MailboxClient;
  description?: string;
}

export enum RouterViolationType {
  MisconfiguredEnrolledRouter = 'MisconfiguredEnrolledRouter',
  MissingEnrolledRouter = 'MissingEnrolledRouter',
  MissingRouter = 'MissingRouter',
}

export interface RouterViolation extends CheckerViolation {
  type: RouterViolationType.MisconfiguredEnrolledRouter;
  contract: Router;
  routerDiff: ChainMap<{
    actual: AddressBytes32;
    expected: AddressBytes32;
  }>;
  description?: string;
}

export interface MissingEnrolledRouterViolation extends CheckerViolation {
  type: RouterViolationType.MissingEnrolledRouter;
  contract: Router;
  missingChains: string[];
  description?: string;
}

export interface MissingRouterViolation extends CheckerViolation {
  type: RouterViolationType.MissingRouter;
  contract: Router;
  description?: string;
}

export type RemoteRouters = z.infer<typeof RemoteRoutersSchema>;
export type DestinationGas = z.infer<typeof DestinationGasSchema>;

export const MailboxClientConfigSchema = OwnableSchema.extend({
  mailbox: ZHash,
  hook: HookConfigSchema.optional(),
  interchainSecurityModule: IsmConfigSchema.optional(),
});

export const ForeignDeploymentConfigSchema = z.object({
  foreignDeployment: z.string().optional(),
});

export const RemoteRouterDomainOrChainNameSchema = z.string().or(z.number());
export type RemoteRouterDomainOrChainName = z.infer<
  typeof RemoteRouterDomainOrChainNameSchema
>;

export function resolveRouterMapConfig<T>(
  multiProvider: MultiProvider,
  routerMap: Record<RemoteRouterDomainOrChainName, T>,
): Record<number, T> {
  return Object.fromEntries(
    Object.entries(routerMap).map(([domainIdOrChainName, value]) => {
      if (isNumeric(domainIdOrChainName)) {
        return [parseInt(domainIdOrChainName), value];
      }

      const meta = multiProvider.getChainMetadata(domainIdOrChainName);
      return [meta.domainId, value];
    }),
  );
}

export const RemoteRouterRouter = z.object({
  address: z.string().startsWith('0x'),
});
export const RemoteRoutersSchema = z.record(
  RemoteRouterDomainOrChainNameSchema,
  RemoteRouterRouter,
);

export const RouterConfigSchema = MailboxClientConfigSchema.merge(
  ForeignDeploymentConfigSchema,
).merge(
  z.object({
    remoteRouters: RemoteRoutersSchema.optional(),
    proxyAdmin: DeployedOwnableSchema.optional(),
  }),
);

const DestinationGasAmount = z.string(); // This must be a string type to match Ether's type
export const DestinationGasSchema = z.record(
  RemoteRouterDomainOrChainNameSchema,
  DestinationGasAmount,
);
export const GasRouterConfigSchema = RouterConfigSchema.extend({
  gas: z.number().optional(),
  destinationGas: DestinationGasSchema.optional(),
});<|MERGE_RESOLUTION|>--- conflicted
+++ resolved
@@ -23,25 +23,11 @@
 
 export type MailboxClientConfig = z.infer<typeof MailboxClientConfigSchema>;
 
-<<<<<<< HEAD
-export type DerivedMailboxClientFields = {
-  hook: string | DerivedHookConfig;
-  interchainSecurityModule: string | DerivedIsmConfig;
-};
-
-export type DerivedMailboxClientConfig = Omit<
-  MailboxClientConfig,
-  keyof DerivedMailboxClientFields
-> &
-  DerivedMailboxClientFields;
-
-=======
 export type DerivedMailboxClientConfig = MailboxClientConfig & {
   hook: DerivedHookConfig | Address;
   interchainSecurityModule: DerivedIsmConfig | Address;
 };
 
->>>>>>> e0f28a6d
 export type RouterConfig = z.infer<typeof RouterConfigSchema>;
 export type DerivedRouterConfig = RouterConfig & DerivedMailboxClientConfig;
 
