--- conflicted
+++ resolved
@@ -337,12 +337,8 @@
   ): Promise<Awaited<ReturnType<F['deploy']>>> {
     const overrides = this.getTransactionOverrides(chainNameOrId);
     const signer = this.getSigner(chainNameOrId);
-<<<<<<< HEAD
-    const contractFactory = factory.connect(signer);
-=======
     const metadata = this.getChainMetadata(chainNameOrId);
     const { technicalStack } = metadata;
->>>>>>> e0f28a6d
 
     let contract: Contract;
     let estimatedGas: BigNumber;
