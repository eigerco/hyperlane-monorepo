--- conflicted
+++ resolved
@@ -249,17 +249,8 @@
 
     // Get a prospective gasOracleConfig, adjusting the gas price and exchange rate
     // as needed to account for precision loss (e.g. if the gas price is super small).
-<<<<<<< HEAD
-    let gasOracleConfig = adjustForPrecisionLoss(
-      gasPrice,
-      exchangeRate,
-      remoteDecimals,
-      remote,
-    );
-=======
     let gasOracleConfig: ProtocolAgnositicGasOracleConfigWithTypicalCost =
       adjustForPrecisionLoss(gasPrice, exchangeRate, remoteDecimals, remote);
->>>>>>> e0f28a6d
 
     // Apply the modifier if provided.
     if (gasPriceModifier) {
