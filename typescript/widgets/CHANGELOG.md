# @hyperlane-xyz/widgets

<<<<<<< HEAD
=======
## 16.0.0

### Patch Changes

- Updated dependencies [9f3222962]
- Updated dependencies [d200acfa8]
- Updated dependencies [966ad8440]
- Updated dependencies [fabb4a5af]
- Updated dependencies [a71193486]
- Updated dependencies [1f4412909]
- Updated dependencies [af783be54]
  - @hyperlane-xyz/sdk@16.0.0
  - @hyperlane-xyz/cosmos-sdk@16.0.0
  - @hyperlane-xyz/utils@16.0.0

## 15.0.0

### Patch Changes

- Updated dependencies [451f3f6c3]
- Updated dependencies [23861b70a]
- Updated dependencies [a33c8abd4]
- Updated dependencies [a33c8abd4]
- Updated dependencies [e0ea8910c]
- Updated dependencies [d16a853c0]
  - @hyperlane-xyz/utils@15.0.0
  - @hyperlane-xyz/sdk@15.0.0
  - @hyperlane-xyz/cosmos-sdk@15.0.0

## 14.4.0

### Patch Changes

- daea40b35: Change argentX wallet name to Ready Wallet for `useStarknetWalletDetails`
- Updated dependencies [dce47e7b6]
  - @hyperlane-xyz/sdk@14.4.0
  - @hyperlane-xyz/cosmos-sdk@14.4.0
  - @hyperlane-xyz/utils@14.4.0

## 14.3.0

### Minor Changes

- 112d99ff2: Catch onSwitchNetwork for starknet

### Patch Changes

- Updated dependencies [ae0771d9e]
- Updated dependencies [9cc7ef6fd]
- Updated dependencies [ae0771d9e]
  - @hyperlane-xyz/sdk@14.3.0
  - @hyperlane-xyz/cosmos-sdk@14.3.0
  - @hyperlane-xyz/utils@14.3.0

## 14.2.0

### Patch Changes

- Updated dependencies [3122bae93]
- Updated dependencies [a7d5941c1]
- Updated dependencies [3e50bd7f0]
- Updated dependencies [147dd360a]
- Updated dependencies [8bde1544e]
  - @hyperlane-xyz/sdk@14.2.0
  - @hyperlane-xyz/cosmos-sdk@14.2.0
  - @hyperlane-xyz/utils@14.2.0

## 14.1.0

### Patch Changes

- Updated dependencies [ecaa4ef90]
- Updated dependencies [bd91094c3]
  - @hyperlane-xyz/sdk@14.1.0
  - @hyperlane-xyz/cosmos-sdk@14.1.0
  - @hyperlane-xyz/utils@14.1.0

## 14.0.0

### Minor Changes

- fbca68f8a: add starknet multi tx signing support

### Patch Changes

- Updated dependencies [929708c1f]
- Updated dependencies [88134de1f]
- Updated dependencies [66c13b539]
- Updated dependencies [7ad8e394c]
  - @hyperlane-xyz/sdk@14.0.0
  - @hyperlane-xyz/utils@14.0.0
  - @hyperlane-xyz/cosmos-sdk@14.0.0

## 13.4.0

### Minor Changes

- 83c628e2e: Update registry dependency.

### Patch Changes

- Updated dependencies [5f60deed3]
- Updated dependencies [0ec92f775]
- Updated dependencies [e48e5346f]
- Updated dependencies [779df446d]
- Updated dependencies [fe1d8ab2d]
- Updated dependencies [19384e74b]
- Updated dependencies [ec8d196d9]
- Updated dependencies [bacf16a80]
- Updated dependencies [1efce4979]
- Updated dependencies [64092311c]
  - @hyperlane-xyz/sdk@13.4.0
  - @hyperlane-xyz/utils@13.4.0
  - @hyperlane-xyz/cosmos-sdk@13.4.0

## 13.3.0

### Patch Changes

- Updated dependencies [509a0dc]
- Updated dependencies [119a1a8]
- Updated dependencies [f8fd7b4]
- Updated dependencies [1e137df]
- Updated dependencies [6fa767e]
  - @hyperlane-xyz/sdk@13.3.0
  - @hyperlane-xyz/cosmos-sdk@13.3.0
  - @hyperlane-xyz/utils@13.3.0

## 13.2.1

### Patch Changes

- Updated dependencies [72887f7]
  - @hyperlane-xyz/utils@13.2.1
  - @hyperlane-xyz/sdk@13.2.1
  - @hyperlane-xyz/cosmos-sdk@13.2.1

## 13.2.0

### Minor Changes

- 4d66b73: Update warp deploy to output WarpCoreConfig to specified --warpRouteId. Bump Registry to v16.0.0

### Patch Changes

- 4d66b73: Bump Registry to version 15.10.1 to patch addWarpRouteConfig to no longer throw when a warpRouteId exists
- Updated dependencies [4d66b73]
- Updated dependencies [4d66b73]
- Updated dependencies [4d66b73]
- Updated dependencies [4d66b73]
- Updated dependencies [4d66b73]
- Updated dependencies [4d66b73]
- Updated dependencies [4d66b73]
  - @hyperlane-xyz/sdk@13.2.0
  - @hyperlane-xyz/cosmos-sdk@13.2.0
  - @hyperlane-xyz/utils@13.2.0

## 13.1.1

### Patch Changes

- ba4deea: Revert workspace dependency syntax.
- Updated dependencies [ba4deea]
  - @hyperlane-xyz/cosmos-sdk@13.1.1
  - @hyperlane-xyz/sdk@13.1.1
  - @hyperlane-xyz/utils@13.1.1

## 13.1.0

### Patch Changes

- Updated dependencies [6e86efa]
- Updated dependencies [c42ea09]
- Updated dependencies [f41f766]
  - @hyperlane-xyz/sdk@13.1.0
  - @hyperlane-xyz/utils@13.1.0
  - @hyperlane-xyz/cosmos-sdk@13.1.0

## 13.0.0

### Patch Changes

- 1a7222b: Compress Starknet logo
- Updated dependencies [72b90f8]
- Updated dependencies [bc58283]
- Updated dependencies [0de63e0]
- Updated dependencies [2724559]
  - @hyperlane-xyz/sdk@13.0.0
  - @hyperlane-xyz/utils@13.0.0
  - @hyperlane-xyz/cosmos-sdk@13.0.0

>>>>>>> e0f28a6d
## 12.6.0

### Minor Changes

- 1770318: Upgraded @hyperlane-xyz/registry to v14.0.0 and updated warp route config API usage.
- e381a8d: Update Registry version to 15.0.0

### Patch Changes

- Updated dependencies [76f0eba]
- Updated dependencies [2ae0f72]
- Updated dependencies [672d6d1]
- Updated dependencies [1f370e6]
- Updated dependencies [7d56f2c]
- Updated dependencies [6a70b8d]
- Updated dependencies [d182d7d]
- Updated dependencies [248d2e1]
- Updated dependencies [e2a4727]
- Updated dependencies [b360802]
- Updated dependencies [f6ed6ad]
- Updated dependencies [31ee1c6]
- Updated dependencies [a36d5c1]
  - @hyperlane-xyz/cosmos-sdk@12.6.0
  - @hyperlane-xyz/sdk@12.6.0
  - @hyperlane-xyz/utils@12.6.0

## 12.5.0

### Patch Changes

- Updated dependencies [c8ace88]
  - @hyperlane-xyz/sdk@12.5.0
  - @hyperlane-xyz/cosmos-sdk@12.5.0
  - @hyperlane-xyz/utils@12.5.0

## 12.4.0

### Patch Changes

- Updated dependencies [d2babb7]
  - @hyperlane-xyz/sdk@12.4.0
  - @hyperlane-xyz/cosmos-sdk@12.4.0
  - @hyperlane-xyz/utils@12.4.0

## 12.3.0

### Minor Changes

- 2edb767f2: improve how cosmos addresses are displayed
- 7500bd6fe: implemented cosmos protocol type and cosmos token adapter

### Patch Changes

- Updated dependencies [6101959f7]
- Updated dependencies [5db39f493]
- Updated dependencies [7500bd6fe]
  - @hyperlane-xyz/sdk@12.3.0
  - @hyperlane-xyz/utils@12.3.0
  - @hyperlane-xyz/cosmos-sdk@12.3.0

## 12.2.0

### Patch Changes

- Updated dependencies [c7934f711]
- Updated dependencies [ecbacbdf2]
  - @hyperlane-xyz/sdk@12.2.0
  - @hyperlane-xyz/utils@12.2.0

## 12.1.0

### Patch Changes

- Updated dependencies [acbf5936a]
- Updated dependencies [c757b6a18]
- Updated dependencies [a646f9ca1]
- Updated dependencies [3b615c892]
  - @hyperlane-xyz/sdk@12.1.0
  - @hyperlane-xyz/utils@12.1.0

## 12.0.0

### Minor Changes

- 7b0e2fed6: Add BinanceLogo to WalletLogo component

### Patch Changes

- 86685505f: Revert bundler module resolution and update starknetkit imports
- Updated dependencies [f7ca32315]
- Updated dependencies [4d3738d14]
- Updated dependencies [07321f6f0]
- Updated dependencies [59a087ded]
- Updated dependencies [59a087ded]
- Updated dependencies [337193305]
  - @hyperlane-xyz/sdk@12.0.0
  - @hyperlane-xyz/utils@12.0.0

## 11.0.0

### Major Changes

- 3b060c3e1: Stub new CosmosModule ProtocolType.

### Patch Changes

- Updated dependencies [888d180b6]
- Updated dependencies [3b060c3e1]
  - @hyperlane-xyz/sdk@11.0.0
  - @hyperlane-xyz/utils@11.0.0

## 10.0.0

### Patch Changes

- Updated dependencies [7dbf7e4fa]
- Updated dependencies [b8d95fc95]
- Updated dependencies [28ca87293]
- Updated dependencies [4fd5623b8]
  - @hyperlane-xyz/sdk@10.0.0
  - @hyperlane-xyz/utils@10.0.0

## 9.2.1

### Patch Changes

- Updated dependencies [e3d09168e]
  - @hyperlane-xyz/sdk@9.2.1
  - @hyperlane-xyz/utils@9.2.1

## 9.2.0

### Minor Changes

- 3e66e8f12: Utils for fetching Starknet chains

### Patch Changes

- Updated dependencies [7fe739d52]
- Updated dependencies [3e66e8f12]
- Updated dependencies [3852a9015]
  - @hyperlane-xyz/sdk@9.2.0
  - @hyperlane-xyz/utils@9.2.0

## 9.1.0

### Patch Changes

- Updated dependencies [67d91e489]
- Updated dependencies [cad82683f]
- Updated dependencies [97c773476]
- Updated dependencies [351bf0010]
- Updated dependencies [cad82683f]
  - @hyperlane-xyz/sdk@9.1.0
  - @hyperlane-xyz/utils@9.1.0

## 9.0.0

### Major Changes

- 4df37393f: Added minimal support for Starknet networks (for successful registry build)

### Patch Changes

- Updated dependencies [0d8624d99]
- Updated dependencies [b07e2f2ea]
- Updated dependencies [4df37393f]
- Updated dependencies [88970a78c]
  - @hyperlane-xyz/sdk@9.0.0
  - @hyperlane-xyz/utils@9.0.0

## 8.9.0

### Patch Changes

- Updated dependencies [05f89650b]
- Updated dependencies [d121c1cb8]
- Updated dependencies [3518f8901]
- Updated dependencies [d6ddf5b9e]
- Updated dependencies [766f50695]
- Updated dependencies [e78060d73]
- Updated dependencies [cb7c157f0]
- Updated dependencies [ede0cbc15]
- Updated dependencies [1955579cf]
- Updated dependencies [57137dad4]
- Updated dependencies [3518f8901]
- Updated dependencies [500249649]
- Updated dependencies [03266e2c2]
- Updated dependencies [cb93c13a4]
- Updated dependencies [456407dc7]
- Updated dependencies [4147f91cb]
  - @hyperlane-xyz/utils@8.9.0
  - @hyperlane-xyz/sdk@8.9.0

## 8.8.1

### Patch Changes

- c68529807: Update registry dependency.
  - @hyperlane-xyz/sdk@8.8.1
  - @hyperlane-xyz/utils@8.8.1

## 8.8.0

### Minor Changes

- ae8f7c642: Allow chains to be disabled in ChainSearchMenu

### Patch Changes

- Updated dependencies [719d022ec]
- Updated dependencies [c61546cb7]
  - @hyperlane-xyz/sdk@8.8.0
  - @hyperlane-xyz/utils@8.8.0

## 8.7.0

### Patch Changes

- Updated dependencies [bd0b8861f]
- Updated dependencies [55db270e3]
- Updated dependencies [b92eb1b57]
- Updated dependencies [ede0cbc15]
- Updated dependencies [12e3c4da0]
- Updated dependencies [d6724c4c3]
- Updated dependencies [d93a38cab]
  - @hyperlane-xyz/sdk@8.7.0
  - @hyperlane-xyz/utils@8.7.0

## 8.6.1

### Patch Changes

- @hyperlane-xyz/sdk@8.6.1
- @hyperlane-xyz/utils@8.6.1

## 8.6.0

### Patch Changes

- Updated dependencies [407d82004]
- Updated dependencies [ac984a17b]
- Updated dependencies [276d7ce4e]
- Updated dependencies [ba50e62fc]
- Updated dependencies [1e6ee0b9c]
- Updated dependencies [77946bb13]
  - @hyperlane-xyz/sdk@8.6.0
  - @hyperlane-xyz/utils@8.6.0

## 8.5.0

### Patch Changes

- Updated dependencies [55b8ccdff]
  - @hyperlane-xyz/sdk@8.5.0
  - @hyperlane-xyz/utils@8.5.0

## 8.4.0

### Patch Changes

- Updated dependencies [f6b682cdb]
  - @hyperlane-xyz/sdk@8.4.0
  - @hyperlane-xyz/utils@8.4.0

## 8.3.0

### Minor Changes

- 25df8a35f: Refresh Icon and Tooltip class Name

### Patch Changes

- Updated dependencies [7546c0181]
- Updated dependencies [49856fbb9]
  - @hyperlane-xyz/sdk@8.3.0
  - @hyperlane-xyz/utils@8.3.0

## 8.2.0

### Patch Changes

- Updated dependencies [69a684869]
  - @hyperlane-xyz/sdk@8.2.0
  - @hyperlane-xyz/utils@8.2.0

## 8.1.0

### Patch Changes

- Updated dependencies [79c61c891]
- Updated dependencies [9518dbc84]
- Updated dependencies [9ab961a79]
  - @hyperlane-xyz/sdk@8.1.0
  - @hyperlane-xyz/utils@8.1.0

## 8.0.0

### Minor Changes

- fd20bb1e9: Add FeeHook and Swell to pz and ez eth config generator. Bump up Registry 6.6.0

### Patch Changes

- 472b34670: Bump registry version to v6.3.0.
- a2b5efbf9: Hide outline in button and text input components
- e3f5a0a37: Allow empty data field in ethers5TxToWagmiTx
- Updated dependencies [472b34670]
- Updated dependencies [79f8197f3]
- Updated dependencies [fd20bb1e9]
- Updated dependencies [26fbec8f6]
- Updated dependencies [71aefa03e]
- Updated dependencies [9f6b8c514]
- Updated dependencies [82cebabe4]
- Updated dependencies [95cc9571e]
- Updated dependencies [c690ca82f]
- Updated dependencies [5942e9cff]
- Updated dependencies [de1190656]
- Updated dependencies [e9911bb9d]
- Updated dependencies [8834a8c92]
  - @hyperlane-xyz/sdk@8.0.0
  - @hyperlane-xyz/utils@8.0.0

## 7.3.0

### Patch Changes

- Updated dependencies [2054f4f5b]
- Updated dependencies [a96448fa6]
- Updated dependencies [170a0fc73]
- Updated dependencies [9a09afcc7]
- Updated dependencies [24784af95]
- Updated dependencies [3e8dd70ac]
- Updated dependencies [aa1ea9a48]
- Updated dependencies [665a7b8d8]
- Updated dependencies [f0b98fdef]
- Updated dependencies [ff9e8a72b]
- Updated dependencies [97c1f80b7]
- Updated dependencies [323f0f158]
- Updated dependencies [61157097b]
  - @hyperlane-xyz/sdk@7.3.0
  - @hyperlane-xyz/utils@7.3.0

## 7.2.0

### Patch Changes

- Updated dependencies [81ab4332f]
- Updated dependencies [4b3537470]
- Updated dependencies [fa6d5f5c6]
- Updated dependencies [fa6d5f5c6]
  - @hyperlane-xyz/sdk@7.2.0
  - @hyperlane-xyz/utils@7.2.0

## 7.1.0

### Minor Changes

- 0cd65c571: Add multi-protocol wallet integration hooks and types
- 186663505: New Icons
  Updated modal with new props
  Updated storybook for modal and icon list
- 0e285a443: Add various utility hooks: useIsSsr, useTimeout, useDebounce, useInterval
- 92b5fe777: Props and style update: IconButton and Tooltip
  New Icons: XCircleIcon and SwapIcon

### Patch Changes

- 794501ba6: Prevent propagation of form submissions from ChainSearchMenu
- Updated dependencies [6f2d50fbd]
- Updated dependencies [1159e0f4b]
- Updated dependencies [0e285a443]
- Updated dependencies [ff2b4e2fb]
- Updated dependencies [0e285a443]
- Updated dependencies [5db46bd31]
- Updated dependencies [0cd65c571]
  - @hyperlane-xyz/sdk@7.1.0
  - @hyperlane-xyz/utils@7.1.0

## 7.0.0

### Patch Changes

- Updated dependencies [bbb970a44]
- Updated dependencies [fa424826c]
- Updated dependencies [f48cf8766]
- Updated dependencies [40d59a2f4]
- Updated dependencies [0264f709e]
- Updated dependencies [836060240]
- Updated dependencies [ba0122279]
- Updated dependencies [e6f9d5c4f]
- Updated dependencies [f24835438]
- Updated dependencies [5f41b1134]
  - @hyperlane-xyz/sdk@7.0.0
  - @hyperlane-xyz/utils@7.0.0

## 6.0.0

### Major Changes

- e3b97c455: Detangle assumption that chainId == domainId for EVM chains. Domain IDs and Chain Names are still unique, but chainId is no longer guaranteed to be a unique identifier. Domain ID is no longer an optional field and is now required for all chain metadata.

### Patch Changes

- Updated dependencies [7b3b07900]
- Updated dependencies [30d92c319]
- Updated dependencies [e3b97c455]
  - @hyperlane-xyz/sdk@6.0.0
  - @hyperlane-xyz/utils@6.0.0

## 5.7.0

### Minor Changes

- f438d442a: Update widgets with components from explorer and warp ui

  - Add icons: Discord, Docs, Github, History, LinkedIn, Medium, Twitter, Wallet and Web
  - Add animation component: Fade component
  - Add components: DatetimeField and SelectField
  - New stories: IconList and Fade
  - Add "Icon" suffix for icons that did not have it

### Patch Changes

- 86a0bb919: - Update ChainSearchMenu with improvements
- Updated dependencies [5dabdf388]
- Updated dependencies [469f2f340]
- Updated dependencies [e104cf6aa]
- Updated dependencies [d9505ab58]
- Updated dependencies [04108155d]
- Updated dependencies [7e9e248be]
- Updated dependencies [4c0605dca]
- Updated dependencies [db9196837]
- Updated dependencies [db5875cc2]
- Updated dependencies [56328e6e1]
- Updated dependencies [956ff752a]
- Updated dependencies [39a9b2038]
  - @hyperlane-xyz/sdk@5.7.0
  - @hyperlane-xyz/utils@5.7.0

## 5.6.2

### Patch Changes

- Updated dependencies [5fd4267e7]
- Updated dependencies [a36fc5fb2]
  - @hyperlane-xyz/utils@5.6.2
  - @hyperlane-xyz/sdk@5.6.2

## 5.6.1

### Patch Changes

- @hyperlane-xyz/sdk@5.6.1
- @hyperlane-xyz/utils@5.6.1

## 5.6.0

### Patch Changes

- e89f9e35d: Update registry to v4.7.0
- Updated dependencies [f1712deb7]
- Updated dependencies [46044a2e9]
- Updated dependencies [02a5b92ba]
- Updated dependencies [29341950e]
- Updated dependencies [8001bbbd6]
- Updated dependencies [32d0a67c2]
- Updated dependencies [b1ff48bd1]
- Updated dependencies [d41aa6928]
- Updated dependencies [c3e9268f1]
- Updated dependencies [7d7bcc1a3]
- Updated dependencies [7f3e0669d]
- Updated dependencies [2317eca3c]
  - @hyperlane-xyz/utils@5.6.0
  - @hyperlane-xyz/sdk@5.6.0

## 5.5.0

### Minor Changes

- 2afc484a2: Create ChainSearchMenu and ChainDetailsMenu components
  Add required icon and button components
  Add persisted zustand store and hooks
  Add clipboard utility functions

### Patch Changes

- Updated dependencies [2afc484a2]
- Updated dependencies [2afc484a2]
- Updated dependencies [3254472e0]
- Updated dependencies [fcfe91113]
- Updated dependencies [6176c9861]
  - @hyperlane-xyz/sdk@5.5.0
  - @hyperlane-xyz/utils@5.5.0

## 5.4.0

### Patch Changes

- Updated dependencies [4415ac224]
  - @hyperlane-xyz/sdk@5.4.0

## 5.3.0

### Minor Changes

- 35d4503b9: Update to registry v4.3.6

### Patch Changes

- Updated dependencies [eb47aaee8]
- Updated dependencies [50319d8ba]
- Updated dependencies [8de531fa4]
- Updated dependencies [fd536a79a]
  - @hyperlane-xyz/sdk@5.3.0

## 5.2.1

### Patch Changes

- @hyperlane-xyz/sdk@5.2.1

## 5.2.0

### Patch Changes

- Updated dependencies [a19e882fd]
- Updated dependencies [518a1bef9]
- Updated dependencies [203084df2]
- Updated dependencies [74a592e58]
- Updated dependencies [739af9a34]
- Updated dependencies [44588c31d]
- Updated dependencies [2bd540e0f]
- Updated dependencies [291c5fe36]
- Updated dependencies [69f17d99a]
- Updated dependencies [3ad5918da]
- Updated dependencies [9563a8beb]
- Updated dependencies [73c232b3a]
- Updated dependencies [445b6222c]
- Updated dependencies [d6de34ad5]
- Updated dependencies [2e6176f67]
- Updated dependencies [f2783c03b]
- Updated dependencies [2ffb78f5c]
- Updated dependencies [3c07ded5b]
- Updated dependencies [815542dd7]
  - @hyperlane-xyz/sdk@5.2.0

## 5.1.0

### Minor Changes

- 013f19c64: Update to registry v2.5.0

### Patch Changes

- Updated dependencies [013f19c64]
- Updated dependencies [013f19c64]
- Updated dependencies [013f19c64]
- Updated dependencies [013f19c64]
- Updated dependencies [013f19c64]
- Updated dependencies [013f19c64]
- Updated dependencies [013f19c64]
- Updated dependencies [013f19c64]
- Updated dependencies [013f19c64]
- Updated dependencies [013f19c64]
- Updated dependencies [013f19c64]
- Updated dependencies [013f19c64]
- Updated dependencies [013f19c64]
- Updated dependencies [013f19c64]
- Updated dependencies [19f7d4fd9]
  - @hyperlane-xyz/sdk@5.1.0

## 5.0.0

### Minor Changes

- 98eb680ad: Migrate hyperlane widgets lib to monorepo

### Patch Changes

- Updated dependencies [2c0ae3cf3]
- Updated dependencies [0dedbf5a0]
- Updated dependencies [388d25517]
- Updated dependencies [69a39da1c]
- Updated dependencies [4907b510c]
- Updated dependencies [488f949ef]
- Updated dependencies [c7f5a35e8]
- Updated dependencies [7265a4087]
- Updated dependencies [0a40dcb8b]
- Updated dependencies [f83b492de]
- Updated dependencies [79740755b]
- Updated dependencies [8533f9e66]
- Updated dependencies [ed65556aa]
- Updated dependencies [ab827a3fa]
- Updated dependencies [dfa908796]
- Updated dependencies [ed63e04c4]
- Updated dependencies [5aa24611b]
- Updated dependencies [cfb890dc6]
- Updated dependencies [708999433]
- Updated dependencies [5529d98d0]
- Updated dependencies [62d71fad3]
- Updated dependencies [49986aa92]
- Updated dependencies [7fdd3958d]
- Updated dependencies [8e942d3c6]
- Updated dependencies [fef629673]
- Updated dependencies [be4617b18]
  - @hyperlane-xyz/sdk@5.0.0<|MERGE_RESOLUTION|>--- conflicted
+++ resolved
@@ -1,7 +1,5 @@
 # @hyperlane-xyz/widgets
 
-<<<<<<< HEAD
-=======
 ## 16.0.0
 
 ### Patch Changes
@@ -193,7 +191,6 @@
   - @hyperlane-xyz/utils@13.0.0
   - @hyperlane-xyz/cosmos-sdk@13.0.0
 
->>>>>>> e0f28a6d
 ## 12.6.0
 
 ### Minor Changes
