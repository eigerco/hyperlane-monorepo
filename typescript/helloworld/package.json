{
  "name": "@hyperlane-xyz/helloworld",
  "description": "A basic skeleton of an Hyperlane app",
<<<<<<< HEAD
  "version": "12.6.0",
  "dependencies": {
    "@hyperlane-xyz/core": "7.1.5",
    "@hyperlane-xyz/registry": "15.0.0",
    "@hyperlane-xyz/sdk": "12.6.0",
=======
  "version": "16.0.0",
  "dependencies": {
    "@hyperlane-xyz/core": "9.0.2",
    "@hyperlane-xyz/registry": "20.0.0",
    "@hyperlane-xyz/sdk": "16.0.0",
>>>>>>> e0f28a6d
    "@openzeppelin/contracts-upgradeable": "^4.9.3",
    "ethers": "^5.8.0"
  },
  "devDependencies": {
    "@eslint/js": "^9.31.0",
    "@nomiclabs/hardhat-ethers": "^2.2.3",
    "@nomiclabs/hardhat-waffle": "^2.0.6",
    "@trivago/prettier-plugin-sort-imports": "^5.2.2",
    "@typechain/ethers-v5": "^11.1.2",
    "@typechain/ethers-v6": "^0.5.1",
    "@typechain/hardhat": "^9.1.0",
    "@typescript-eslint/eslint-plugin": "^8.1.6",
    "@typescript-eslint/parser": "^8.1.6",
    "chai": "^4.5.0",
    "eslint": "^9.31.0",
    "eslint-config-prettier": "^10.1.8",
    "eslint-import-resolver-typescript": "^4.4.4",
    "eslint-plugin-import": "^2.32.0",
    "ethereum-waffle": "^4.0.10",
    "hardhat": "^2.22.2",
    "hardhat-gas-reporter": "^1.0.9",
    "prettier": "^3.5.3",
    "prettier-plugin-solidity": "^1.4.2",
    "solhint": "^5.0.5",
    "solhint-plugin-prettier": "^0.1.0",
    "solidity-coverage": "^0.8.3",
    "ts-node": "^10.8.0",
    "typechain": "patch:typechain@npm%3A8.3.2#~/.yarn/patches/typechain-npm-8.3.2-b02e27439e.patch",
    "typescript": "5.3.3"
  },
  "homepage": "https://www.hyperlane.xyz",
  "keywords": [
    "Hyperlane",
    "HelloWorld",
    "Solidity",
    "Typescript"
  ],
  "license": "Apache-2.0",
  "type": "module",
  "exports": "./dist/index.js",
  "types": "./dist/index.d.ts",
  "files": [
    "/dist",
    "/contracts"
  ],
  "repository": {
    "type": "git",
    "url": "https://github.com/hyperlane-xyz/hyperlane-monorepo"
  },
  "scripts": {
    "build": "yarn hardhat-esm compile && tsc",
    "clean": "yarn hardhat-esm clean && rm -rf dist cache src/types",
    "coverage": "yarn hardhat-esm coverage",
    "lint": "yarn lint:sol && yarn lint:ts",
    "lint:sol": "solhint contracts/**/*.sol",
    "lint:ts": "eslint -c ./eslint.config.mjs",
    "hardhat-esm": "NODE_OPTIONS='--experimental-loader ts-node/esm/transpile-only --no-warnings=ExperimentalWarning' hardhat --config hardhat.config.cts",
    "prettier": "prettier --write ./contracts ./src",
    "test": "yarn hardhat-esm test ./src/test/**/*.test.ts",
    "test:ci": "yarn test"
  },
  "peerDependencies": {
    "@ethersproject/abi": "*",
    "@ethersproject/providers": "*",
    "@types/node": "*",
    "@types/sinon-chai": "*"
  }
}<|MERGE_RESOLUTION|>--- conflicted
+++ resolved
@@ -1,19 +1,11 @@
 {
   "name": "@hyperlane-xyz/helloworld",
   "description": "A basic skeleton of an Hyperlane app",
-<<<<<<< HEAD
-  "version": "12.6.0",
-  "dependencies": {
-    "@hyperlane-xyz/core": "7.1.5",
-    "@hyperlane-xyz/registry": "15.0.0",
-    "@hyperlane-xyz/sdk": "12.6.0",
-=======
   "version": "16.0.0",
   "dependencies": {
     "@hyperlane-xyz/core": "9.0.2",
     "@hyperlane-xyz/registry": "20.0.0",
     "@hyperlane-xyz/sdk": "16.0.0",
->>>>>>> e0f28a6d
     "@openzeppelin/contracts-upgradeable": "^4.9.3",
     "ethers": "^5.8.0"
   },
