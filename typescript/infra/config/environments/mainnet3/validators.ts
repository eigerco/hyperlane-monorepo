--- conflicted
+++ resolved
@@ -1520,8 +1520,6 @@
         'sophon',
       ),
     },
-<<<<<<< HEAD
-=======
     starknet: {
       interval: 5,
       reorgPeriod: getReorgPeriod('starknet'),
@@ -1532,7 +1530,6 @@
         'starknet',
       ),
     },
->>>>>>> e0f28a6d
     story: {
       interval: 5,
       reorgPeriod: getReorgPeriod('story'),
@@ -1560,12 +1557,9 @@
       validators: validatorsConfig(
         {
           [Contexts.Hyperlane]: ['0x01be14a9eceeca36c9c1d46c056ca8c87f77c26f'],
-<<<<<<< HEAD
-=======
           [Contexts.ReleaseCandidate]: [
             '0x95b460edc770f53981c9aa82aa2a297af619cabf',
           ],
->>>>>>> e0f28a6d
         },
         'hyperevm',
       ),
@@ -1741,8 +1735,6 @@
         'kyve',
       ),
     },
-<<<<<<< HEAD
-=======
 
     botanix: {
       interval: 5,
@@ -1818,6 +1810,5 @@
         'noble',
       ),
     },
->>>>>>> e0f28a6d
   };
 };