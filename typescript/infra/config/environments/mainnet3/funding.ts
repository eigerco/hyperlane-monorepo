import { KeyFunderConfig } from '../../../src/config/funding.js';
import { Role } from '../../../src/roles.js';
import { Contexts } from '../../contexts.js';

import desiredRelayerBalances from './balances/desiredRelayerBalances.json' with { type: 'json' };
import { environment } from './chains.js';
import { mainnet3SupportedChainNames } from './supportedChainNames.js';

type DesiredRelayerBalanceChains = keyof typeof desiredRelayerBalances;
const desiredRelayerBalancePerChain = Object.fromEntries(
  Object.entries(desiredRelayerBalances).map(([chain, balance]) => [
    chain,
    balance.toString(),
  ]),
) as Record<DesiredRelayerBalanceChains, string>;

export const keyFunderConfig: KeyFunderConfig<
  typeof mainnet3SupportedChainNames
> = {
  docker: {
    repo: 'gcr.io/abacus-labs-dev/hyperlane-monorepo',
<<<<<<< HEAD
    tag: '918f4d4-20250513-080241',
=======
    tag: 'f3b9391-20250630-150644',
>>>>>>> e0f28a6d
  },
  // We're currently using the same deployer/key funder key as mainnet2.
  // To minimize nonce clobbering we offset the key funder cron
  // to run 30 mins after the mainnet2 cron.
  cronSchedule: '45 * * * *', // Every hour at the 45-minute mark
  namespace: environment,
  prometheusPushGateway:
    'http://prometheus-prometheus-pushgateway.monitoring.svc.cluster.local:9091',
  contextFundingFrom: Contexts.Hyperlane,
  contextsAndRolesToFund: {
    [Contexts.Hyperlane]: [Role.Relayer, Role.Kathy],
    [Contexts.ReleaseCandidate]: [Role.Relayer, Role.Kathy],
  },
  chainsToSkip: [],
  // desired balance config, must be set for each chain
  desiredBalancePerChain: desiredRelayerBalancePerChain,
  // if not set, keyfunder defaults to 0
  desiredKathyBalancePerChain: {
    ancient8: '0',
    arbitrum: '0.1',
    avalanche: '6',
    base: '0.05',
    blast: '0',
    bob: '0',
    bsc: '0.35',
    celo: '150',
    cheesechain: '0',
    cyber: '0',
    degenchain: '0',
    endurance: '0',
    ethereum: '0.4',
    fraxtal: '0',
    fusemainnet: '0',
    gnosis: '100',
    inevm: '0.05',
    linea: '0',
    lisk: '0',
    lukso: '0',
    mantapacific: '0',
    mantle: '0',
    merlin: '0',
    metis: '0',
    mint: '0',
    mode: '0',
    moonbeam: '250',
    optimism: '0.1',
    polygon: '85',
    polygonzkevm: '0.05',
    proofofplay: '0',
    redstone: '0',
    sanko: '0',
    scroll: '0.05',
    sei: '0',
    taiko: '0',
    tangle: '0',
    viction: '0.05',
    worldchain: '0',
    xai: '0',
    xlayer: '0',
    zetachain: '0',
    zircuit: '0',
    zoramainnet: '0',
    // ignore non-evm chains
    injective: '0',
    neutron: '0',
    osmosis: '0',
    eclipsemainnet: '0',
    solanamainnet: '0',
    soon: '0',
    sonicsvm: '0',
  },
  // if not set, keyfunder defaults to using desired balance * 0.2 as the threshold
  igpClaimThresholdPerChain: {
    ancient8: '0.1',
    arbitrum: '0.1',
    avalanche: '2',
    base: '0.1',
    blast: '0.1',
    bob: '0.1',
    bsc: '0.3',
    celo: '5',
    cheesechain: '25',
    cyber: '0.025',
    degenchain: '50',
    endurance: '10',
    ethereum: '0.2',
    fraxtal: '0.1',
    fusemainnet: '10',
    gnosis: '5',
    inevm: '3',
    linea: '0.1',
    lisk: '0.025',
    lukso: '10',
    mantapacific: '0.1',
    mantle: '10',
    merlin: '0.001',
    metis: '1',
    mint: '0.025',
    mode: '0.1',
    moonbeam: '5',
    optimism: '0.1',
    polygon: '20',
    polygonzkevm: '0.1',
    proofofplay: '0.025',
    redstone: '0.1',
    sanko: '1',
    scroll: '0.1',
    sei: '5',
    taiko: '0.1',
    tangle: '1',
    viction: '2',
    worldchain: '0.1',
    xai: '10',
    xlayer: '0.25',
    zetachain: '20',
    zircuit: '0.01',
    zoramainnet: '0.1',
    // ignore non-evm chains
    injective: '0',
    neutron: '0',
    osmosis: '0',
    eclipsemainnet: '0',
    solanamainnet: '0',
    soon: '0',
    sonicsvm: '0',
  },
};<|MERGE_RESOLUTION|>--- conflicted
+++ resolved
@@ -19,11 +19,7 @@
 > = {
   docker: {
     repo: 'gcr.io/abacus-labs-dev/hyperlane-monorepo',
-<<<<<<< HEAD
-    tag: '918f4d4-20250513-080241',
-=======
     tag: 'f3b9391-20250630-150644',
->>>>>>> e0f28a6d
   },
   // We're currently using the same deployer/key funder key as mainnet2.
   // To minimize nonce clobbering we offset the key funder cron
