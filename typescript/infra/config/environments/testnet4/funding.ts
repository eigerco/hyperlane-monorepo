--- conflicted
+++ resolved
@@ -10,11 +10,7 @@
 > = {
   docker: {
     repo: 'gcr.io/abacus-labs-dev/hyperlane-monorepo',
-<<<<<<< HEAD
-    tag: 'b98468d-20250516-114244',
-=======
     tag: 'ac07f38-20250716-204554',
->>>>>>> e0f28a6d
   },
   // We're currently using the same deployer key as testnet2.
   // To minimize nonce clobbering we offset the key funder cron
@@ -28,11 +24,7 @@
     [Contexts.Hyperlane]: [Role.Relayer, Role.Kathy],
     [Contexts.ReleaseCandidate]: [Role.Relayer, Role.Kathy],
   },
-<<<<<<< HEAD
-  chainsToSkip: ['hyperliquidevmtestnet', 'suavetoliman'],
-=======
   chainsToSkip: ['hyperliquidevmtestnet'],
->>>>>>> e0f28a6d
   // desired balance config
   desiredBalancePerChain: {
     abstracttestnet: '0.1',
@@ -45,12 +37,8 @@
     basesepolia: '0.1',
     bepolia: '0.05',
     bsctestnet: '5',
-<<<<<<< HEAD
-    carrchaintestnet: '0.1',
-=======
     carrchaintestnet: '100',
     celestiatestnet: '0',
->>>>>>> e0f28a6d
     chronicleyellowstone: '0.001',
     citreatestnet: '0.001',
     connextsepolia: '1',
@@ -70,17 +58,11 @@
     milkywaytestnet: '0',
     modetestnet: '0.05',
     monadtestnet: '0.1',
-<<<<<<< HEAD
-    nobletestnet: '0',
-    odysseytestnet: '0.1',
-    optimismsepolia: '0.1',
-=======
     neuratestnet: '0.1',
     nobletestnet: '0',
     odysseytestnet: '0.1',
     optimismsepolia: '0.1',
     paradexsepolia: '0',
->>>>>>> e0f28a6d
     plumetestnet2: '0.1',
     polygonamoy: '0.2',
     scrollsepolia: '1',
@@ -93,10 +75,6 @@
     sonicblaze: '0.1',
     // no funding for SVM chains
     sonicsvmtestnet: '0',
-<<<<<<< HEAD
-    suavetoliman: '0.1',
-=======
->>>>>>> e0f28a6d
     subtensortestnet: '0.1',
     superpositiontestnet: '1',
     unichaintestnet: '0.1',
@@ -114,10 +92,7 @@
     fuji: '1',
     holesky: '0',
     optimismsepolia: '0',
-<<<<<<< HEAD
-=======
     paradexsepolia: '0',
->>>>>>> e0f28a6d
     polygonamoy: '0',
     scrollsepolia: '1',
     sepolia: '1',
