{
  "alfajores": [
    {
      "address": "0x9AF85731EDd41E2E50F81Ef8a0A69D2fB836EDf9",
      "constructorArguments": "",
      "isProxy": false,
      "name": "StaticMultisigIsmFactory"
    },
    {
      "address": "0xBEd8Fd6d5c6cBd878479C25f4725C7c842a43821",
      "constructorArguments": "",
      "isProxy": false,
      "name": "StaticAggregationIsmFactory"
    },
    {
      "address": "0x98F44EA5b9cA6aa02a5B75f31E0621083d9096a2",
      "constructorArguments": "",
      "isProxy": false,
      "name": "DomainRoutingIsmFactory"
    },
    {
      "address": "0x6525Ac4008E38e0E70DaEf59d5f0e1721bd8aA83",
      "constructorArguments": "",
      "isProxy": false,
      "name": "StaticMerkleRootMultisigIsmFactory"
    },
    {
      "address": "0x4C739E01f295B70762C0bA9D86123E1775C2f703",
      "constructorArguments": "",
      "isProxy": false,
      "name": "StaticMessageIdMultisigIsmFactory"
    },
    {
      "address": "0x9A574458497FCaB5E5673a2610C108725002DbA3",
      "constructorArguments": "",
      "isProxy": false,
      "name": "StaticMerkleRootMultisigIsmFactory"
    },
    {
      "address": "0xa9C7e306C0941896CA1fd528aA59089571D8D67E",
      "constructorArguments": "",
      "isProxy": false,
      "name": "StaticMerkleRootMultisigIsmFactory"
    },
    {
      "address": "0x826Ab153e944cE1B251aBD174071DF70d71132D7",
      "name": "StaticMerkleRootMultisigIsm"
    },
    {
      "address": "0xC1b8c0e56D6a34940Ee2B86172450B54AFd633A7",
      "constructorArguments": "",
      "isProxy": false,
      "name": "StaticMessageIdMultisigIsmFactory"
    },
    {
      "address": "0x78ebeCE0fCAa39F0F0C422E87EBd6BcB708aa763",
      "name": "StaticMessageIdMultisigIsm"
    },
    {
      "address": "0x4bE8AC22f506B1504C93C3A5b1579C5e7c550D9C",
      "constructorArguments": "",
      "isProxy": false,
      "name": "StaticAggregationIsmFactory"
    },
    {
      "address": "0xd93F514f36d528DCDc3af1C92788f1bf1f480A7f",
      "name": "StaticAggregationIsm"
    },
    {
      "address": "0x71bB34Ee833467443628CEdFAA188B2387827Cee",
      "constructorArguments": "",
      "isProxy": false,
      "name": "StaticAggregationHookFactory"
    },
    {
      "address": "0x019e0a350D85eF67250dD88CD6477ad5E0c6E31e",
      "name": "StaticAggregationHook"
    },
    {
      "address": "0x37308d498bc7B0f002cb02Cf8fA01770dC2169c8",
      "constructorArguments": "",
      "isProxy": false,
      "name": "DomainRoutingIsmFactory"
    },
    {
      "address": "0x94087079Bf22D8e2BCE02e2180e738C3F21dD44E",
      "name": "DomainRoutingIsm"
    },
    {
      "address": "0xd5ab9FaC601Ed731d5e9c87E5977D2e5fD380666",
      "constructorArguments": "",
      "isProxy": true,
      "name": "DomainRoutingIsm"
    },
    {
      "address": "0x374961678da5911083599314974B94094513F95c",
      "constructorArguments": "",
      "isProxy": false,
      "name": "StaticMerkleRootWeightedMultisigIsmFactory"
    },
    {
      "address": "0x1Fa22d908f5a5E7F5429D9146E5a3740D8AC10d7",
      "constructorArguments": "",
      "isProxy": false,
      "name": "StaticMessageIdWeightedMultisigIsmFactory"
    },
    {
      "name": "StaticMerkleRootWeightedMultisigIsm",
      "address": "0x09B61c756B3b85BfE871157734e6460d66C8285b",
      "constructorArguments": "",
      "isProxy": true
    },
    {
      "name": "StaticMessageIdWeightedMultisigIsm",
      "address": "0x5681fbf346EED083FD86b299c150c9701A65FE74",
      "constructorArguments": "",
      "isProxy": true
    }
  ],
  "arbitrumsepolia": [
    {
      "address": "0xb09A2f4500e4c0BDb7B7c43249FCe475256C9b8c",
      "constructorArguments": "",
      "isProxy": true,
      "name": "StaticMerkleRootMultisigIsm"
    },
    {
      "address": "0xf93305316D85C013e99a561F10370970b89De270",
      "constructorArguments": "",
      "isProxy": true,
      "name": "StaticMessageIdMultisigIsm"
    },
    {
      "address": "0x1903F7C68be4e866b6650079eD886D999a81D55A",
      "constructorArguments": "",
      "isProxy": true,
      "name": "StaticAggregationIsm"
    },
    {
      "address": "0xAd72699Bf65A8B586430962965952595825aE168",
      "constructorArguments": "",
      "isProxy": true,
      "name": "StaticAggregationHook"
    },
    {
      "address": "0x8A516672De99D8615E87E85014bC15EEe6428d69",
      "constructorArguments": "",
      "isProxy": true,
      "name": "DomainRoutingIsm"
    },
    {
      "address": "0x1aFD5191738d365C8079e955E4cEdDfe7e01C62d",
      "constructorArguments": "",
      "isProxy": false,
      "name": "StaticMerkleRootWeightedMultisigIsmFactory"
    },
    {
      "address": "0xC81e6D1070aFA48DA4e4f35E744CC1aE43532a10",
      "constructorArguments": "",
      "isProxy": false,
      "name": "StaticMessageIdWeightedMultisigIsmFactory"
    },
    {
      "name": "StaticMerkleRootWeightedMultisigIsm",
      "address": "0xF7FF9b4918484720439928399eeF3584a5f4eEF4",
      "constructorArguments": "",
      "isProxy": true
    },
    {
      "name": "StaticMessageIdWeightedMultisigIsm",
      "address": "0xb64A0B363326BA2b2cD474987A739A0e3A04Fd8d",
      "constructorArguments": "",
      "isProxy": true
    }
  ],
  "basesepolia": [
    {
      "address": "0x6E7b29CB2A7617405B4d30C6f84bBD51b4Bb4be8",
      "constructorArguments": "",
      "isProxy": false,
      "name": "StaticMerkleRootMultisigIsmFactory"
    },
    {
      "address": "0x209e7F9d40954E230008B9bb076a0901d32695e5",
      "constructorArguments": "",
      "isProxy": true,
      "name": "StaticMerkleRootMultisigIsm"
    },
    {
      "address": "0xfc6e546510dC9d76057F1f76633FCFfC188CB213",
      "constructorArguments": "",
      "isProxy": false,
      "name": "StaticMessageIdMultisigIsmFactory"
    },
    {
      "address": "0x99B304925A08aba9305bC0A8FccBf71B4290c5EF",
      "constructorArguments": "",
      "isProxy": true,
      "name": "StaticMessageIdMultisigIsm"
    },
    {
      "address": "0x275aCcCa81cAD931dC6fB6E49ED233Bc99Bed4A7",
      "constructorArguments": "",
      "isProxy": false,
      "name": "StaticAggregationIsmFactory"
    },
    {
      "address": "0x33999AB153F68D481AAB1B238368Ffd1Fe81F360",
      "constructorArguments": "",
      "isProxy": true,
      "name": "StaticAggregationIsm"
    },
    {
      "address": "0xeb6f11189197223c656807a83B0DD374f9A6dF44",
      "constructorArguments": "",
      "isProxy": false,
      "name": "StaticAggregationHookFactory"
    },
    {
      "address": "0x3e6F45B03314bD21BcE4201666d483291575E391",
      "constructorArguments": "",
      "isProxy": true,
      "name": "StaticAggregationHook"
    },
    {
      "address": "0x16B710b86CAd07E6F1C531861a16F5feC29dba37",
      "constructorArguments": "",
      "isProxy": false,
      "name": "DomainRoutingIsmFactory"
    },
    {
      "address": "0x87935eB971eaA9826060261b07a919451dfd0409",
      "constructorArguments": "",
      "isProxy": true,
      "name": "DomainRoutingIsm"
    },
    {
      "address": "0xB057Fb841027a8554521DcCdeC3c3474CaC99AB5",
      "constructorArguments": "",
      "isProxy": false,
      "name": "StaticMerkleRootWeightedMultisigIsmFactory"
    },
    {
      "address": "0xe0B988062A0C6492177d64823Ab95a9c256c2a5F",
      "constructorArguments": "",
      "isProxy": false,
      "name": "StaticMessageIdWeightedMultisigIsmFactory"
    },
    {
      "name": "StaticMerkleRootWeightedMultisigIsm",
      "address": "0x2ACC0D75aA6cC2829C0ABdA5e2C782E2b4792eB0",
      "constructorArguments": "",
      "isProxy": true
    },
    {
      "name": "StaticMessageIdWeightedMultisigIsm",
      "address": "0x5E9922718b01AD4C82dCFD699ceAC0cF5F89fBBc",
      "constructorArguments": "",
      "isProxy": true
    }
  ],
  "bsctestnet": [
    {
      "address": "0xfb6B94750e1307719892fBC21AC7A0C74A467869",
      "constructorArguments": "",
      "isProxy": false,
      "name": "StaticMultisigIsmFactory"
    },
    {
      "address": "0xda72972291172B9966Dec7606d45d72e2b9f2470",
      "constructorArguments": "",
      "isProxy": false,
      "name": "StaticAggregationIsmFactory"
    },
    {
      "address": "0x0CA314006fe0e7EF88ad2Bb69a7421aB2f1C5288",
      "constructorArguments": "",
      "isProxy": false,
      "name": "DomainRoutingIsmFactory"
    },
    {
      "address": "0x8DA546024850D998Be3b65204c0F0f63C1f3B0A1",
      "constructorArguments": "",
      "isProxy": false,
      "name": "StaticMerkleRootMultisigIsmFactory"
    },
    {
      "address": "0x7Bc0bb71aE0E9bDC0Ac53e932870728D95FA28bF",
      "constructorArguments": "",
      "isProxy": false,
      "name": "StaticMessageIdMultisigIsmFactory"
    },
    {
      "address": "0x3E235B90197E1D6b5DB5ad5aD49f2c1ED6406382",
      "constructorArguments": "",
      "isProxy": false,
      "name": "StaticMerkleRootMultisigIsmFactory"
    },
    {
      "address": "0x9b13f3d75797951f463D61092Bba7947c8cEb25c",
      "name": "StaticMerkleRootMultisigIsm"
    },
    {
      "address": "0x0D96aF0c01c4bbbadaaF989Eb489c8783F35B763",
      "constructorArguments": "",
      "isProxy": false,
      "name": "StaticMessageIdMultisigIsmFactory"
    },
    {
      "address": "0x25069c25466B1F21E0D22f467a5f91bc7b24b515",
      "name": "StaticMessageIdMultisigIsm"
    },
    {
      "address": "0x40613dE82d672605Ab051C64079022Bb4F8bDE4f",
      "constructorArguments": "",
      "isProxy": false,
      "name": "StaticAggregationIsmFactory"
    },
    {
      "address": "0x25adfb5Ddf378EC77cd5842Ff33B96277E4DD29b",
      "name": "StaticAggregationIsm"
    },
    {
      "address": "0xa1145B39F1c7Ef9aA593BC1DB1634b00CC020942",
      "constructorArguments": "",
      "isProxy": false,
      "name": "StaticAggregationHookFactory"
    },
    {
      "address": "0x3938ED4c6b5a7f9947C44e58e36a864F03228175",
      "name": "StaticAggregationHook"
    },
    {
      "address": "0xea12ECFD1f241da323e93F12b4ed936403990190",
      "constructorArguments": "",
      "isProxy": false,
      "name": "DomainRoutingIsmFactory"
    },
    {
      "address": "0xf9E264C10E9176c97c22790E0Ece8D98927Bca71",
      "name": "DomainRoutingIsm"
    },
    {
      "address": "0xD2a0c68ed92D1Eb3C699D2808b06dd7b70367F92",
      "constructorArguments": "",
      "isProxy": false,
      "name": "DomainRoutingIsmFactory"
    },
    {
      "address": "0x4ce08bEcdada43aa1FC9628886f4e6Adc1f079ec",
      "constructorArguments": "",
      "isProxy": true,
      "name": "DomainRoutingIsm"
    },
    {
      "address": "0xCa152b249791Adf7A09C6c1bdbAb05e4A594966e",
      "constructorArguments": "",
      "isProxy": false,
      "name": "StaticMerkleRootWeightedMultisigIsmFactory"
    },
    {
      "address": "0xaa80d23299861b7D7ab1bE665579029Ed9137BD1",
      "constructorArguments": "",
      "isProxy": false,
      "name": "StaticMessageIdWeightedMultisigIsmFactory"
    },
    {
      "name": "StaticMerkleRootWeightedMultisigIsm",
      "address": "0x9BDeB5c75D786040eB91B29D0cF3aa3E911e47C0",
      "constructorArguments": "",
      "isProxy": true
    },
    {
      "name": "StaticMessageIdWeightedMultisigIsm",
      "address": "0xcf6C887DaE2b04CC8414D8eb5363EaE8eD964158",
      "constructorArguments": "",
      "isProxy": true
    }
  ],
  "connextsepolia": [
    {
      "address": "0x6E7b29CB2A7617405B4d30C6f84bBD51b4Bb4be8",
      "constructorArguments": "",
      "isProxy": false,
      "name": "StaticMerkleRootMultisigIsmFactory"
    },
    {
      "address": "0x209e7F9d40954E230008B9bb076a0901d32695e5",
      "constructorArguments": "",
      "isProxy": true,
      "name": "StaticMerkleRootMultisigIsm"
    },
    {
      "address": "0xfc6e546510dC9d76057F1f76633FCFfC188CB213",
      "constructorArguments": "",
      "isProxy": false,
      "name": "StaticMessageIdMultisigIsmFactory"
    },
    {
      "address": "0x99B304925A08aba9305bC0A8FccBf71B4290c5EF",
      "constructorArguments": "",
      "isProxy": true,
      "name": "StaticMessageIdMultisigIsm"
    },
    {
      "address": "0x275aCcCa81cAD931dC6fB6E49ED233Bc99Bed4A7",
      "constructorArguments": "",
      "isProxy": false,
      "name": "StaticAggregationIsmFactory"
    },
    {
      "address": "0x33999AB153F68D481AAB1B238368Ffd1Fe81F360",
      "constructorArguments": "",
      "isProxy": true,
      "name": "StaticAggregationIsm"
    },
    {
      "address": "0xeb6f11189197223c656807a83B0DD374f9A6dF44",
      "constructorArguments": "",
      "isProxy": false,
      "name": "StaticAggregationHookFactory"
    },
    {
      "address": "0x3e6F45B03314bD21BcE4201666d483291575E391",
      "constructorArguments": "",
      "isProxy": true,
      "name": "StaticAggregationHook"
    },
    {
      "address": "0x16B710b86CAd07E6F1C531861a16F5feC29dba37",
      "constructorArguments": "",
      "isProxy": false,
      "name": "DomainRoutingIsmFactory"
    },
    {
      "address": "0x87935eB971eaA9826060261b07a919451dfd0409",
      "constructorArguments": "",
      "isProxy": true,
      "name": "DomainRoutingIsm"
    },
    {
      "address": "0x8584590ad637C61C7cDF72eFF3381Ee1c3D1bC8E",
      "constructorArguments": "",
      "isProxy": false,
      "name": "StaticMerkleRootWeightedMultisigIsmFactory"
    },
    {
      "address": "0xcCB305B1f21e5FbC85D1DD7Be5cd8d5bf5B7f863",
      "constructorArguments": "",
      "isProxy": false,
      "name": "StaticMessageIdWeightedMultisigIsmFactory"
    },
    {
      "name": "StaticMerkleRootWeightedMultisigIsm",
      "address": "0x385aE4e729d86Ac4983d01597c33dFAa8C35686A",
      "constructorArguments": "",
      "isProxy": true
    },
    {
      "name": "StaticMessageIdWeightedMultisigIsm",
      "address": "0xE14B55637Cc5aF2A55024D2f281446b388D64874",
      "constructorArguments": "",
      "isProxy": true
    }
  ],
  "ecotestnet": [
    {
      "address": "0x6E7b29CB2A7617405B4d30C6f84bBD51b4Bb4be8",
      "constructorArguments": "",
      "isProxy": false,
      "name": "StaticMerkleRootMultisigIsmFactory"
    },
    {
      "address": "0x209e7F9d40954E230008B9bb076a0901d32695e5",
      "constructorArguments": "",
      "isProxy": true,
      "name": "StaticMerkleRootMultisigIsm"
    },
    {
      "address": "0xfc6e546510dC9d76057F1f76633FCFfC188CB213",
      "constructorArguments": "",
      "isProxy": false,
      "name": "StaticMessageIdMultisigIsmFactory"
    },
    {
      "address": "0x99B304925A08aba9305bC0A8FccBf71B4290c5EF",
      "constructorArguments": "",
      "isProxy": true,
      "name": "StaticMessageIdMultisigIsm"
    },
    {
      "address": "0x275aCcCa81cAD931dC6fB6E49ED233Bc99Bed4A7",
      "constructorArguments": "",
      "isProxy": false,
      "name": "StaticAggregationIsmFactory"
    },
    {
      "address": "0x33999AB153F68D481AAB1B238368Ffd1Fe81F360",
      "constructorArguments": "",
      "isProxy": true,
      "name": "StaticAggregationIsm"
    },
    {
      "address": "0xeb6f11189197223c656807a83B0DD374f9A6dF44",
      "constructorArguments": "",
      "isProxy": false,
      "name": "StaticAggregationHookFactory"
    },
    {
      "address": "0x3e6F45B03314bD21BcE4201666d483291575E391",
      "constructorArguments": "",
      "isProxy": true,
      "name": "StaticAggregationHook"
    },
    {
      "address": "0x16B710b86CAd07E6F1C531861a16F5feC29dba37",
      "constructorArguments": "",
      "isProxy": false,
      "name": "DomainRoutingIsmFactory"
    },
    {
      "address": "0x87935eB971eaA9826060261b07a919451dfd0409",
      "constructorArguments": "",
      "isProxy": true,
      "name": "DomainRoutingIsm"
    },
    {
      "address": "0xA2cf52064c921C11adCd83588CbEa08cc3bfF5d8",
      "constructorArguments": "",
      "isProxy": false,
      "name": "StaticMerkleRootWeightedMultisigIsmFactory"
    },
    {
      "address": "0x628BC518ED1e0E8C6cbcD574EbA0ee29e7F6943E",
      "constructorArguments": "",
      "isProxy": false,
      "name": "StaticMessageIdWeightedMultisigIsmFactory"
    },
    {
      "name": "StaticMerkleRootWeightedMultisigIsm",
      "address": "0x76743F08b266371dCC7840bD7A445D5A52b3a752",
      "constructorArguments": "",
      "isProxy": true
    },
    {
      "name": "StaticMessageIdWeightedMultisigIsm",
      "address": "0x1A70D3cbC72eF4941Ee047FA1F1E0469B940EDda",
      "constructorArguments": "",
      "isProxy": true
    }
  ],
  "fuji": [
    {
      "address": "0x094652a8ea2153A03916771a778E7b66839A4F58",
      "constructorArguments": "",
      "isProxy": false,
      "name": "StaticMultisigIsmFactory"
    },
    {
      "address": "0x9fB5D10C07569F2EBdc8ec4432B3a52b6d0ad9A0",
      "constructorArguments": "",
      "isProxy": false,
      "name": "StaticAggregationIsmFactory"
    },
    {
      "address": "0xB24C91238eA30D59CF58CEB8dd5e4eaf70544d47",
      "constructorArguments": "",
      "isProxy": false,
      "name": "DomainRoutingIsmFactory"
    },
    {
      "address": "0x76a1aaE73e9D837ceF10Ac5AF5AfDD30d7612f98",
      "constructorArguments": "",
      "isProxy": false,
      "name": "StaticMerkleRootMultisigIsmFactory"
    },
    {
      "address": "0xA1e6d12a3F5F7e05E4D6cb39E71534F27fE29561",
      "constructorArguments": "",
      "isProxy": false,
      "name": "StaticMessageIdMultisigIsmFactory"
    },
    {
      "address": "0xc25e8cE0960fa2573AFa591484F2cA6e4497C2e5",
      "constructorArguments": "",
      "isProxy": false,
      "name": "StaticMerkleRootMultisigIsmFactory"
    },
    {
      "address": "0x074D3C4249AFdac44B70d1D220F358Ff895F7a80",
      "name": "StaticMerkleRootMultisigIsm"
    },
    {
      "address": "0x93F50Ac4E5663DAAb03508008d592f6260964f62",
      "constructorArguments": "",
      "isProxy": false,
      "name": "StaticMerkleRootMultisigIsmFactory"
    },
    {
      "address": "0x0683D0258A162a87E1F25C454BaA4e9E9DE46B0a",
      "name": "StaticMerkleRootMultisigIsm"
    },
    {
      "address": "0x90e1F9918F304645e4F6324E5C0EAc70138C84Ce",
      "constructorArguments": "",
      "isProxy": false,
      "name": "StaticMessageIdMultisigIsmFactory"
    },
    {
      "address": "0xd3262339D39103a4b41379b183b0311B78c9a11F",
      "name": "StaticMessageIdMultisigIsm"
    },
    {
      "address": "0xF588129ed84F219A1f0f921bE7Aa1B2176516858",
      "constructorArguments": "",
      "isProxy": false,
      "name": "StaticAggregationIsmFactory"
    },
    {
      "address": "0x6716Ef4e72c74e66eB40198B16b4379a763fCEd8",
      "name": "StaticAggregationIsm"
    },
    {
      "address": "0x99554CC33cBCd6EDDd2f3fc9c7C9194Cb3b5df1E",
      "constructorArguments": "",
      "isProxy": false,
      "name": "StaticAggregationHookFactory"
    },
    {
      "address": "0xBDD7Cfb61D7ae89343b428D3E527BDA9705c4EAC",
      "name": "StaticAggregationHook"
    },
    {
      "address": "0xf9271189Cb30AD1F272f1A9EB2272224135B9350",
      "constructorArguments": "",
      "isProxy": false,
      "name": "DomainRoutingIsmFactory"
    },
    {
      "address": "0x930c36A0c978B0b86B544859692A1D94c5148204",
      "name": "DomainRoutingIsm"
    },
    {
      "address": "0x683a81E0e1a238dcA7341e04c08d3bba6f0Cb74f",
      "constructorArguments": "",
      "isProxy": false,
      "name": "DomainRoutingIsmFactory"
    },
    {
      "address": "0xD47593C21C2429de56AcA808bb2Bbc236c6311DE",
      "constructorArguments": "",
      "isProxy": true,
      "name": "DomainRoutingIsm"
    },
    {
      "address": "0xff93F32997Ac5450995121385aCE96b184efe89E",
      "constructorArguments": "",
      "isProxy": false,
      "name": "StaticMerkleRootWeightedMultisigIsmFactory"
    },
    {
      "address": "0x8eAB8cBb9037e818C321f675c0bc2EA4649003CF",
      "constructorArguments": "",
      "isProxy": false,
      "name": "StaticMessageIdWeightedMultisigIsmFactory"
    },
    {
      "name": "StaticMerkleRootWeightedMultisigIsm",
      "address": "0xE55d19c15a8EFD8420f6E1b922cbd8C126Bc8582",
      "constructorArguments": "",
      "isProxy": true
    },
    {
      "name": "StaticMessageIdWeightedMultisigIsm",
      "address": "0x470e03D0E844DC7D3f11cc3f299D2C48cd14Cf3E",
      "constructorArguments": "",
      "isProxy": true
    }
  ],
  "holesky": [
    {
      "address": "0xC2E36cd6e32e194EE11f15D9273B64461A4D49A2",
      "constructorArguments": "",
      "isProxy": false,
      "name": "StaticMerkleRootMultisigIsmFactory"
    },
    {
      "address": "0x7fFe8C9c17F46F94D784E148FbadD4bF66477722",
      "constructorArguments": "",
      "isProxy": true,
      "name": "StaticMerkleRootMultisigIsm"
    },
    {
      "address": "0x6966b0E55883d49BFB24539356a2f8A673E02039",
      "constructorArguments": "",
      "isProxy": false,
      "name": "StaticMessageIdMultisigIsmFactory"
    },
    {
      "address": "0x4863236F3a05A1A1F0850fF8cd09afeBAE82d953",
      "constructorArguments": "",
      "isProxy": true,
      "name": "StaticMessageIdMultisigIsm"
    },
    {
      "address": "0x54148470292C24345fb828B003461a9444414517",
      "constructorArguments": "",
      "isProxy": false,
      "name": "StaticAggregationIsmFactory"
    },
    {
      "address": "0x10c9FF6EEE4BaD29734322467f541C84001422C2",
      "constructorArguments": "",
      "isProxy": true,
      "name": "StaticAggregationIsm"
    },
    {
      "address": "0x589C201a07c26b4725A4A829d772f24423da480B",
      "constructorArguments": "",
      "isProxy": false,
      "name": "StaticAggregationHookFactory"
    },
    {
      "address": "0xD6B8D6C372e07f67FeAb75403c0Ec88E3cce7Ab7",
      "constructorArguments": "",
      "isProxy": true,
      "name": "StaticAggregationHook"
    },
    {
      "address": "0xDDcFEcF17586D08A5740B7D91735fcCE3dfe3eeD",
      "constructorArguments": "",
      "isProxy": false,
      "name": "DomainRoutingIsmFactory"
    },
    {
      "address": "0x8CF9aB5F805072A007dAd0ae56E0099e83B14b61",
      "constructorArguments": "",
      "isProxy": true,
      "name": "DomainRoutingIsm"
    },
    {
      "address": "0xFb55597F07417b08195Ba674f4dd58aeC9B89FBB",
      "constructorArguments": "",
      "isProxy": false,
      "name": "StaticMerkleRootWeightedMultisigIsmFactory"
    },
    {
      "address": "0x0E18b28D98C2efDb59252c021320F203305b1B66",
      "constructorArguments": "",
      "isProxy": false,
      "name": "StaticMessageIdWeightedMultisigIsmFactory"
    },
    {
      "name": "StaticMerkleRootWeightedMultisigIsm",
      "address": "0x6E2B21A88b70cd3Bc455174941753512fB8a981e",
      "constructorArguments": "",
      "isProxy": true
    },
    {
      "name": "StaticMessageIdWeightedMultisigIsm",
      "address": "0xEFfa6907D9caB3680b1Be2AA2207B0Fb8900E27a",
      "constructorArguments": "",
      "isProxy": true
    }
  ],
  "moonbasealpha": [
    {
      "address": "0x4266D8Dd66D8Eb3934c8942968d1e54214D072d3",
      "constructorArguments": "",
      "isProxy": false,
      "name": "StaticMultisigIsmFactory"
    },
    {
      "address": "0x759c4Eb4575B651a9f0Fb46653dd7B2F32fD7310",
      "constructorArguments": "",
      "isProxy": false,
      "name": "StaticAggregationIsmFactory"
    },
    {
      "address": "0x561331FafB7f2ABa77E77780178ADdD1A37bdaBD",
      "constructorArguments": "",
      "isProxy": false,
      "name": "DomainRoutingIsmFactory"
    },
    {
      "address": "0x0616A79374e81eB1d2275eCe5837aD050f9c53f1",
      "constructorArguments": "",
      "isProxy": false,
      "name": "StaticMerkleRootMultisigIsmFactory"
    },
    {
      "address": "0x3D696c38Dd958e635f9077e65b64aA9cf7c92627",
      "constructorArguments": "",
      "isProxy": false,
      "name": "StaticMessageIdMultisigIsmFactory"
    },
    {
      "address": "0xA59Ba0A8D4ea5A5DC9c8B0101ba7E6eE6C3399A4",
      "constructorArguments": "",
      "isProxy": false,
      "name": "StaticMerkleRootMultisigIsmFactory"
    },
    {
      "address": "0x97B07A8BCc0d212A4C76679b303A4C6441BB6186",
      "name": "StaticMerkleRootMultisigIsm"
    },
    {
      "address": "0x8f919348F9C4619A196Acb5e377f49E5E2C0B569",
      "constructorArguments": "",
      "isProxy": false,
      "name": "StaticMessageIdMultisigIsmFactory"
    },
    {
      "address": "0xb1Fc72f251A6b6c37CD4Ef8f9287578BCc7CE9Eb",
      "name": "StaticMessageIdMultisigIsm"
    },
    {
      "address": "0x0048FaB53526D9a0478f66D660059E3E3611FE3E",
      "constructorArguments": "",
      "isProxy": false,
      "name": "StaticAggregationIsmFactory"
    },
    {
      "address": "0x13b6Cb8d51C7e15e5fFee432CBB1d4614972A87e",
      "name": "StaticAggregationIsm"
    },
    {
      "address": "0x00DFB81Bfc45fa03060b605273147F274ea807E5",
      "constructorArguments": "",
      "isProxy": false,
      "name": "StaticAggregationHookFactory"
    },
    {
      "address": "0x713496A1477a08230E526a4e9449FCCE4d6523e9",
      "name": "StaticAggregationHook"
    },
    {
      "address": "0x385C7f179168f5Da92c72E17AE8EF50F3874077f",
      "constructorArguments": "",
      "isProxy": false,
      "name": "DomainRoutingIsmFactory"
    },
    {
      "address": "0xCd76aC44337BbA003bb4Bed2Ac37604148F36bA9",
      "name": "DomainRoutingIsm"
    },
    {
      "address": "0xE8F752e5C4E1A6a2e3eAfa42d44D601A22d78f2b",
      "constructorArguments": "",
      "isProxy": false,
      "name": "DomainRoutingIsmFactory"
    },
    {
      "address": "0x063C2D908EAb532Cd207F309F0fd176ae6b2e1d1",
      "constructorArguments": "",
      "isProxy": true,
      "name": "DomainRoutingIsm"
    }
  ],
  "optimismsepolia": [
    {
      "address": "0x6E7b29CB2A7617405B4d30C6f84bBD51b4Bb4be8",
      "constructorArguments": "",
      "isProxy": false,
      "name": "StaticMerkleRootMultisigIsmFactory"
    },
    {
      "address": "0x209e7F9d40954E230008B9bb076a0901d32695e5",
      "constructorArguments": "",
      "isProxy": true,
      "name": "StaticMerkleRootMultisigIsm"
    },
    {
      "address": "0xfc6e546510dC9d76057F1f76633FCFfC188CB213",
      "constructorArguments": "",
      "isProxy": false,
      "name": "StaticMessageIdMultisigIsmFactory"
    },
    {
      "address": "0x99B304925A08aba9305bC0A8FccBf71B4290c5EF",
      "constructorArguments": "",
      "isProxy": true,
      "name": "StaticMessageIdMultisigIsm"
    },
    {
      "address": "0x275aCcCa81cAD931dC6fB6E49ED233Bc99Bed4A7",
      "constructorArguments": "",
      "isProxy": false,
      "name": "StaticAggregationIsmFactory"
    },
    {
      "address": "0x33999AB153F68D481AAB1B238368Ffd1Fe81F360",
      "constructorArguments": "",
      "isProxy": true,
      "name": "StaticAggregationIsm"
    },
    {
      "address": "0xeb6f11189197223c656807a83B0DD374f9A6dF44",
      "constructorArguments": "",
      "isProxy": false,
      "name": "StaticAggregationHookFactory"
    },
    {
      "address": "0x3e6F45B03314bD21BcE4201666d483291575E391",
      "constructorArguments": "",
      "isProxy": true,
      "name": "StaticAggregationHook"
    },
    {
      "address": "0x16B710b86CAd07E6F1C531861a16F5feC29dba37",
      "constructorArguments": "",
      "isProxy": false,
      "name": "DomainRoutingIsmFactory"
    },
    {
      "address": "0x87935eB971eaA9826060261b07a919451dfd0409",
      "constructorArguments": "",
      "isProxy": true,
      "name": "DomainRoutingIsm"
    },
    {
      "address": "0xe0B988062A0C6492177d64823Ab95a9c256c2a5F",
      "constructorArguments": "",
      "isProxy": false,
      "name": "StaticMerkleRootWeightedMultisigIsmFactory"
    },
    {
      "address": "0x7c5B5bdA7F1d1F70A6678ABb4d894612Fc76498F",
      "constructorArguments": "",
      "isProxy": false,
      "name": "StaticMessageIdWeightedMultisigIsmFactory"
    },
    {
      "name": "StaticMerkleRootWeightedMultisigIsm",
      "address": "0x5E9922718b01AD4C82dCFD699ceAC0cF5F89fBBc",
      "constructorArguments": "",
      "isProxy": true
    },
    {
      "name": "StaticMessageIdWeightedMultisigIsm",
      "address": "0x9e762493C57b1aa7acCd22f67aaD072ADC88CB1e",
      "constructorArguments": "",
      "isProxy": true
    }
  ],
  "plumetestnet": [
    {
      "address": "0x16B710b86CAd07E6F1C531861a16F5feC29dba37",
      "constructorArguments": "",
      "isProxy": false,
      "name": "StaticMerkleRootMultisigIsmFactory"
    },
    {
      "address": "0x87935eB971eaA9826060261b07a919451dfd0409",
      "constructorArguments": "",
      "isProxy": true,
      "name": "StaticMerkleRootMultisigIsm"
    },
    {
      "address": "0x44b764045BfDC68517e10e783E69B376cef196B2",
      "constructorArguments": "",
      "isProxy": false,
      "name": "StaticMessageIdMultisigIsmFactory"
    },
    {
      "address": "0xE5cA56294dA5Bd490D5Bc489B177B002ad16AF83",
      "constructorArguments": "",
      "isProxy": true,
      "name": "StaticMessageIdMultisigIsm"
    },
    {
      "address": "0xC2E36cd6e32e194EE11f15D9273B64461A4D49A2",
      "constructorArguments": "",
      "isProxy": false,
      "name": "StaticAggregationIsmFactory"
    },
    {
      "address": "0x7fFe8C9c17F46F94D784E148FbadD4bF66477722",
      "constructorArguments": "",
      "isProxy": true,
      "name": "StaticAggregationIsm"
    },
    {
      "address": "0x6966b0E55883d49BFB24539356a2f8A673E02039",
      "constructorArguments": "",
      "isProxy": false,
      "name": "StaticAggregationHookFactory"
    },
    {
      "address": "0x4863236F3a05A1A1F0850fF8cd09afeBAE82d953",
      "constructorArguments": "",
      "isProxy": true,
      "name": "StaticAggregationHook"
    },
    {
      "address": "0x54148470292C24345fb828B003461a9444414517",
      "constructorArguments": "",
      "isProxy": false,
      "name": "DomainRoutingIsmFactory"
    },
    {
      "address": "0x10c9FF6EEE4BaD29734322467f541C84001422C2",
      "constructorArguments": "",
      "isProxy": true,
      "name": "DomainRoutingIsm"
    },
    {
      "address": "0x7924A1569fE0b860F1eA3c7b4Ed97b5528946f83",
      "constructorArguments": "",
      "isProxy": false,
      "name": "StaticMerkleRootWeightedMultisigIsmFactory"
    },
    {
      "address": "0xb04961F492f447A8bA10f6694Bd888C7619CD2D5",
      "constructorArguments": "",
      "isProxy": false,
      "name": "StaticMessageIdWeightedMultisigIsmFactory"
    }
  ],
  "polygonamoy": [
    {
      "address": "0xfc6e546510dC9d76057F1f76633FCFfC188CB213",
      "constructorArguments": "",
      "isProxy": false,
      "name": "StaticMerkleRootMultisigIsmFactory"
    },
    {
      "address": "0x99B304925A08aba9305bC0A8FccBf71B4290c5EF",
      "constructorArguments": "",
      "isProxy": true,
      "name": "StaticMerkleRootMultisigIsm"
    },
    {
      "address": "0x275aCcCa81cAD931dC6fB6E49ED233Bc99Bed4A7",
      "constructorArguments": "",
      "isProxy": false,
      "name": "StaticMessageIdMultisigIsmFactory"
    },
    {
      "address": "0x33999AB153F68D481AAB1B238368Ffd1Fe81F360",
      "constructorArguments": "",
      "isProxy": true,
      "name": "StaticMessageIdMultisigIsm"
    },
    {
      "address": "0xeb6f11189197223c656807a83B0DD374f9A6dF44",
      "constructorArguments": "",
      "isProxy": false,
      "name": "StaticAggregationIsmFactory"
    },
    {
      "address": "0x3e6F45B03314bD21BcE4201666d483291575E391",
      "constructorArguments": "",
      "isProxy": true,
      "name": "StaticAggregationIsm"
    },
    {
      "address": "0x16B710b86CAd07E6F1C531861a16F5feC29dba37",
      "constructorArguments": "",
      "isProxy": false,
      "name": "StaticAggregationHookFactory"
    },
    {
      "address": "0x87935eB971eaA9826060261b07a919451dfd0409",
      "constructorArguments": "",
      "isProxy": true,
      "name": "StaticAggregationHook"
    },
    {
      "address": "0x44b764045BfDC68517e10e783E69B376cef196B2",
      "constructorArguments": "",
      "isProxy": false,
      "name": "DomainRoutingIsmFactory"
    },
    {
      "address": "0xE5cA56294dA5Bd490D5Bc489B177B002ad16AF83",
      "constructorArguments": "",
      "isProxy": true,
      "name": "DomainRoutingIsm"
    },
    {
      "address": "0xe0B988062A0C6492177d64823Ab95a9c256c2a5F",
      "constructorArguments": "",
      "isProxy": false,
      "name": "StaticMerkleRootWeightedMultisigIsmFactory"
    },
    {
      "address": "0x7c5B5bdA7F1d1F70A6678ABb4d894612Fc76498F",
      "constructorArguments": "",
      "isProxy": false,
      "name": "StaticMessageIdWeightedMultisigIsmFactory"
    },
    {
      "name": "StaticMerkleRootWeightedMultisigIsm",
      "address": "0x5E9922718b01AD4C82dCFD699ceAC0cF5F89fBBc",
      "constructorArguments": "",
      "isProxy": true
    },
    {
      "name": "StaticMessageIdWeightedMultisigIsm",
      "address": "0x9e762493C57b1aa7acCd22f67aaD072ADC88CB1e",
      "constructorArguments": "",
      "isProxy": true
    }
  ],
  "scrollsepolia": [
    {
      "address": "0x6E7b29CB2A7617405B4d30C6f84bBD51b4Bb4be8",
      "constructorArguments": "",
      "isProxy": false,
      "name": "StaticMerkleRootMultisigIsmFactory"
    },
    {
      "address": "0x209e7F9d40954E230008B9bb076a0901d32695e5",
      "name": "StaticMerkleRootMultisigIsm"
    },
    {
      "address": "0x275aCcCa81cAD931dC6fB6E49ED233Bc99Bed4A7",
      "constructorArguments": "",
      "isProxy": false,
      "name": "StaticMerkleRootMultisigIsmFactory"
    },
    {
      "address": "0x33999AB153F68D481AAB1B238368Ffd1Fe81F360",
      "name": "StaticMerkleRootMultisigIsm"
    },
    {
      "address": "0xeb6f11189197223c656807a83B0DD374f9A6dF44",
      "constructorArguments": "",
      "isProxy": false,
      "name": "StaticMessageIdMultisigIsmFactory"
    },
    {
      "address": "0x3e6F45B03314bD21BcE4201666d483291575E391",
      "name": "StaticMessageIdMultisigIsm"
    },
    {
      "address": "0x16B710b86CAd07E6F1C531861a16F5feC29dba37",
      "constructorArguments": "",
      "isProxy": false,
      "name": "StaticAggregationIsmFactory"
    },
    {
      "address": "0x87935eB971eaA9826060261b07a919451dfd0409",
      "name": "StaticAggregationIsm"
    },
    {
      "address": "0x44b764045BfDC68517e10e783E69B376cef196B2",
      "constructorArguments": "",
      "isProxy": false,
      "name": "StaticAggregationHookFactory"
    },
    {
      "address": "0xE5cA56294dA5Bd490D5Bc489B177B002ad16AF83",
      "name": "StaticAggregationHook"
    },
    {
      "address": "0xC2E36cd6e32e194EE11f15D9273B64461A4D49A2",
      "constructorArguments": "",
      "isProxy": false,
      "name": "DomainRoutingIsmFactory"
    },
    {
      "address": "0x7fFe8C9c17F46F94D784E148FbadD4bF66477722",
      "name": "DomainRoutingIsm"
    },
    {
      "address": "0x17866ebE0e503784a9461d3e753dEeD0d3F61153",
      "constructorArguments": "",
      "isProxy": false,
      "name": "DomainRoutingIsmFactory"
    },
    {
      "address": "0xea80345322520d37770dbDeD3FE9c53ba93E70D8",
      "constructorArguments": "",
      "isProxy": true,
      "name": "DomainRoutingIsm"
    },
    {
      "address": "0x339B46496D60b1b6B42e9715DeD8B3D2154dA0Bb",
      "constructorArguments": "",
      "isProxy": false,
      "name": "StaticMerkleRootWeightedMultisigIsmFactory"
    },
    {
      "address": "0x63dFf524F1c7361f4F1bf07D658Bf7f2d5Dd5B20",
      "constructorArguments": "",
      "isProxy": false,
      "name": "StaticMessageIdWeightedMultisigIsmFactory"
    },
    {
      "name": "StaticMerkleRootWeightedMultisigIsm",
      "address": "0x921B24e07f1Ba25f6f7B280DC025De6a135951A4",
      "constructorArguments": "",
      "isProxy": true
    },
    {
      "name": "StaticMessageIdWeightedMultisigIsm",
      "address": "0xab731b6237B4C4E864dd713949011E32DD19A3a2",
      "constructorArguments": "",
      "isProxy": true
    }
  ],
  "sepolia": [
    {
      "address": "0xD356C996277eFb7f75Ee8bd61b31cC781A12F54f",
      "constructorArguments": "",
      "isProxy": false,
      "name": "StaticMultisigIsmFactory"
    },
    {
      "address": "0x01812D60958798695391dacF092BAc4a715B1718",
      "constructorArguments": "",
      "isProxy": false,
      "name": "StaticAggregationIsmFactory"
    },
    {
      "address": "0xE67CfA164cDa449Ae38a0a09391eF6bCDf8e4e2c",
      "constructorArguments": "",
      "isProxy": false,
      "name": "DomainRoutingIsmFactory"
    },
    {
      "address": "0xA9999B4abC373FF2BB95B8725FABC96CA883d811",
      "constructorArguments": "",
      "isProxy": false,
      "name": "StaticMerkleRootMultisigIsmFactory"
    },
    {
      "address": "0xCCC126d96efcc342BF2781A7d224D3AB1F25B19C",
      "constructorArguments": "",
      "isProxy": false,
      "name": "StaticMessageIdMultisigIsmFactory"
    },
    {
      "address": "0x0a71AcC99967829eE305a285750017C4916Ca269",
      "constructorArguments": "",
      "isProxy": false,
      "name": "StaticMerkleRootMultisigIsmFactory"
    },
    {
      "address": "0xbe94Cd5d0973dB4A6E63Cb9e6b2b2042D99F9Bcd",
      "name": "StaticMerkleRootMultisigIsm"
    },
    {
      "address": "0xFEb9585b2f948c1eD74034205a7439261a9d27DD",
      "constructorArguments": "",
      "isProxy": false,
      "name": "StaticMessageIdMultisigIsmFactory"
    },
    {
      "address": "0x218C5DFb7C2bC1e051FCFebBa8C6D66Dda28617E",
      "name": "StaticMessageIdMultisigIsm"
    },
    {
      "address": "0xC83e12EF2627ACE445C298e6eC418684918a6002",
      "constructorArguments": "",
      "isProxy": false,
      "name": "StaticAggregationIsmFactory"
    },
    {
      "address": "0x3dD1aB6B71EBfEd239869365FE5B8b47E0507d89",
      "name": "StaticAggregationIsm"
    },
    {
      "address": "0x160C28C92cA453570aD7C031972b58d5Dd128F72",
      "constructorArguments": "",
      "isProxy": false,
      "name": "StaticAggregationHookFactory"
    },
    {
      "address": "0x4BC580FF77Dd1Eb320E96D34FddC97F0F04D3feD",
      "name": "StaticAggregationHook"
    },
    {
      "address": "0x3603458990BfEb30f99E61B58427d196814D8ce1",
      "constructorArguments": "",
      "isProxy": false,
      "name": "DomainRoutingIsmFactory"
    },
    {
      "address": "0x67543F48DBe592F1A15FD9aE37b1AbD104c70cf3",
      "name": "DomainRoutingIsm"
    },
    {
      "address": "0x3F100cBBE5FD5466BdB4B3a15Ac226957e7965Ad",
      "constructorArguments": "",
      "isProxy": false,
      "name": "DomainRoutingIsmFactory"
    },
    {
      "address": "0x9b0CC3BD9030CE269EF3124Bb36Cf954a490688e",
      "constructorArguments": "",
      "isProxy": true,
      "name": "DomainRoutingIsm"
    },
    {
      "address": "0x4afB48e864d308409d0D80E98fB7d5d6aA5b245f",
      "constructorArguments": "",
      "isProxy": false,
      "name": "StaticMerkleRootWeightedMultisigIsmFactory"
    },
    {
      "address": "0x196Ce28ED1Afdf015849ddEE82F03a903Bee9E94",
      "constructorArguments": "",
      "isProxy": false,
      "name": "StaticMessageIdWeightedMultisigIsmFactory"
    },
    {
      "name": "StaticMerkleRootWeightedMultisigIsm",
      "address": "0x1c6bD6893a3484D603035E1060ed37eaeC53873f",
      "constructorArguments": "",
      "isProxy": true
    },
    {
      "name": "StaticMessageIdWeightedMultisigIsm",
      "address": "0x0540D3c8C7Ae44f3Eb70C4cb8eA38eF27248347C",
      "constructorArguments": "",
      "isProxy": true
    }
  ],
  "superpositiontestnet": [
    {
      "address": "0x6E7b29CB2A7617405B4d30C6f84bBD51b4Bb4be8",
      "constructorArguments": "",
      "isProxy": false,
      "name": "StaticMerkleRootMultisigIsmFactory"
    },
    {
      "address": "0x209e7F9d40954E230008B9bb076a0901d32695e5",
      "constructorArguments": "",
      "isProxy": true,
      "name": "StaticMerkleRootMultisigIsm"
    },
    {
      "address": "0xfc6e546510dC9d76057F1f76633FCFfC188CB213",
      "constructorArguments": "",
      "isProxy": false,
      "name": "StaticMessageIdMultisigIsmFactory"
    },
    {
      "address": "0x99B304925A08aba9305bC0A8FccBf71B4290c5EF",
      "constructorArguments": "",
      "isProxy": true,
      "name": "StaticMessageIdMultisigIsm"
    },
    {
      "address": "0x275aCcCa81cAD931dC6fB6E49ED233Bc99Bed4A7",
      "constructorArguments": "",
      "isProxy": false,
      "name": "StaticAggregationIsmFactory"
    },
    {
      "address": "0x33999AB153F68D481AAB1B238368Ffd1Fe81F360",
      "constructorArguments": "",
      "isProxy": true,
      "name": "StaticAggregationIsm"
    },
    {
      "address": "0xeb6f11189197223c656807a83B0DD374f9A6dF44",
      "constructorArguments": "",
      "isProxy": false,
      "name": "StaticAggregationHookFactory"
    },
    {
      "address": "0x3e6F45B03314bD21BcE4201666d483291575E391",
      "constructorArguments": "",
      "isProxy": true,
      "name": "StaticAggregationHook"
    },
    {
      "address": "0x16B710b86CAd07E6F1C531861a16F5feC29dba37",
      "constructorArguments": "",
      "isProxy": false,
      "name": "DomainRoutingIsmFactory"
    },
    {
      "address": "0x87935eB971eaA9826060261b07a919451dfd0409",
      "constructorArguments": "",
      "isProxy": true,
      "name": "DomainRoutingIsm"
    },
    {
      "address": "0xE67CfA164cDa449Ae38a0a09391eF6bCDf8e4e2c",
      "constructorArguments": "",
      "isProxy": false,
      "name": "StaticMerkleRootWeightedMultisigIsmFactory"
    },
    {
      "address": "0x867f2089D09903f208AeCac84E599B90E5a4A821",
      "constructorArguments": "",
      "isProxy": false,
      "name": "StaticMessageIdWeightedMultisigIsmFactory"
    },
    {
      "name": "StaticMerkleRootWeightedMultisigIsm",
      "address": "0x689C320286d74406AA9A08170DAbB87aC67FF711",
      "constructorArguments": "",
      "isProxy": true
    },
    {
      "name": "StaticMessageIdWeightedMultisigIsm",
      "address": "0xA2425897Fe6325162313CA7F0803078b3A20759F",
      "constructorArguments": "",
      "isProxy": true
    }
  ],
  "mevmdevnet": [
    {
      "name": "StaticMerkleRootMultisigIsmFactory",
      "address": "0x6E7b29CB2A7617405B4d30C6f84bBD51b4Bb4be8",
      "constructorArguments": "",
      "isProxy": false
    },
    {
      "name": "StaticMerkleRootMultisigIsm",
      "address": "0x209e7F9d40954E230008B9bb076a0901d32695e5",
      "constructorArguments": "",
      "isProxy": true
    },
    {
      "name": "StaticMessageIdMultisigIsmFactory",
      "address": "0xfc6e546510dC9d76057F1f76633FCFfC188CB213",
      "constructorArguments": "",
      "isProxy": false
    },
    {
      "name": "StaticMessageIdMultisigIsm",
      "address": "0x99B304925A08aba9305bC0A8FccBf71B4290c5EF",
      "constructorArguments": "",
      "isProxy": true
    },
    {
      "name": "StaticAggregationIsmFactory",
      "address": "0x275aCcCa81cAD931dC6fB6E49ED233Bc99Bed4A7",
      "constructorArguments": "",
      "isProxy": false
    },
    {
      "name": "StaticAggregationIsm",
      "address": "0x33999AB153F68D481AAB1B238368Ffd1Fe81F360",
      "constructorArguments": "",
      "isProxy": true
    },
    {
      "name": "StaticAggregationHookFactory",
      "address": "0xeb6f11189197223c656807a83B0DD374f9A6dF44",
      "constructorArguments": "",
      "isProxy": false
    },
    {
      "name": "StaticAggregationHook",
      "address": "0x3e6F45B03314bD21BcE4201666d483291575E391",
      "constructorArguments": "",
      "isProxy": true
    },
    {
      "name": "DomainRoutingIsmFactory",
      "address": "0x16B710b86CAd07E6F1C531861a16F5feC29dba37",
      "constructorArguments": "",
      "isProxy": false
    },
    {
      "name": "DomainRoutingIsm",
      "address": "0x87935eB971eaA9826060261b07a919451dfd0409",
      "constructorArguments": "",
      "isProxy": true
    },
    {
      "name": "StaticMerkleRootWeightedMultisigIsmFactory",
      "address": "0x44b764045BfDC68517e10e783E69B376cef196B2",
      "constructorArguments": "",
      "isProxy": false
    },
    {
      "name": "StaticMerkleRootWeightedMultisigIsm",
      "address": "0xE5cA56294dA5Bd490D5Bc489B177B002ad16AF83",
      "constructorArguments": "",
      "isProxy": true
    },
    {
      "name": "StaticMessageIdWeightedMultisigIsmFactory",
      "address": "0xC2E36cd6e32e194EE11f15D9273B64461A4D49A2",
      "constructorArguments": "",
      "isProxy": false
    },
    {
      "name": "StaticMessageIdWeightedMultisigIsm",
      "address": "0x7fFe8C9c17F46F94D784E148FbadD4bF66477722",
      "constructorArguments": "",
      "isProxy": true
    }
  ],
  "berabartio": [
    {
      "name": "StaticMerkleRootMultisigIsmFactory",
      "address": "0xfc6e546510dC9d76057F1f76633FCFfC188CB213",
      "constructorArguments": "",
      "isProxy": false
    },
    {
      "name": "StaticMerkleRootMultisigIsm",
      "address": "0x99B304925A08aba9305bC0A8FccBf71B4290c5EF",
      "constructorArguments": "",
      "isProxy": true
    },
    {
      "name": "StaticMessageIdMultisigIsmFactory",
      "address": "0x275aCcCa81cAD931dC6fB6E49ED233Bc99Bed4A7",
      "constructorArguments": "",
      "isProxy": false
    },
    {
      "name": "StaticMessageIdMultisigIsm",
      "address": "0x33999AB153F68D481AAB1B238368Ffd1Fe81F360",
      "constructorArguments": "",
      "isProxy": true
    },
    {
      "name": "StaticAggregationIsmFactory",
      "address": "0xeb6f11189197223c656807a83B0DD374f9A6dF44",
      "constructorArguments": "",
      "isProxy": false
    },
    {
      "name": "StaticAggregationIsm",
      "address": "0x3e6F45B03314bD21BcE4201666d483291575E391",
      "constructorArguments": "",
      "isProxy": true
    },
    {
      "name": "StaticAggregationHookFactory",
      "address": "0x16B710b86CAd07E6F1C531861a16F5feC29dba37",
      "constructorArguments": "",
      "isProxy": false
    },
    {
      "name": "StaticAggregationHook",
      "address": "0x87935eB971eaA9826060261b07a919451dfd0409",
      "constructorArguments": "",
      "isProxy": true
    },
    {
      "name": "DomainRoutingIsmFactory",
      "address": "0x44b764045BfDC68517e10e783E69B376cef196B2",
      "constructorArguments": "",
      "isProxy": false
    },
    {
      "name": "DomainRoutingIsm",
      "address": "0xE5cA56294dA5Bd490D5Bc489B177B002ad16AF83",
      "constructorArguments": "",
      "isProxy": true
    },
    {
      "name": "StaticMerkleRootWeightedMultisigIsmFactory",
      "address": "0xC2E36cd6e32e194EE11f15D9273B64461A4D49A2",
      "constructorArguments": "",
      "isProxy": false
    },
    {
      "name": "StaticMerkleRootWeightedMultisigIsm",
      "address": "0x7fFe8C9c17F46F94D784E148FbadD4bF66477722",
      "constructorArguments": "",
      "isProxy": true
    },
    {
      "name": "StaticMessageIdWeightedMultisigIsmFactory",
      "address": "0x6966b0E55883d49BFB24539356a2f8A673E02039",
      "constructorArguments": "",
      "isProxy": false
    },
    {
      "name": "StaticMessageIdWeightedMultisigIsm",
      "address": "0x4863236F3a05A1A1F0850fF8cd09afeBAE82d953",
      "constructorArguments": "",
      "isProxy": true
    }
  ],
  "citreatestnet": [
    {
      "name": "StaticMerkleRootMultisigIsmFactory",
      "address": "0xeb6f11189197223c656807a83B0DD374f9A6dF44",
      "constructorArguments": "",
      "isProxy": false
    },
    {
      "name": "StaticMerkleRootMultisigIsm",
      "address": "0x3e6F45B03314bD21BcE4201666d483291575E391",
      "constructorArguments": "",
      "isProxy": true
    },
    {
      "name": "StaticMessageIdMultisigIsmFactory",
      "address": "0x16B710b86CAd07E6F1C531861a16F5feC29dba37",
      "constructorArguments": "",
      "isProxy": false
    },
    {
      "name": "StaticMessageIdMultisigIsm",
      "address": "0x87935eB971eaA9826060261b07a919451dfd0409",
      "constructorArguments": "",
      "isProxy": true
    },
    {
      "name": "StaticAggregationIsmFactory",
      "address": "0x44b764045BfDC68517e10e783E69B376cef196B2",
      "constructorArguments": "",
      "isProxy": false
    },
    {
      "name": "StaticAggregationIsm",
      "address": "0xE5cA56294dA5Bd490D5Bc489B177B002ad16AF83",
      "constructorArguments": "",
      "isProxy": true
    },
    {
      "name": "StaticAggregationHookFactory",
      "address": "0xC2E36cd6e32e194EE11f15D9273B64461A4D49A2",
      "constructorArguments": "",
      "isProxy": false
    },
    {
      "name": "StaticAggregationHook",
      "address": "0x7fFe8C9c17F46F94D784E148FbadD4bF66477722",
      "constructorArguments": "",
      "isProxy": true
    },
    {
      "name": "DomainRoutingIsmFactory",
      "address": "0x6966b0E55883d49BFB24539356a2f8A673E02039",
      "constructorArguments": "",
      "isProxy": false
    },
    {
      "name": "DomainRoutingIsm",
      "address": "0x4863236F3a05A1A1F0850fF8cd09afeBAE82d953",
      "constructorArguments": "",
      "isProxy": true
    },
    {
      "name": "StaticMerkleRootWeightedMultisigIsmFactory",
      "address": "0x54148470292C24345fb828B003461a9444414517",
      "constructorArguments": "",
      "isProxy": false
    },
    {
      "name": "StaticMerkleRootWeightedMultisigIsm",
      "address": "0x10c9FF6EEE4BaD29734322467f541C84001422C2",
      "constructorArguments": "",
      "isProxy": true
    },
    {
      "name": "StaticMessageIdWeightedMultisigIsmFactory",
      "address": "0x589C201a07c26b4725A4A829d772f24423da480B",
      "constructorArguments": "",
      "isProxy": false
    },
    {
      "name": "StaticMessageIdWeightedMultisigIsm",
      "address": "0xD6B8D6C372e07f67FeAb75403c0Ec88E3cce7Ab7",
      "constructorArguments": "",
      "isProxy": true
    }
  ],
  "hyperliquidevmtestnet": [
    {
      "name": "StaticMerkleRootMultisigIsmFactory",
      "address": "0x6E7b29CB2A7617405B4d30C6f84bBD51b4Bb4be8",
      "constructorArguments": "",
      "isProxy": false
    },
    {
      "name": "StaticMerkleRootMultisigIsm",
      "address": "0x209e7F9d40954E230008B9bb076a0901d32695e5",
      "constructorArguments": "",
      "isProxy": true
    },
    {
      "name": "StaticMessageIdMultisigIsmFactory",
      "address": "0xfc6e546510dC9d76057F1f76633FCFfC188CB213",
      "constructorArguments": "",
      "isProxy": false
    },
    {
      "name": "StaticMessageIdMultisigIsm",
      "address": "0x99B304925A08aba9305bC0A8FccBf71B4290c5EF",
      "constructorArguments": "",
      "isProxy": true
    },
    {
      "name": "StaticAggregationIsmFactory",
      "address": "0x275aCcCa81cAD931dC6fB6E49ED233Bc99Bed4A7",
      "constructorArguments": "",
      "isProxy": false
    },
    {
      "name": "StaticAggregationIsm",
      "address": "0x33999AB153F68D481AAB1B238368Ffd1Fe81F360",
      "constructorArguments": "",
      "isProxy": true
    },
    {
      "name": "StaticAggregationHookFactory",
      "address": "0xeb6f11189197223c656807a83B0DD374f9A6dF44",
      "constructorArguments": "",
      "isProxy": false
    },
    {
      "name": "StaticAggregationHook",
      "address": "0x3e6F45B03314bD21BcE4201666d483291575E391",
      "constructorArguments": "",
      "isProxy": true
    },
    {
      "name": "DomainRoutingIsmFactory",
      "address": "0x16B710b86CAd07E6F1C531861a16F5feC29dba37",
      "constructorArguments": "",
      "isProxy": false
    },
    {
      "name": "DomainRoutingIsm",
      "address": "0x87935eB971eaA9826060261b07a919451dfd0409",
      "constructorArguments": "",
      "isProxy": true
    },
    {
      "name": "StaticMerkleRootWeightedMultisigIsmFactory",
      "address": "0x44b764045BfDC68517e10e783E69B376cef196B2",
      "constructorArguments": "",
      "isProxy": false
    },
    {
      "name": "StaticMerkleRootWeightedMultisigIsm",
      "address": "0xE5cA56294dA5Bd490D5Bc489B177B002ad16AF83",
      "constructorArguments": "",
      "isProxy": true
    },
    {
      "name": "StaticMessageIdWeightedMultisigIsmFactory",
      "address": "0xC2E36cd6e32e194EE11f15D9273B64461A4D49A2",
      "constructorArguments": "",
      "isProxy": false
    },
    {
      "name": "StaticMessageIdWeightedMultisigIsm",
      "address": "0x7fFe8C9c17F46F94D784E148FbadD4bF66477722",
      "constructorArguments": "",
      "isProxy": true
    }
  ],
  "formtestnet": [
    {
      "name": "StaticMerkleRootMultisigIsmFactory",
      "address": "0xfc6e546510dC9d76057F1f76633FCFfC188CB213",
      "constructorArguments": "",
      "isProxy": false
    },
    {
      "name": "StaticMerkleRootMultisigIsm",
      "address": "0x99B304925A08aba9305bC0A8FccBf71B4290c5EF",
      "constructorArguments": "",
      "isProxy": true
    },
    {
      "name": "StaticMessageIdMultisigIsmFactory",
      "address": "0x275aCcCa81cAD931dC6fB6E49ED233Bc99Bed4A7",
      "constructorArguments": "",
      "isProxy": false
    },
    {
      "name": "StaticMessageIdMultisigIsm",
      "address": "0x33999AB153F68D481AAB1B238368Ffd1Fe81F360",
      "constructorArguments": "",
      "isProxy": true
    },
    {
      "name": "StaticAggregationIsmFactory",
      "address": "0xeb6f11189197223c656807a83B0DD374f9A6dF44",
      "constructorArguments": "",
      "isProxy": false
    },
    {
      "name": "StaticAggregationIsm",
      "address": "0x3e6F45B03314bD21BcE4201666d483291575E391",
      "constructorArguments": "",
      "isProxy": true
    },
    {
      "name": "StaticAggregationHookFactory",
      "address": "0x16B710b86CAd07E6F1C531861a16F5feC29dba37",
      "constructorArguments": "",
      "isProxy": false
    },
    {
      "name": "StaticAggregationHook",
      "address": "0x87935eB971eaA9826060261b07a919451dfd0409",
      "constructorArguments": "",
      "isProxy": true
    },
    {
      "name": "DomainRoutingIsmFactory",
      "address": "0x44b764045BfDC68517e10e783E69B376cef196B2",
      "constructorArguments": "",
      "isProxy": false
    },
    {
      "name": "DomainRoutingIsm",
      "address": "0xE5cA56294dA5Bd490D5Bc489B177B002ad16AF83",
      "constructorArguments": "",
      "isProxy": true
    },
    {
      "name": "StaticMerkleRootWeightedMultisigIsmFactory",
      "address": "0xC2E36cd6e32e194EE11f15D9273B64461A4D49A2",
      "constructorArguments": "",
      "isProxy": false
    },
    {
      "name": "StaticMerkleRootWeightedMultisigIsm",
      "address": "0x7fFe8C9c17F46F94D784E148FbadD4bF66477722",
      "constructorArguments": "",
      "isProxy": true
    },
    {
      "name": "StaticMessageIdWeightedMultisigIsmFactory",
      "address": "0x6966b0E55883d49BFB24539356a2f8A673E02039",
      "constructorArguments": "",
      "isProxy": false
    },
    {
      "name": "StaticMessageIdWeightedMultisigIsm",
      "address": "0x4863236F3a05A1A1F0850fF8cd09afeBAE82d953",
      "constructorArguments": "",
      "isProxy": true
    }
  ],
<<<<<<< HEAD
  "suavetoliman": [
=======
  "soneiumtestnet": [
>>>>>>> e0f28a6d
    {
      "name": "StaticMerkleRootMultisigIsmFactory",
      "address": "0xfc6e546510dC9d76057F1f76633FCFfC188CB213",
      "constructorArguments": "",
      "isProxy": false
    },
    {
      "name": "StaticMerkleRootMultisigIsm",
      "address": "0x99B304925A08aba9305bC0A8FccBf71B4290c5EF",
      "constructorArguments": "",
      "isProxy": true
    },
    {
      "name": "StaticMessageIdMultisigIsmFactory",
      "address": "0x275aCcCa81cAD931dC6fB6E49ED233Bc99Bed4A7",
      "constructorArguments": "",
      "isProxy": false
    },
    {
      "name": "StaticMessageIdMultisigIsm",
      "address": "0x33999AB153F68D481AAB1B238368Ffd1Fe81F360",
      "constructorArguments": "",
      "isProxy": true
    },
    {
      "name": "StaticAggregationIsmFactory",
      "address": "0xeb6f11189197223c656807a83B0DD374f9A6dF44",
      "constructorArguments": "",
      "isProxy": false
    },
    {
      "name": "StaticAggregationIsm",
      "address": "0x3e6F45B03314bD21BcE4201666d483291575E391",
      "constructorArguments": "",
      "isProxy": true
    },
    {
      "name": "StaticAggregationHookFactory",
      "address": "0x16B710b86CAd07E6F1C531861a16F5feC29dba37",
      "constructorArguments": "",
      "isProxy": false
    },
    {
      "name": "StaticAggregationHook",
      "address": "0x87935eB971eaA9826060261b07a919451dfd0409",
      "constructorArguments": "",
      "isProxy": true
    },
    {
      "name": "DomainRoutingIsmFactory",
      "address": "0x44b764045BfDC68517e10e783E69B376cef196B2",
      "constructorArguments": "",
      "isProxy": false
    },
    {
      "name": "DomainRoutingIsm",
      "address": "0xE5cA56294dA5Bd490D5Bc489B177B002ad16AF83",
      "constructorArguments": "",
      "isProxy": true
    },
    {
      "name": "StaticMerkleRootWeightedMultisigIsmFactory",
      "address": "0xC2E36cd6e32e194EE11f15D9273B64461A4D49A2",
      "constructorArguments": "",
      "isProxy": false
    },
    {
      "name": "StaticMerkleRootWeightedMultisigIsm",
      "address": "0x7fFe8C9c17F46F94D784E148FbadD4bF66477722",
      "constructorArguments": "",
      "isProxy": true
    },
    {
      "name": "StaticMessageIdWeightedMultisigIsmFactory",
      "address": "0x6966b0E55883d49BFB24539356a2f8A673E02039",
      "constructorArguments": "",
      "isProxy": false
    },
    {
      "name": "StaticMessageIdWeightedMultisigIsm",
      "address": "0x4863236F3a05A1A1F0850fF8cd09afeBAE82d953",
      "constructorArguments": "",
      "isProxy": true
    }
  ],
<<<<<<< HEAD
  "soneiumtestnet": [
=======
  "sonictestnet": [
>>>>>>> e0f28a6d
    {
      "name": "StaticMerkleRootMultisigIsmFactory",
      "address": "0xfc6e546510dC9d76057F1f76633FCFfC188CB213",
      "constructorArguments": "",
      "isProxy": false
    },
    {
      "name": "StaticMerkleRootMultisigIsm",
      "address": "0x99B304925A08aba9305bC0A8FccBf71B4290c5EF",
      "constructorArguments": "",
      "isProxy": true
    },
    {
      "name": "StaticMessageIdMultisigIsmFactory",
      "address": "0x275aCcCa81cAD931dC6fB6E49ED233Bc99Bed4A7",
      "constructorArguments": "",
      "isProxy": false
    },
    {
      "name": "StaticMessageIdMultisigIsm",
      "address": "0x33999AB153F68D481AAB1B238368Ffd1Fe81F360",
      "constructorArguments": "",
      "isProxy": true
    },
    {
      "name": "StaticAggregationIsmFactory",
      "address": "0xeb6f11189197223c656807a83B0DD374f9A6dF44",
      "constructorArguments": "",
      "isProxy": false
    },
    {
      "name": "StaticAggregationIsm",
      "address": "0x3e6F45B03314bD21BcE4201666d483291575E391",
      "constructorArguments": "",
      "isProxy": true
    },
    {
      "name": "StaticAggregationHookFactory",
      "address": "0x16B710b86CAd07E6F1C531861a16F5feC29dba37",
      "constructorArguments": "",
      "isProxy": false
    },
    {
      "name": "StaticAggregationHook",
      "address": "0x87935eB971eaA9826060261b07a919451dfd0409",
      "constructorArguments": "",
      "isProxy": true
    },
    {
      "name": "DomainRoutingIsmFactory",
      "address": "0x44b764045BfDC68517e10e783E69B376cef196B2",
      "constructorArguments": "",
      "isProxy": false
    },
    {
      "name": "DomainRoutingIsm",
      "address": "0xE5cA56294dA5Bd490D5Bc489B177B002ad16AF83",
      "constructorArguments": "",
      "isProxy": true
    },
    {
      "name": "StaticMerkleRootWeightedMultisigIsmFactory",
      "address": "0xC2E36cd6e32e194EE11f15D9273B64461A4D49A2",
      "constructorArguments": "",
      "isProxy": false
    },
    {
      "name": "StaticMerkleRootWeightedMultisigIsm",
      "address": "0x7fFe8C9c17F46F94D784E148FbadD4bF66477722",
      "constructorArguments": "",
      "isProxy": true
    },
    {
      "name": "StaticMessageIdWeightedMultisigIsmFactory",
      "address": "0x6966b0E55883d49BFB24539356a2f8A673E02039",
      "constructorArguments": "",
      "isProxy": false
    },
    {
      "name": "StaticMessageIdWeightedMultisigIsm",
      "address": "0x4863236F3a05A1A1F0850fF8cd09afeBAE82d953",
      "constructorArguments": "",
      "isProxy": true
    }
  ],
<<<<<<< HEAD
  "sonictestnet": [
=======
  "unichaintestnet": [
>>>>>>> e0f28a6d
    {
      "name": "StaticMerkleRootMultisigIsmFactory",
      "address": "0xfc6e546510dC9d76057F1f76633FCFfC188CB213",
      "constructorArguments": "",
      "isProxy": false
    },
    {
      "name": "StaticMerkleRootMultisigIsm",
      "address": "0x99B304925A08aba9305bC0A8FccBf71B4290c5EF",
      "constructorArguments": "",
      "isProxy": true
    },
    {
      "name": "StaticMessageIdMultisigIsmFactory",
      "address": "0x275aCcCa81cAD931dC6fB6E49ED233Bc99Bed4A7",
      "constructorArguments": "",
      "isProxy": false
    },
    {
      "name": "StaticMessageIdMultisigIsm",
      "address": "0x33999AB153F68D481AAB1B238368Ffd1Fe81F360",
      "constructorArguments": "",
      "isProxy": true
    },
    {
      "name": "StaticAggregationIsmFactory",
      "address": "0xeb6f11189197223c656807a83B0DD374f9A6dF44",
      "constructorArguments": "",
      "isProxy": false
    },
    {
      "name": "StaticAggregationIsm",
      "address": "0x3e6F45B03314bD21BcE4201666d483291575E391",
      "constructorArguments": "",
      "isProxy": true
    },
    {
      "name": "StaticAggregationHookFactory",
      "address": "0x16B710b86CAd07E6F1C531861a16F5feC29dba37",
      "constructorArguments": "",
      "isProxy": false
    },
    {
      "name": "StaticAggregationHook",
      "address": "0x87935eB971eaA9826060261b07a919451dfd0409",
      "constructorArguments": "",
      "isProxy": true
    },
    {
      "name": "DomainRoutingIsmFactory",
      "address": "0x44b764045BfDC68517e10e783E69B376cef196B2",
      "constructorArguments": "",
      "isProxy": false
    },
    {
      "name": "DomainRoutingIsm",
      "address": "0xE5cA56294dA5Bd490D5Bc489B177B002ad16AF83",
      "constructorArguments": "",
      "isProxy": true
    },
    {
      "name": "StaticMerkleRootWeightedMultisigIsmFactory",
      "address": "0xC2E36cd6e32e194EE11f15D9273B64461A4D49A2",
      "constructorArguments": "",
      "isProxy": false
    },
    {
      "name": "StaticMerkleRootWeightedMultisigIsm",
      "address": "0x7fFe8C9c17F46F94D784E148FbadD4bF66477722",
      "constructorArguments": "",
      "isProxy": true
    },
    {
      "name": "StaticMessageIdWeightedMultisigIsmFactory",
      "address": "0x6966b0E55883d49BFB24539356a2f8A673E02039",
      "constructorArguments": "",
      "isProxy": false
    },
    {
      "name": "StaticMessageIdWeightedMultisigIsm",
      "address": "0x4863236F3a05A1A1F0850fF8cd09afeBAE82d953",
      "constructorArguments": "",
      "isProxy": true
    }
  ],
<<<<<<< HEAD
  "unichaintestnet": [
=======
  "arcadiatestnet2": [
>>>>>>> e0f28a6d
    {
      "name": "StaticMerkleRootMultisigIsmFactory",
      "address": "0xfc6e546510dC9d76057F1f76633FCFfC188CB213",
      "constructorArguments": "",
      "isProxy": false
    },
    {
      "name": "StaticMerkleRootMultisigIsm",
      "address": "0x99B304925A08aba9305bC0A8FccBf71B4290c5EF",
      "constructorArguments": "",
      "isProxy": true
    },
    {
      "name": "StaticMessageIdMultisigIsmFactory",
      "address": "0x275aCcCa81cAD931dC6fB6E49ED233Bc99Bed4A7",
      "constructorArguments": "",
      "isProxy": false
    },
    {
      "name": "StaticMessageIdMultisigIsm",
      "address": "0x33999AB153F68D481AAB1B238368Ffd1Fe81F360",
      "constructorArguments": "",
      "isProxy": true
    },
    {
      "name": "StaticAggregationIsmFactory",
      "address": "0xeb6f11189197223c656807a83B0DD374f9A6dF44",
      "constructorArguments": "",
      "isProxy": false
    },
    {
      "name": "StaticAggregationIsm",
      "address": "0x3e6F45B03314bD21BcE4201666d483291575E391",
      "constructorArguments": "",
      "isProxy": true
    },
    {
      "name": "StaticAggregationHookFactory",
      "address": "0x16B710b86CAd07E6F1C531861a16F5feC29dba37",
      "constructorArguments": "",
      "isProxy": false
    },
    {
      "name": "StaticAggregationHook",
      "address": "0x87935eB971eaA9826060261b07a919451dfd0409",
      "constructorArguments": "",
      "isProxy": true
    },
    {
      "name": "DomainRoutingIsmFactory",
      "address": "0x44b764045BfDC68517e10e783E69B376cef196B2",
      "constructorArguments": "",
      "isProxy": false
    },
    {
      "name": "DomainRoutingIsm",
      "address": "0xE5cA56294dA5Bd490D5Bc489B177B002ad16AF83",
      "constructorArguments": "",
      "isProxy": true
    },
    {
      "name": "StaticMerkleRootWeightedMultisigIsmFactory",
      "address": "0xC2E36cd6e32e194EE11f15D9273B64461A4D49A2",
      "constructorArguments": "",
      "isProxy": false
    },
    {
      "name": "StaticMerkleRootWeightedMultisigIsm",
      "address": "0x7fFe8C9c17F46F94D784E148FbadD4bF66477722",
      "constructorArguments": "",
      "isProxy": true
    },
    {
      "name": "StaticMessageIdWeightedMultisigIsmFactory",
      "address": "0x6966b0E55883d49BFB24539356a2f8A673E02039",
      "constructorArguments": "",
      "isProxy": false
    },
    {
      "name": "StaticMessageIdWeightedMultisigIsm",
      "address": "0x4863236F3a05A1A1F0850fF8cd09afeBAE82d953",
      "constructorArguments": "",
      "isProxy": true
    },
    {
      "name": "StaticMessageIdWeightedMultisigIsmFactory",
      "address": "0x54148470292C24345fb828B003461a9444414517",
      "constructorArguments": "",
      "isProxy": false
    },
    {
      "name": "StaticMessageIdWeightedMultisigIsm",
      "address": "0x10c9FF6EEE4BaD29734322467f541C84001422C2",
      "constructorArguments": "",
      "isProxy": true
    }
  ],
<<<<<<< HEAD
  "arcadiatestnet2": [
=======
  "odysseytestnet": [
>>>>>>> e0f28a6d
    {
      "name": "StaticMerkleRootMultisigIsmFactory",
      "address": "0xfc6e546510dC9d76057F1f76633FCFfC188CB213",
      "constructorArguments": "",
      "isProxy": false
    },
    {
      "name": "StaticMerkleRootMultisigIsm",
      "address": "0x99B304925A08aba9305bC0A8FccBf71B4290c5EF",
      "constructorArguments": "",
      "isProxy": true
    },
    {
      "name": "StaticMessageIdMultisigIsmFactory",
      "address": "0x275aCcCa81cAD931dC6fB6E49ED233Bc99Bed4A7",
      "constructorArguments": "",
      "isProxy": false
    },
    {
      "name": "StaticMessageIdMultisigIsm",
      "address": "0x33999AB153F68D481AAB1B238368Ffd1Fe81F360",
      "constructorArguments": "",
      "isProxy": true
    },
    {
      "name": "StaticAggregationIsmFactory",
      "address": "0xeb6f11189197223c656807a83B0DD374f9A6dF44",
      "constructorArguments": "",
      "isProxy": false
    },
    {
      "name": "StaticAggregationIsm",
      "address": "0x3e6F45B03314bD21BcE4201666d483291575E391",
      "constructorArguments": "",
      "isProxy": true
    },
    {
      "name": "StaticAggregationHookFactory",
      "address": "0x16B710b86CAd07E6F1C531861a16F5feC29dba37",
      "constructorArguments": "",
      "isProxy": false
    },
    {
      "name": "StaticAggregationHook",
      "address": "0x87935eB971eaA9826060261b07a919451dfd0409",
      "constructorArguments": "",
      "isProxy": true
    },
    {
      "name": "DomainRoutingIsmFactory",
      "address": "0x44b764045BfDC68517e10e783E69B376cef196B2",
      "constructorArguments": "",
      "isProxy": false
    },
    {
      "name": "DomainRoutingIsm",
      "address": "0xE5cA56294dA5Bd490D5Bc489B177B002ad16AF83",
      "constructorArguments": "",
      "isProxy": true
    },
    {
      "name": "StaticMerkleRootWeightedMultisigIsmFactory",
      "address": "0xC2E36cd6e32e194EE11f15D9273B64461A4D49A2",
      "constructorArguments": "",
      "isProxy": false
    },
    {
      "name": "StaticMerkleRootWeightedMultisigIsm",
      "address": "0x7fFe8C9c17F46F94D784E148FbadD4bF66477722",
      "constructorArguments": "",
      "isProxy": true
    },
    {
      "name": "StaticMessageIdWeightedMultisigIsmFactory",
      "address": "0x6966b0E55883d49BFB24539356a2f8A673E02039",
      "constructorArguments": "",
      "isProxy": false
    },
    {
      "name": "StaticMessageIdWeightedMultisigIsm",
      "address": "0x4863236F3a05A1A1F0850fF8cd09afeBAE82d953",
      "constructorArguments": "",
      "isProxy": true
    },
    {
      "name": "StaticMessageIdWeightedMultisigIsmFactory",
      "address": "0x54148470292C24345fb828B003461a9444414517",
      "constructorArguments": "",
      "isProxy": false
    },
    {
      "name": "StaticMessageIdWeightedMultisigIsm",
      "address": "0x10c9FF6EEE4BaD29734322467f541C84001422C2",
      "constructorArguments": "",
      "isProxy": true
    }
  ],
<<<<<<< HEAD
  "odysseytestnet": [
=======
  "alephzeroevmtestnet": [
>>>>>>> e0f28a6d
    {
      "name": "StaticMerkleRootMultisigIsmFactory",
      "address": "0xfc6e546510dC9d76057F1f76633FCFfC188CB213",
      "constructorArguments": "",
      "isProxy": false
    },
    {
      "name": "StaticMerkleRootMultisigIsm",
      "address": "0x99B304925A08aba9305bC0A8FccBf71B4290c5EF",
      "constructorArguments": "",
      "isProxy": true
    },
    {
      "name": "StaticMessageIdMultisigIsmFactory",
      "address": "0x275aCcCa81cAD931dC6fB6E49ED233Bc99Bed4A7",
      "constructorArguments": "",
      "isProxy": false
    },
    {
      "name": "StaticMessageIdMultisigIsm",
      "address": "0x33999AB153F68D481AAB1B238368Ffd1Fe81F360",
      "constructorArguments": "",
      "isProxy": true
    },
    {
      "name": "StaticAggregationIsmFactory",
      "address": "0xeb6f11189197223c656807a83B0DD374f9A6dF44",
      "constructorArguments": "",
      "isProxy": false
    },
    {
      "name": "StaticAggregationIsm",
      "address": "0x3e6F45B03314bD21BcE4201666d483291575E391",
      "constructorArguments": "",
      "isProxy": true
    },
    {
      "name": "StaticAggregationHookFactory",
      "address": "0x16B710b86CAd07E6F1C531861a16F5feC29dba37",
      "constructorArguments": "",
      "isProxy": false
    },
    {
      "name": "StaticAggregationHook",
      "address": "0x87935eB971eaA9826060261b07a919451dfd0409",
      "constructorArguments": "",
      "isProxy": true
    },
    {
      "name": "DomainRoutingIsmFactory",
      "address": "0x44b764045BfDC68517e10e783E69B376cef196B2",
      "constructorArguments": "",
      "isProxy": false
    },
    {
      "name": "DomainRoutingIsm",
      "address": "0xE5cA56294dA5Bd490D5Bc489B177B002ad16AF83",
      "constructorArguments": "",
      "isProxy": true
    },
    {
      "name": "StaticMerkleRootWeightedMultisigIsmFactory",
      "address": "0xC2E36cd6e32e194EE11f15D9273B64461A4D49A2",
      "constructorArguments": "",
      "isProxy": false
    },
    {
      "name": "StaticMerkleRootWeightedMultisigIsm",
      "address": "0x7fFe8C9c17F46F94D784E148FbadD4bF66477722",
      "constructorArguments": "",
      "isProxy": true
    },
    {
      "name": "StaticMessageIdWeightedMultisigIsmFactory",
      "address": "0x6966b0E55883d49BFB24539356a2f8A673E02039",
      "constructorArguments": "",
      "isProxy": false
    },
    {
      "name": "StaticMessageIdWeightedMultisigIsm",
      "address": "0x4863236F3a05A1A1F0850fF8cd09afeBAE82d953",
      "constructorArguments": "",
      "isProxy": true
    }
  ],
<<<<<<< HEAD
  "alephzeroevmtestnet": [
=======
  "inksepolia": [
>>>>>>> e0f28a6d
    {
      "name": "StaticMerkleRootMultisigIsmFactory",
      "address": "0xfc6e546510dC9d76057F1f76633FCFfC188CB213",
      "constructorArguments": "",
      "isProxy": false
    },
    {
      "name": "StaticMerkleRootMultisigIsm",
      "address": "0x99B304925A08aba9305bC0A8FccBf71B4290c5EF",
      "constructorArguments": "",
      "isProxy": true
    },
    {
      "name": "StaticMessageIdMultisigIsmFactory",
      "address": "0x275aCcCa81cAD931dC6fB6E49ED233Bc99Bed4A7",
      "constructorArguments": "",
      "isProxy": false
    },
    {
      "name": "StaticMessageIdMultisigIsm",
      "address": "0x33999AB153F68D481AAB1B238368Ffd1Fe81F360",
      "constructorArguments": "",
      "isProxy": true
    },
    {
      "name": "StaticAggregationIsmFactory",
      "address": "0xeb6f11189197223c656807a83B0DD374f9A6dF44",
      "constructorArguments": "",
      "isProxy": false
    },
    {
      "name": "StaticAggregationIsm",
      "address": "0x3e6F45B03314bD21BcE4201666d483291575E391",
      "constructorArguments": "",
      "isProxy": true
    },
    {
      "name": "StaticAggregationHookFactory",
      "address": "0x16B710b86CAd07E6F1C531861a16F5feC29dba37",
      "constructorArguments": "",
      "isProxy": false
    },
    {
      "name": "StaticAggregationHook",
      "address": "0x87935eB971eaA9826060261b07a919451dfd0409",
      "constructorArguments": "",
      "isProxy": true
    },
    {
      "name": "DomainRoutingIsmFactory",
      "address": "0x44b764045BfDC68517e10e783E69B376cef196B2",
      "constructorArguments": "",
      "isProxy": false
    },
    {
      "name": "DomainRoutingIsm",
      "address": "0xE5cA56294dA5Bd490D5Bc489B177B002ad16AF83",
      "constructorArguments": "",
      "isProxy": true
    },
    {
      "name": "StaticMerkleRootWeightedMultisigIsmFactory",
      "address": "0xC2E36cd6e32e194EE11f15D9273B64461A4D49A2",
      "constructorArguments": "",
      "isProxy": false
    },
    {
      "name": "StaticMerkleRootWeightedMultisigIsm",
      "address": "0x7fFe8C9c17F46F94D784E148FbadD4bF66477722",
      "constructorArguments": "",
      "isProxy": true
    },
    {
      "name": "StaticMessageIdWeightedMultisigIsmFactory",
      "address": "0x6966b0E55883d49BFB24539356a2f8A673E02039",
      "constructorArguments": "",
      "isProxy": false
    },
    {
      "name": "StaticMessageIdWeightedMultisigIsm",
      "address": "0x4863236F3a05A1A1F0850fF8cd09afeBAE82d953",
      "constructorArguments": "",
      "isProxy": true
    }
  ],
<<<<<<< HEAD
  "inksepolia": [
=======
  "flametestnet": [
>>>>>>> e0f28a6d
    {
      "name": "StaticMerkleRootMultisigIsmFactory",
      "address": "0x6E7b29CB2A7617405B4d30C6f84bBD51b4Bb4be8",
      "constructorArguments": "",
      "isProxy": false
    },
    {
      "name": "StaticMerkleRootMultisigIsm",
      "address": "0x209e7F9d40954E230008B9bb076a0901d32695e5",
      "constructorArguments": "",
      "isProxy": true
    },
    {
      "name": "StaticMessageIdMultisigIsmFactory",
      "address": "0xfc6e546510dC9d76057F1f76633FCFfC188CB213",
      "constructorArguments": "",
      "isProxy": false
    },
    {
      "name": "StaticMessageIdMultisigIsm",
      "address": "0x99B304925A08aba9305bC0A8FccBf71B4290c5EF",
      "constructorArguments": "",
      "isProxy": true
    },
    {
      "name": "StaticAggregationIsmFactory",
      "address": "0x275aCcCa81cAD931dC6fB6E49ED233Bc99Bed4A7",
      "constructorArguments": "",
      "isProxy": false
    },
    {
      "name": "StaticAggregationIsm",
      "address": "0x33999AB153F68D481AAB1B238368Ffd1Fe81F360",
      "constructorArguments": "",
      "isProxy": true
    },
    {
      "name": "StaticAggregationHookFactory",
      "address": "0xeb6f11189197223c656807a83B0DD374f9A6dF44",
      "constructorArguments": "",
      "isProxy": false
    },
    {
      "name": "StaticAggregationHook",
      "address": "0x3e6F45B03314bD21BcE4201666d483291575E391",
      "constructorArguments": "",
      "isProxy": true
    },
    {
      "name": "DomainRoutingIsmFactory",
      "address": "0x16B710b86CAd07E6F1C531861a16F5feC29dba37",
      "constructorArguments": "",
      "isProxy": false
    },
    {
      "name": "DomainRoutingIsm",
      "address": "0x87935eB971eaA9826060261b07a919451dfd0409",
      "constructorArguments": "",
      "isProxy": true
    },
    {
      "name": "StaticMerkleRootWeightedMultisigIsmFactory",
      "address": "0x44b764045BfDC68517e10e783E69B376cef196B2",
      "constructorArguments": "",
      "isProxy": false
    },
    {
      "name": "StaticMerkleRootWeightedMultisigIsm",
      "address": "0xE5cA56294dA5Bd490D5Bc489B177B002ad16AF83",
      "constructorArguments": "",
      "isProxy": true
    },
    {
      "name": "StaticMessageIdWeightedMultisigIsmFactory",
      "address": "0xC2E36cd6e32e194EE11f15D9273B64461A4D49A2",
      "constructorArguments": "",
      "isProxy": false
    },
    {
      "name": "StaticMessageIdWeightedMultisigIsm",
      "address": "0x7fFe8C9c17F46F94D784E148FbadD4bF66477722",
      "constructorArguments": "",
      "isProxy": true
    }
  ],
  "sonicblaze": [
    {
      "name": "StaticMerkleRootMultisigIsmFactory",
      "address": "0x6E7b29CB2A7617405B4d30C6f84bBD51b4Bb4be8",
      "constructorArguments": "",
      "isProxy": false
    },
    {
      "name": "StaticMerkleRootMultisigIsm",
      "address": "0x209e7F9d40954E230008B9bb076a0901d32695e5",
      "constructorArguments": "",
      "isProxy": true
    },
    {
      "name": "StaticMessageIdMultisigIsmFactory",
      "address": "0xfc6e546510dC9d76057F1f76633FCFfC188CB213",
      "constructorArguments": "",
      "isProxy": false
    },
    {
      "name": "StaticMessageIdMultisigIsm",
      "address": "0x99B304925A08aba9305bC0A8FccBf71B4290c5EF",
      "constructorArguments": "",
      "isProxy": true
    },
    {
      "name": "StaticAggregationIsmFactory",
      "address": "0x275aCcCa81cAD931dC6fB6E49ED233Bc99Bed4A7",
      "constructorArguments": "",
      "isProxy": false
    },
    {
      "name": "StaticAggregationIsm",
      "address": "0x33999AB153F68D481AAB1B238368Ffd1Fe81F360",
      "constructorArguments": "",
      "isProxy": true
    },
    {
      "name": "StaticAggregationHookFactory",
      "address": "0xeb6f11189197223c656807a83B0DD374f9A6dF44",
      "constructorArguments": "",
      "isProxy": false
    },
    {
      "name": "StaticAggregationHook",
      "address": "0x3e6F45B03314bD21BcE4201666d483291575E391",
      "constructorArguments": "",
      "isProxy": true
    },
    {
      "name": "DomainRoutingIsmFactory",
      "address": "0x16B710b86CAd07E6F1C531861a16F5feC29dba37",
      "constructorArguments": "",
      "isProxy": false
    },
    {
      "name": "DomainRoutingIsm",
      "address": "0x87935eB971eaA9826060261b07a919451dfd0409",
      "constructorArguments": "",
      "isProxy": true
    },
    {
      "name": "StaticMerkleRootWeightedMultisigIsmFactory",
      "address": "0x44b764045BfDC68517e10e783E69B376cef196B2",
      "constructorArguments": "",
      "isProxy": false
    },
    {
      "name": "StaticMerkleRootWeightedMultisigIsm",
      "address": "0xE5cA56294dA5Bd490D5Bc489B177B002ad16AF83",
      "constructorArguments": "",
      "isProxy": true
    },
    {
      "name": "StaticMessageIdWeightedMultisigIsmFactory",
      "address": "0xC2E36cd6e32e194EE11f15D9273B64461A4D49A2",
      "constructorArguments": "",
      "isProxy": false
    },
    {
      "name": "StaticMessageIdWeightedMultisigIsm",
      "address": "0x7fFe8C9c17F46F94D784E148FbadD4bF66477722",
      "constructorArguments": "",
      "isProxy": true
    }
  ],
<<<<<<< HEAD
  "flametestnet": [
=======
  "chronicleyellowstone": [
>>>>>>> e0f28a6d
    {
      "name": "StaticMerkleRootMultisigIsmFactory",
      "address": "0x6E7b29CB2A7617405B4d30C6f84bBD51b4Bb4be8",
      "constructorArguments": "",
      "isProxy": false
    },
    {
      "name": "StaticMerkleRootMultisigIsm",
      "address": "0x209e7F9d40954E230008B9bb076a0901d32695e5",
      "constructorArguments": "",
      "isProxy": true
    },
    {
      "name": "StaticMessageIdMultisigIsmFactory",
      "address": "0xfc6e546510dC9d76057F1f76633FCFfC188CB213",
      "constructorArguments": "",
      "isProxy": false
    },
    {
      "name": "StaticMessageIdMultisigIsm",
      "address": "0x99B304925A08aba9305bC0A8FccBf71B4290c5EF",
      "constructorArguments": "",
      "isProxy": true
    },
    {
      "name": "StaticAggregationIsmFactory",
      "address": "0x275aCcCa81cAD931dC6fB6E49ED233Bc99Bed4A7",
      "constructorArguments": "",
      "isProxy": false
    },
    {
      "name": "StaticAggregationIsm",
      "address": "0x33999AB153F68D481AAB1B238368Ffd1Fe81F360",
      "constructorArguments": "",
      "isProxy": true
    },
    {
      "name": "StaticAggregationHookFactory",
      "address": "0xeb6f11189197223c656807a83B0DD374f9A6dF44",
      "constructorArguments": "",
      "isProxy": false
    },
    {
      "name": "StaticAggregationHook",
      "address": "0x3e6F45B03314bD21BcE4201666d483291575E391",
      "constructorArguments": "",
      "isProxy": true
    },
    {
      "name": "DomainRoutingIsmFactory",
      "address": "0x16B710b86CAd07E6F1C531861a16F5feC29dba37",
<<<<<<< HEAD
=======
      "constructorArguments": "",
      "isProxy": false
    },
    {
      "name": "DomainRoutingIsm",
      "address": "0x87935eB971eaA9826060261b07a919451dfd0409",
      "constructorArguments": "",
      "isProxy": true
    },
    {
      "name": "StaticMerkleRootWeightedMultisigIsmFactory",
      "address": "0x44b764045BfDC68517e10e783E69B376cef196B2",
>>>>>>> e0f28a6d
      "constructorArguments": "",
      "isProxy": false
    },
    {
<<<<<<< HEAD
      "name": "DomaingRoutingIsm",
      "address": "0x87935eB971eaA9826060261b07a919451dfd0409",
=======
      "name": "StaticMerkleRootWeightedMultisigIsm",
      "address": "0xE5cA56294dA5Bd490D5Bc489B177B002ad16AF83",
>>>>>>> e0f28a6d
      "constructorArguments": "",
      "isProxy": true
    },
    {
<<<<<<< HEAD
      "name": "StaticMerkleRootWeightedMultisigIsmFactory",
      "address": "0x44b764045BfDC68517e10e783E69B376cef196B2",
=======
      "name": "StaticMessageIdWeightedMultisigIsmFactory",
      "address": "0xC2E36cd6e32e194EE11f15D9273B64461A4D49A2",
>>>>>>> e0f28a6d
      "constructorArguments": "",
      "isProxy": false
    },
    {
<<<<<<< HEAD
      "name": "StaticMerkleRootWeightedMultisigIsm",
      "address": "0xE5cA56294dA5Bd490D5Bc489B177B002ad16AF83",
      "constructorArguments": "",
      "isProxy": true
    },
    {
      "name": "StaticMessageIdWeightedMultisigIsmFactory",
      "address": "0xC2E36cd6e32e194EE11f15D9273B64461A4D49A2",
      "constructorArguments": "",
      "isProxy": false
    },
    {
=======
>>>>>>> e0f28a6d
      "name": "StaticMessageIdWeightedMultisigIsm",
      "address": "0x7fFe8C9c17F46F94D784E148FbadD4bF66477722",
      "constructorArguments": "",
      "isProxy": true
    }
  ],
<<<<<<< HEAD
  "sonicblaze": [
    {
      "name": "StaticMerkleRootMultisigIsmFactory",
      "address": "0x6E7b29CB2A7617405B4d30C6f84bBD51b4Bb4be8",
      "constructorArguments": "",
      "isProxy": false
    },
=======
  "subtensortestnet": [
>>>>>>> e0f28a6d
    {
      "name": "StaticMerkleRootMultisigIsm",
      "address": "0x209e7F9d40954E230008B9bb076a0901d32695e5",
      "constructorArguments": "",
      "isProxy": true
    },
    {
<<<<<<< HEAD
      "name": "StaticMessageIdMultisigIsmFactory",
      "address": "0xfc6e546510dC9d76057F1f76633FCFfC188CB213",
      "constructorArguments": "",
      "isProxy": false
    },
    {
=======
>>>>>>> e0f28a6d
      "name": "StaticMessageIdMultisigIsm",
      "address": "0x99B304925A08aba9305bC0A8FccBf71B4290c5EF",
      "constructorArguments": "",
      "isProxy": true
    },
    {
<<<<<<< HEAD
      "name": "StaticAggregationIsmFactory",
      "address": "0x275aCcCa81cAD931dC6fB6E49ED233Bc99Bed4A7",
      "constructorArguments": "",
      "isProxy": false
    },
    {
=======
>>>>>>> e0f28a6d
      "name": "StaticAggregationIsm",
      "address": "0x33999AB153F68D481AAB1B238368Ffd1Fe81F360",
      "constructorArguments": "",
      "isProxy": true
    },
    {
<<<<<<< HEAD
      "name": "StaticAggregationHookFactory",
      "address": "0xeb6f11189197223c656807a83B0DD374f9A6dF44",
      "constructorArguments": "",
      "isProxy": false
    },
    {
=======
>>>>>>> e0f28a6d
      "name": "StaticAggregationHook",
      "address": "0x3e6F45B03314bD21BcE4201666d483291575E391",
      "constructorArguments": "",
      "isProxy": true
    },
    {
<<<<<<< HEAD
      "name": "DomainRoutingIsmFactory",
      "address": "0x16B710b86CAd07E6F1C531861a16F5feC29dba37",
      "constructorArguments": "",
      "isProxy": false
    },
    {
      "name": "DomaingRoutingIsm",
=======
      "name": "DomainRoutingIsm",
>>>>>>> e0f28a6d
      "address": "0x87935eB971eaA9826060261b07a919451dfd0409",
      "constructorArguments": "",
      "isProxy": true
    },
    {
<<<<<<< HEAD
      "name": "StaticMerkleRootWeightedMultisigIsmFactory",
      "address": "0x44b764045BfDC68517e10e783E69B376cef196B2",
      "constructorArguments": "",
      "isProxy": false
    },
    {
=======
>>>>>>> e0f28a6d
      "name": "StaticMerkleRootWeightedMultisigIsm",
      "address": "0xE5cA56294dA5Bd490D5Bc489B177B002ad16AF83",
      "constructorArguments": "",
      "isProxy": true
    },
    {
      "name": "StaticMessageIdWeightedMultisigIsmFactory",
      "address": "0xC2E36cd6e32e194EE11f15D9273B64461A4D49A2",
      "constructorArguments": "",
      "isProxy": false
    },
    {
      "name": "StaticMessageIdWeightedMultisigIsm",
      "address": "0x7fFe8C9c17F46F94D784E148FbadD4bF66477722",
      "constructorArguments": "",
      "isProxy": true
    }
  ],
<<<<<<< HEAD
  "chronicleyellowstone": [
=======
  "weavevmtestnet": [
>>>>>>> e0f28a6d
    {
      "name": "StaticMerkleRootMultisigIsmFactory",
      "address": "0x6E7b29CB2A7617405B4d30C6f84bBD51b4Bb4be8",
      "constructorArguments": "",
      "isProxy": false
    },
    {
      "name": "StaticMerkleRootMultisigIsm",
      "address": "0x209e7F9d40954E230008B9bb076a0901d32695e5",
      "constructorArguments": "",
      "isProxy": true
    },
    {
      "name": "StaticMessageIdMultisigIsmFactory",
      "address": "0xfc6e546510dC9d76057F1f76633FCFfC188CB213",
      "constructorArguments": "",
      "isProxy": false
    },
    {
      "name": "StaticMessageIdMultisigIsm",
      "address": "0x99B304925A08aba9305bC0A8FccBf71B4290c5EF",
      "constructorArguments": "",
      "isProxy": true
    },
    {
      "name": "StaticAggregationIsmFactory",
      "address": "0x275aCcCa81cAD931dC6fB6E49ED233Bc99Bed4A7",
      "constructorArguments": "",
      "isProxy": false
    },
    {
      "name": "StaticAggregationIsm",
      "address": "0x33999AB153F68D481AAB1B238368Ffd1Fe81F360",
      "constructorArguments": "",
      "isProxy": true
    },
    {
      "name": "StaticAggregationHookFactory",
      "address": "0xeb6f11189197223c656807a83B0DD374f9A6dF44",
      "constructorArguments": "",
      "isProxy": false
    },
    {
      "name": "StaticAggregationHook",
      "address": "0x3e6F45B03314bD21BcE4201666d483291575E391",
      "constructorArguments": "",
      "isProxy": true
    },
    {
      "name": "DomainRoutingIsmFactory",
      "address": "0x16B710b86CAd07E6F1C531861a16F5feC29dba37",
      "constructorArguments": "",
      "isProxy": false
    },
    {
      "name": "DomainRoutingIsm",
      "address": "0x87935eB971eaA9826060261b07a919451dfd0409",
      "constructorArguments": "",
      "isProxy": true
    },
    {
      "name": "StaticMerkleRootWeightedMultisigIsmFactory",
      "address": "0x44b764045BfDC68517e10e783E69B376cef196B2",
      "constructorArguments": "",
      "isProxy": false
    },
    {
      "name": "StaticMerkleRootWeightedMultisigIsm",
      "address": "0xE5cA56294dA5Bd490D5Bc489B177B002ad16AF83",
      "constructorArguments": "",
      "isProxy": true
    },
    {
      "name": "StaticMessageIdWeightedMultisigIsmFactory",
      "address": "0xC2E36cd6e32e194EE11f15D9273B64461A4D49A2",
      "constructorArguments": "",
      "isProxy": false
    },
    {
      "name": "StaticMessageIdWeightedMultisigIsm",
      "address": "0x7fFe8C9c17F46F94D784E148FbadD4bF66477722",
      "constructorArguments": "",
      "isProxy": true
    }
  ],
<<<<<<< HEAD
  "subtensortestnet": [
    {
      "name": "StaticMerkleRootMultisigIsm",
      "address": "0x209e7F9d40954E230008B9bb076a0901d32695e5",
      "constructorArguments": "",
      "isProxy": true
    },
    {
      "name": "StaticMessageIdMultisigIsm",
      "address": "0x99B304925A08aba9305bC0A8FccBf71B4290c5EF",
      "constructorArguments": "",
      "isProxy": true
    },
    {
      "name": "StaticAggregationIsm",
      "address": "0x33999AB153F68D481AAB1B238368Ffd1Fe81F360",
      "constructorArguments": "",
      "isProxy": true
    },
    {
      "name": "StaticAggregationHook",
      "address": "0x3e6F45B03314bD21BcE4201666d483291575E391",
      "constructorArguments": "",
      "isProxy": true
    },
    {
      "name": "DomaingRoutingIsm",
      "address": "0x87935eB971eaA9826060261b07a919451dfd0409",
      "constructorArguments": "",
      "isProxy": true
    },
    {
      "name": "StaticMerkleRootWeightedMultisigIsm",
      "address": "0xE5cA56294dA5Bd490D5Bc489B177B002ad16AF83",
      "constructorArguments": "",
      "isProxy": true
    },
    {
      "name": "StaticMessageIdWeightedMultisigIsmFactory",
      "address": "0x6966b0E55883d49BFB24539356a2f8A673E02039",
      "constructorArguments": "",
      "isProxy": false
    },
    {
      "name": "StaticMessageIdWeightedMultisigIsm",
      "address": "0x4863236F3a05A1A1F0850fF8cd09afeBAE82d953",
      "constructorArguments": "",
      "isProxy": true
    }
  ],
  "weavevmtestnet": [
=======
  "monadtestnet": [
>>>>>>> e0f28a6d
    {
      "name": "StaticMerkleRootMultisigIsmFactory",
      "address": "0x6E7b29CB2A7617405B4d30C6f84bBD51b4Bb4be8",
      "constructorArguments": "",
      "isProxy": false
    },
    {
      "name": "StaticMerkleRootMultisigIsm",
      "address": "0x209e7F9d40954E230008B9bb076a0901d32695e5",
      "constructorArguments": "",
      "isProxy": true
    },
    {
      "name": "StaticMessageIdMultisigIsmFactory",
      "address": "0xfc6e546510dC9d76057F1f76633FCFfC188CB213",
      "constructorArguments": "",
      "isProxy": false
    },
    {
      "name": "StaticMessageIdMultisigIsm",
      "address": "0x99B304925A08aba9305bC0A8FccBf71B4290c5EF",
      "constructorArguments": "",
      "isProxy": true
    },
    {
      "name": "StaticAggregationIsmFactory",
      "address": "0x275aCcCa81cAD931dC6fB6E49ED233Bc99Bed4A7",
      "constructorArguments": "",
      "isProxy": false
    },
    {
      "name": "StaticAggregationIsm",
      "address": "0x33999AB153F68D481AAB1B238368Ffd1Fe81F360",
      "constructorArguments": "",
      "isProxy": true
    },
    {
      "name": "StaticAggregationHookFactory",
      "address": "0xeb6f11189197223c656807a83B0DD374f9A6dF44",
      "constructorArguments": "",
      "isProxy": false
    },
    {
      "name": "StaticAggregationHook",
      "address": "0x3e6F45B03314bD21BcE4201666d483291575E391",
      "constructorArguments": "",
      "isProxy": true
    },
    {
      "name": "DomainRoutingIsmFactory",
      "address": "0x16B710b86CAd07E6F1C531861a16F5feC29dba37",
      "constructorArguments": "",
      "isProxy": false
    },
    {
      "name": "DomainRoutingIsm",
      "address": "0x87935eB971eaA9826060261b07a919451dfd0409",
      "constructorArguments": "",
      "isProxy": true
    },
    {
      "name": "StaticMerkleRootWeightedMultisigIsmFactory",
      "address": "0x44b764045BfDC68517e10e783E69B376cef196B2",
      "constructorArguments": "",
      "isProxy": false
    },
    {
      "name": "StaticMerkleRootWeightedMultisigIsm",
      "address": "0xE5cA56294dA5Bd490D5Bc489B177B002ad16AF83",
      "constructorArguments": "",
      "isProxy": true
    },
    {
      "name": "StaticMessageIdWeightedMultisigIsmFactory",
      "address": "0xC2E36cd6e32e194EE11f15D9273B64461A4D49A2",
      "constructorArguments": "",
      "isProxy": false
    },
    {
      "name": "StaticMessageIdWeightedMultisigIsm",
      "address": "0x7fFe8C9c17F46F94D784E148FbadD4bF66477722",
      "constructorArguments": "",
      "isProxy": true
    }
  ],
<<<<<<< HEAD
  "monadtestnet": [
    {
      "name": "StaticMerkleRootMultisigIsmFactory",
      "address": "0x6E7b29CB2A7617405B4d30C6f84bBD51b4Bb4be8",
      "constructorArguments": "",
      "isProxy": false
    },
    {
      "name": "StaticMerkleRootMultisigIsm",
      "address": "0x209e7F9d40954E230008B9bb076a0901d32695e5",
      "constructorArguments": "",
      "isProxy": true
    },
    {
      "name": "StaticMessageIdMultisigIsmFactory",
      "address": "0xfc6e546510dC9d76057F1f76633FCFfC188CB213",
      "constructorArguments": "",
      "isProxy": false
    },
    {
      "name": "StaticMessageIdMultisigIsm",
      "address": "0x99B304925A08aba9305bC0A8FccBf71B4290c5EF",
      "constructorArguments": "",
      "isProxy": true
    },
    {
      "name": "StaticAggregationIsmFactory",
      "address": "0x275aCcCa81cAD931dC6fB6E49ED233Bc99Bed4A7",
      "constructorArguments": "",
      "isProxy": false
    },
    {
      "name": "StaticAggregationIsm",
      "address": "0x33999AB153F68D481AAB1B238368Ffd1Fe81F360",
      "constructorArguments": "",
      "isProxy": true
    },
    {
      "name": "StaticAggregationHookFactory",
      "address": "0xeb6f11189197223c656807a83B0DD374f9A6dF44",
      "constructorArguments": "",
      "isProxy": false
    },
    {
      "name": "StaticAggregationHook",
      "address": "0x3e6F45B03314bD21BcE4201666d483291575E391",
      "constructorArguments": "",
      "isProxy": true
    },
    {
      "name": "DomainRoutingIsmFactory",
      "address": "0x16B710b86CAd07E6F1C531861a16F5feC29dba37",
      "constructorArguments": "",
      "isProxy": false
    },
    {
      "name": "DomaingRoutingIsm",
      "address": "0x87935eB971eaA9826060261b07a919451dfd0409",
      "constructorArguments": "",
      "isProxy": true
    },
    {
      "name": "StaticMerkleRootWeightedMultisigIsmFactory",
      "address": "0x44b764045BfDC68517e10e783E69B376cef196B2",
      "constructorArguments": "",
      "isProxy": false
    },
    {
      "name": "StaticMerkleRootWeightedMultisigIsm",
      "address": "0xE5cA56294dA5Bd490D5Bc489B177B002ad16AF83",
      "constructorArguments": "",
      "isProxy": true
    },
    {
      "name": "StaticMessageIdWeightedMultisigIsmFactory",
      "address": "0xC2E36cd6e32e194EE11f15D9273B64461A4D49A2",
      "constructorArguments": "",
      "isProxy": false
    },
    {
      "name": "StaticMessageIdWeightedMultisigIsm",
      "address": "0x7fFe8C9c17F46F94D784E148FbadD4bF66477722",
      "constructorArguments": "",
      "isProxy": true
    }
  ],
=======
>>>>>>> e0f28a6d
  "somniatestnet": [
    {
      "name": "StaticMerkleRootMultisigIsmFactory",
      "address": "0x6E7b29CB2A7617405B4d30C6f84bBD51b4Bb4be8",
      "constructorArguments": "",
      "isProxy": false
    },
    {
      "name": "StaticMerkleRootMultisigIsm",
      "address": "0x209e7F9d40954E230008B9bb076a0901d32695e5",
      "constructorArguments": "",
      "isProxy": true
    },
    {
      "name": "StaticMessageIdMultisigIsmFactory",
      "address": "0xfc6e546510dC9d76057F1f76633FCFfC188CB213",
      "constructorArguments": "",
      "isProxy": false
    },
    {
      "name": "StaticMessageIdMultisigIsm",
      "address": "0x99B304925A08aba9305bC0A8FccBf71B4290c5EF",
      "constructorArguments": "",
      "isProxy": true
    },
    {
      "name": "StaticAggregationIsmFactory",
      "address": "0x275aCcCa81cAD931dC6fB6E49ED233Bc99Bed4A7",
      "constructorArguments": "",
      "isProxy": false
    },
    {
      "name": "StaticAggregationIsm",
      "address": "0x33999AB153F68D481AAB1B238368Ffd1Fe81F360",
      "constructorArguments": "",
      "isProxy": true
    },
    {
      "name": "StaticAggregationHookFactory",
      "address": "0xeb6f11189197223c656807a83B0DD374f9A6dF44",
      "constructorArguments": "",
      "isProxy": false
    },
    {
      "name": "StaticAggregationHook",
      "address": "0x3e6F45B03314bD21BcE4201666d483291575E391",
      "constructorArguments": "",
      "isProxy": true
    },
    {
      "name": "DomainRoutingIsmFactory",
      "address": "0x16B710b86CAd07E6F1C531861a16F5feC29dba37",
      "constructorArguments": "",
      "isProxy": false
    },
    {
<<<<<<< HEAD
      "name": "DomaingRoutingIsm",
=======
      "name": "DomainRoutingIsm",
>>>>>>> e0f28a6d
      "address": "0x87935eB971eaA9826060261b07a919451dfd0409",
      "constructorArguments": "",
      "isProxy": true
    },
    {
      "name": "StaticMerkleRootWeightedMultisigIsmFactory",
      "address": "0x44b764045BfDC68517e10e783E69B376cef196B2",
      "constructorArguments": "",
      "isProxy": false
    },
    {
      "name": "StaticMerkleRootWeightedMultisigIsm",
      "address": "0xE5cA56294dA5Bd490D5Bc489B177B002ad16AF83",
      "constructorArguments": "",
      "isProxy": true
    },
    {
      "name": "StaticMessageIdWeightedMultisigIsmFactory",
      "address": "0xC2E36cd6e32e194EE11f15D9273B64461A4D49A2",
      "constructorArguments": "",
      "isProxy": false
    },
    {
      "name": "StaticMessageIdWeightedMultisigIsm",
      "address": "0x7fFe8C9c17F46F94D784E148FbadD4bF66477722",
      "constructorArguments": "",
      "isProxy": true
    }
  ],
  "carrchaintestnet": [
    {
      "name": "StaticMerkleRootMultisigIsmFactory",
      "address": "0x6E7b29CB2A7617405B4d30C6f84bBD51b4Bb4be8",
      "constructorArguments": "",
      "isProxy": false
    },
    {
      "name": "StaticMerkleRootMultisigIsm",
      "address": "0x209e7F9d40954E230008B9bb076a0901d32695e5",
      "constructorArguments": "",
      "isProxy": true
    },
    {
      "name": "StaticMessageIdMultisigIsmFactory",
      "address": "0xfc6e546510dC9d76057F1f76633FCFfC188CB213",
      "constructorArguments": "",
      "isProxy": false
    },
    {
      "name": "StaticMessageIdMultisigIsm",
      "address": "0x99B304925A08aba9305bC0A8FccBf71B4290c5EF",
      "constructorArguments": "",
      "isProxy": true
    },
    {
      "name": "StaticAggregationIsmFactory",
      "address": "0x275aCcCa81cAD931dC6fB6E49ED233Bc99Bed4A7",
      "constructorArguments": "",
      "isProxy": false
    },
    {
      "name": "StaticAggregationIsm",
      "address": "0x33999AB153F68D481AAB1B238368Ffd1Fe81F360",
      "constructorArguments": "",
      "isProxy": true
    },
    {
      "name": "StaticAggregationHookFactory",
      "address": "0xeb6f11189197223c656807a83B0DD374f9A6dF44",
      "constructorArguments": "",
      "isProxy": false
    },
    {
      "name": "StaticAggregationHook",
      "address": "0x3e6F45B03314bD21BcE4201666d483291575E391",
      "constructorArguments": "",
      "isProxy": true
    },
    {
      "name": "DomainRoutingIsmFactory",
      "address": "0x16B710b86CAd07E6F1C531861a16F5feC29dba37",
      "constructorArguments": "",
      "isProxy": false
    },
    {
<<<<<<< HEAD
      "name": "DomaingRoutingIsm",
=======
      "name": "DomainRoutingIsm",
>>>>>>> e0f28a6d
      "address": "0x87935eB971eaA9826060261b07a919451dfd0409",
      "constructorArguments": "",
      "isProxy": true
    },
    {
      "name": "StaticMerkleRootWeightedMultisigIsmFactory",
      "address": "0x44b764045BfDC68517e10e783E69B376cef196B2",
      "constructorArguments": "",
      "isProxy": false
    },
    {
      "name": "StaticMerkleRootWeightedMultisigIsm",
      "address": "0xE5cA56294dA5Bd490D5Bc489B177B002ad16AF83",
      "constructorArguments": "",
      "isProxy": true
    },
    {
      "name": "StaticMessageIdWeightedMultisigIsmFactory",
      "address": "0xC2E36cd6e32e194EE11f15D9273B64461A4D49A2",
      "constructorArguments": "",
      "isProxy": false
    },
    {
      "name": "StaticMessageIdWeightedMultisigIsm",
      "address": "0x7fFe8C9c17F46F94D784E148FbadD4bF66477722",
      "constructorArguments": "",
      "isProxy": true
    }
  ],
  "infinityvmmonza": [
    {
      "name": "StaticMerkleRootMultisigIsmFactory",
      "address": "0xfc6e546510dC9d76057F1f76633FCFfC188CB213",
      "constructorArguments": "",
      "isProxy": false
    },
    {
      "name": "StaticMerkleRootMultisigIsm",
      "address": "0x99B304925A08aba9305bC0A8FccBf71B4290c5EF",
      "constructorArguments": "",
      "isProxy": true
    },
    {
      "name": "StaticMessageIdMultisigIsmFactory",
      "address": "0x275aCcCa81cAD931dC6fB6E49ED233Bc99Bed4A7",
      "constructorArguments": "",
      "isProxy": false
    },
    {
      "name": "StaticMessageIdMultisigIsm",
      "address": "0x33999AB153F68D481AAB1B238368Ffd1Fe81F360",
      "constructorArguments": "",
      "isProxy": true
    },
    {
      "name": "StaticAggregationIsmFactory",
      "address": "0xeb6f11189197223c656807a83B0DD374f9A6dF44",
      "constructorArguments": "",
      "isProxy": false
    },
    {
      "name": "StaticAggregationIsm",
      "address": "0x3e6F45B03314bD21BcE4201666d483291575E391",
      "constructorArguments": "",
      "isProxy": true
    },
    {
      "name": "StaticAggregationHookFactory",
      "address": "0x16B710b86CAd07E6F1C531861a16F5feC29dba37",
      "constructorArguments": "",
      "isProxy": false
    },
    {
      "name": "StaticAggregationHook",
      "address": "0x87935eB971eaA9826060261b07a919451dfd0409",
      "constructorArguments": "",
      "isProxy": true
    },
    {
      "name": "DomainRoutingIsmFactory",
      "address": "0x44b764045BfDC68517e10e783E69B376cef196B2",
      "constructorArguments": "",
      "isProxy": false
    },
    {
<<<<<<< HEAD
      "name": "DomaingRoutingIsm",
=======
      "name": "DomainRoutingIsm",
>>>>>>> e0f28a6d
      "address": "0xE5cA56294dA5Bd490D5Bc489B177B002ad16AF83",
      "constructorArguments": "",
      "isProxy": true
    },
    {
      "name": "StaticMerkleRootWeightedMultisigIsmFactory",
      "address": "0xC2E36cd6e32e194EE11f15D9273B64461A4D49A2",
      "constructorArguments": "",
      "isProxy": false
    },
    {
      "name": "StaticMerkleRootWeightedMultisigIsm",
      "address": "0x7fFe8C9c17F46F94D784E148FbadD4bF66477722",
      "constructorArguments": "",
      "isProxy": true
    },
    {
      "name": "StaticMessageIdWeightedMultisigIsmFactory",
      "address": "0x6966b0E55883d49BFB24539356a2f8A673E02039",
      "constructorArguments": "",
      "isProxy": false
    },
    {
      "name": "StaticMessageIdWeightedMultisigIsm",
      "address": "0x4863236F3a05A1A1F0850fF8cd09afeBAE82d953",
      "constructorArguments": "",
      "isProxy": true
    }
  ],
  "modetestnet": [
    {
      "name": "StaticMerkleRootMultisigIsmFactory",
      "address": "0x6E7b29CB2A7617405B4d30C6f84bBD51b4Bb4be8",
      "constructorArguments": "",
      "isProxy": false
    },
    {
      "name": "StaticMerkleRootMultisigIsm",
      "address": "0x209e7F9d40954E230008B9bb076a0901d32695e5",
      "constructorArguments": "",
      "isProxy": true
    },
    {
      "name": "StaticMessageIdMultisigIsmFactory",
      "address": "0xfc6e546510dC9d76057F1f76633FCFfC188CB213",
      "constructorArguments": "",
      "isProxy": false
    },
    {
      "name": "StaticMessageIdMultisigIsm",
      "address": "0x99B304925A08aba9305bC0A8FccBf71B4290c5EF",
      "constructorArguments": "",
      "isProxy": true
    },
    {
      "name": "StaticAggregationIsmFactory",
      "address": "0x275aCcCa81cAD931dC6fB6E49ED233Bc99Bed4A7",
      "constructorArguments": "",
      "isProxy": false
    },
    {
      "name": "StaticAggregationIsm",
      "address": "0x33999AB153F68D481AAB1B238368Ffd1Fe81F360",
      "constructorArguments": "",
      "isProxy": true
    },
    {
      "name": "StaticAggregationHookFactory",
      "address": "0xeb6f11189197223c656807a83B0DD374f9A6dF44",
      "constructorArguments": "",
      "isProxy": false
    },
    {
      "name": "StaticAggregationHook",
      "address": "0x3e6F45B03314bD21BcE4201666d483291575E391",
      "constructorArguments": "",
      "isProxy": true
    },
    {
      "name": "DomainRoutingIsmFactory",
      "address": "0x16B710b86CAd07E6F1C531861a16F5feC29dba37",
      "constructorArguments": "",
      "isProxy": false
    },
    {
<<<<<<< HEAD
      "name": "DomaingRoutingIsm",
=======
      "name": "DomainRoutingIsm",
>>>>>>> e0f28a6d
      "address": "0x87935eB971eaA9826060261b07a919451dfd0409",
      "constructorArguments": "",
      "isProxy": true
    },
    {
      "name": "StaticMerkleRootWeightedMultisigIsmFactory",
      "address": "0x44b764045BfDC68517e10e783E69B376cef196B2",
      "constructorArguments": "",
      "isProxy": false
    },
    {
      "name": "StaticMerkleRootWeightedMultisigIsm",
      "address": "0xE5cA56294dA5Bd490D5Bc489B177B002ad16AF83",
      "constructorArguments": "",
      "isProxy": true
    },
    {
      "name": "StaticMessageIdWeightedMultisigIsmFactory",
      "address": "0xC2E36cd6e32e194EE11f15D9273B64461A4D49A2",
      "constructorArguments": "",
      "isProxy": false
    },
    {
      "name": "StaticMessageIdWeightedMultisigIsm",
      "address": "0x7fFe8C9c17F46F94D784E148FbadD4bF66477722",
      "constructorArguments": "",
      "isProxy": true
    }
  ],
  "cotitestnet": [
    {
      "name": "StaticMerkleRootMultisigIsmFactory",
      "address": "0x6E7b29CB2A7617405B4d30C6f84bBD51b4Bb4be8",
      "constructorArguments": "",
      "isProxy": false
    },
    {
      "name": "StaticMerkleRootMultisigIsm",
      "address": "0x209e7F9d40954E230008B9bb076a0901d32695e5",
      "constructorArguments": "",
      "isProxy": true
    },
    {
      "name": "StaticMessageIdMultisigIsmFactory",
      "address": "0x275aCcCa81cAD931dC6fB6E49ED233Bc99Bed4A7",
      "constructorArguments": "",
      "isProxy": false
    },
    {
      "name": "StaticMessageIdMultisigIsm",
      "address": "0x33999AB153F68D481AAB1B238368Ffd1Fe81F360",
      "constructorArguments": "",
      "isProxy": true
    },
    {
      "name": "StaticAggregationIsmFactory",
      "address": "0x16B710b86CAd07E6F1C531861a16F5feC29dba37",
      "constructorArguments": "",
      "isProxy": false
    },
    {
      "name": "StaticAggregationIsm",
      "address": "0x87935eB971eaA9826060261b07a919451dfd0409",
      "constructorArguments": "",
      "isProxy": true
    },
    {
      "name": "StaticAggregationHookFactory",
      "address": "0xC2E36cd6e32e194EE11f15D9273B64461A4D49A2",
      "constructorArguments": "",
      "isProxy": false
    },
    {
      "name": "StaticAggregationHook",
      "address": "0x7fFe8C9c17F46F94D784E148FbadD4bF66477722",
      "constructorArguments": "",
      "isProxy": true
    },
    {
      "name": "DomainRoutingIsmFactory",
      "address": "0x54148470292C24345fb828B003461a9444414517",
      "constructorArguments": "",
      "isProxy": false
    },
    {
<<<<<<< HEAD
      "name": "DomaingRoutingIsm",
=======
      "name": "DomainRoutingIsm",
>>>>>>> e0f28a6d
      "address": "0x10c9FF6EEE4BaD29734322467f541C84001422C2",
      "constructorArguments": "",
      "isProxy": true
    },
    {
      "name": "StaticMerkleRootWeightedMultisigIsmFactory",
      "address": "0xDDcFEcF17586D08A5740B7D91735fcCE3dfe3eeD",
      "constructorArguments": "",
      "isProxy": false
    },
    {
      "name": "StaticMerkleRootWeightedMultisigIsm",
      "address": "0x8CF9aB5F805072A007dAd0ae56E0099e83B14b61",
      "constructorArguments": "",
      "isProxy": true
    },
    {
      "name": "StaticMessageIdWeightedMultisigIsmFactory",
      "address": "0xB08d78F439e55D02C398519eef61606A5926245F",
      "constructorArguments": "",
      "isProxy": false
    },
    {
      "name": "StaticMessageIdWeightedMultisigIsm",
      "address": "0x9cc1f3401959B6a5BB99923d97515AE629dC9653",
      "constructorArguments": "",
      "isProxy": true
    }
  ],
  "plumetestnet2": [
    {
      "name": "StaticMerkleRootMultisigIsmFactory",
      "address": "0xfc6e546510dC9d76057F1f76633FCFfC188CB213",
      "constructorArguments": "",
      "isProxy": false
    },
    {
      "name": "StaticMerkleRootMultisigIsm",
      "address": "0x99B304925A08aba9305bC0A8FccBf71B4290c5EF",
      "constructorArguments": "",
      "isProxy": true
    },
    {
      "name": "StaticMessageIdMultisigIsmFactory",
      "address": "0x275aCcCa81cAD931dC6fB6E49ED233Bc99Bed4A7",
      "constructorArguments": "",
      "isProxy": false
    },
    {
      "name": "StaticMessageIdMultisigIsm",
      "address": "0x33999AB153F68D481AAB1B238368Ffd1Fe81F360",
      "constructorArguments": "",
      "isProxy": true
    },
    {
      "name": "StaticAggregationIsmFactory",
      "address": "0xeb6f11189197223c656807a83B0DD374f9A6dF44",
      "constructorArguments": "",
      "isProxy": false
    },
    {
      "name": "StaticAggregationIsm",
      "address": "0x3e6F45B03314bD21BcE4201666d483291575E391",
      "constructorArguments": "",
      "isProxy": true
    },
    {
      "name": "StaticAggregationHookFactory",
      "address": "0x16B710b86CAd07E6F1C531861a16F5feC29dba37",
      "constructorArguments": "",
      "isProxy": false
    },
    {
      "name": "StaticAggregationHook",
      "address": "0x87935eB971eaA9826060261b07a919451dfd0409",
      "constructorArguments": "",
      "isProxy": true
    },
    {
      "name": "DomainRoutingIsmFactory",
      "address": "0x44b764045BfDC68517e10e783E69B376cef196B2",
      "constructorArguments": "",
      "isProxy": false
    },
    {
<<<<<<< HEAD
      "name": "DomaingRoutingIsm",
=======
      "name": "DomainRoutingIsm",
>>>>>>> e0f28a6d
      "address": "0xE5cA56294dA5Bd490D5Bc489B177B002ad16AF83",
      "constructorArguments": "",
      "isProxy": true
    },
    {
      "name": "StaticMerkleRootWeightedMultisigIsmFactory",
      "address": "0xC2E36cd6e32e194EE11f15D9273B64461A4D49A2",
      "constructorArguments": "",
      "isProxy": false
    },
    {
      "name": "StaticMerkleRootWeightedMultisigIsm",
      "address": "0x7fFe8C9c17F46F94D784E148FbadD4bF66477722",
      "constructorArguments": "",
      "isProxy": true
    },
    {
      "name": "StaticMessageIdWeightedMultisigIsmFactory",
      "address": "0x6966b0E55883d49BFB24539356a2f8A673E02039",
      "constructorArguments": "",
      "isProxy": false
    },
    {
      "name": "StaticMessageIdWeightedMultisigIsm",
      "address": "0x4863236F3a05A1A1F0850fF8cd09afeBAE82d953",
      "constructorArguments": "",
      "isProxy": true
    }
  ],
  "auroratestnet": [
    {
      "name": "StaticMerkleRootMultisigIsmFactory",
      "address": "0xEe421285728284000ec6c6C55C6F9161faeFfa99",
      "constructorArguments": "",
      "isProxy": false
    },
    {
      "name": "StaticMerkleRootMultisigIsm",
      "address": "0x0033Aa0033189E05c33a9B82ccf857540d0b5C34",
      "constructorArguments": "",
      "isProxy": true
    },
    {
      "name": "StaticMessageIdMultisigIsmFactory",
      "address": "0x1b33611fCc073aB0737011d5512EF673Bff74962",
      "constructorArguments": "",
      "isProxy": false
    },
    {
      "name": "StaticMessageIdMultisigIsm",
      "address": "0x42aF5c65a035c4daFD15d8Ad5D86f9fCDc8A10F9",
      "constructorArguments": "",
      "isProxy": true
    },
    {
      "name": "StaticAggregationIsmFactory",
      "address": "0x6c13643B3927C57DB92c790E4E3E7Ee81e13f78C",
      "constructorArguments": "",
      "isProxy": false
    },
    {
      "name": "StaticAggregationIsm",
      "address": "0x06115B4905a71dc18f9d9489B4e4B3e0A8c59426",
      "constructorArguments": "",
      "isProxy": true
    },
    {
      "name": "StaticAggregationHookFactory",
      "address": "0x20c44b1E3BeaDA1e9826CFd48BeEDABeE9871cE9",
      "constructorArguments": "",
      "isProxy": false
    },
    {
      "name": "StaticAggregationHook",
      "address": "0x8261624701dbAa452c1C874661F9719aE339E4DE",
      "constructorArguments": "",
      "isProxy": true
    },
    {
      "name": "DomainRoutingIsmFactory",
      "address": "0x783c4a0bB6663359281aD4a637D5af68F83ae213",
      "constructorArguments": "",
      "isProxy": false
    },
    {
<<<<<<< HEAD
      "name": "DomaingRoutingIsm",
=======
      "name": "DomainRoutingIsm",
>>>>>>> e0f28a6d
      "address": "0xc2f12d971Bccd2cfAe792E22D06EA63ED6E8A302",
      "constructorArguments": "",
      "isProxy": true
    },
    {
      "name": "StaticMerkleRootWeightedMultisigIsmFactory",
      "address": "0xeAEfB1458b032e75de3e9A3a480d005c426FB1c5",
      "constructorArguments": "",
      "isProxy": false
    },
    {
      "name": "StaticMerkleRootWeightedMultisigIsm",
      "address": "0x5D71742EDc03161377eF9cD8F86fb9718f39b37a",
      "constructorArguments": "",
      "isProxy": true
    },
    {
      "name": "StaticMessageIdWeightedMultisigIsmFactory",
      "address": "0x66b71A4e18FbE09a6977A6520B47fEDdffA82a1c",
      "constructorArguments": "",
      "isProxy": false
    },
    {
      "name": "StaticMessageIdWeightedMultisigIsm",
      "address": "0x5e42B15C8E06E24Cb71fC75943DEd7D869a2c2a4",
      "constructorArguments": "",
      "isProxy": true
    }
  ],
  "megaethtestnet": [
    {
      "name": "StaticMerkleRootMultisigIsm",
      "address": "0x209e7F9d40954E230008B9bb076a0901d32695e5",
      "constructorArguments": "",
      "isProxy": true
    },
    {
      "name": "StaticMessageIdMultisigIsm",
      "address": "0x99B304925A08aba9305bC0A8FccBf71B4290c5EF",
      "constructorArguments": "",
      "isProxy": true
    },
    {
      "name": "StaticAggregationIsm",
      "address": "0x33999AB153F68D481AAB1B238368Ffd1Fe81F360",
      "constructorArguments": "",
      "isProxy": true
    },
    {
      "name": "StaticAggregationHook",
      "address": "0x3e6F45B03314bD21BcE4201666d483291575E391",
      "constructorArguments": "",
      "isProxy": true
    },
    {
<<<<<<< HEAD
      "name": "DomaingRoutingIsm",
=======
      "name": "DomainRoutingIsm",
>>>>>>> e0f28a6d
      "address": "0x87935eB971eaA9826060261b07a919451dfd0409",
      "constructorArguments": "",
      "isProxy": true
    },
    {
      "name": "StaticMerkleRootWeightedMultisigIsm",
      "address": "0xE5cA56294dA5Bd490D5Bc489B177B002ad16AF83",
      "constructorArguments": "",
      "isProxy": true
    },
    {
      "name": "StaticMessageIdWeightedMultisigIsm",
      "address": "0x7fFe8C9c17F46F94D784E148FbadD4bF66477722",
      "constructorArguments": "",
      "isProxy": true
    }
  ],
  "basecamptestnet": [
    {
      "name": "StaticMerkleRootMultisigIsmFactory",
      "address": "0x6E7b29CB2A7617405B4d30C6f84bBD51b4Bb4be8",
      "constructorArguments": "",
      "isProxy": false
    },
    {
      "name": "StaticMerkleRootMultisigIsm",
      "address": "0x209e7F9d40954E230008B9bb076a0901d32695e5",
      "constructorArguments": "",
      "isProxy": true
    },
    {
      "name": "StaticMessageIdMultisigIsmFactory",
      "address": "0xfc6e546510dC9d76057F1f76633FCFfC188CB213",
      "constructorArguments": "",
      "isProxy": false
    },
    {
      "name": "StaticMessageIdMultisigIsm",
      "address": "0x99B304925A08aba9305bC0A8FccBf71B4290c5EF",
      "constructorArguments": "",
      "isProxy": true
    },
    {
      "name": "StaticAggregationIsmFactory",
      "address": "0x275aCcCa81cAD931dC6fB6E49ED233Bc99Bed4A7",
      "constructorArguments": "",
      "isProxy": false
    },
    {
      "name": "StaticAggregationIsm",
      "address": "0x33999AB153F68D481AAB1B238368Ffd1Fe81F360",
      "constructorArguments": "",
      "isProxy": true
    },
    {
      "name": "StaticAggregationHookFactory",
      "address": "0xeb6f11189197223c656807a83B0DD374f9A6dF44",
      "constructorArguments": "",
      "isProxy": false
    },
    {
      "name": "StaticAggregationHook",
      "address": "0x3e6F45B03314bD21BcE4201666d483291575E391",
      "constructorArguments": "",
      "isProxy": true
    },
    {
      "name": "DomainRoutingIsmFactory",
      "address": "0x16B710b86CAd07E6F1C531861a16F5feC29dba37",
      "constructorArguments": "",
      "isProxy": false
    },
    {
<<<<<<< HEAD
      "name": "DomaingRoutingIsm",
=======
      "name": "DomainRoutingIsm",
>>>>>>> e0f28a6d
      "address": "0x87935eB971eaA9826060261b07a919451dfd0409",
      "constructorArguments": "",
      "isProxy": true
    },
    {
      "name": "StaticMerkleRootWeightedMultisigIsmFactory",
      "address": "0x44b764045BfDC68517e10e783E69B376cef196B2",
      "constructorArguments": "",
      "isProxy": false
    },
    {
      "name": "StaticMerkleRootWeightedMultisigIsm",
      "address": "0xE5cA56294dA5Bd490D5Bc489B177B002ad16AF83",
      "constructorArguments": "",
      "isProxy": true
    },
    {
      "name": "StaticMessageIdWeightedMultisigIsmFactory",
      "address": "0xC2E36cd6e32e194EE11f15D9273B64461A4D49A2",
      "constructorArguments": "",
      "isProxy": false
    },
    {
      "name": "StaticMessageIdWeightedMultisigIsm",
      "address": "0x7fFe8C9c17F46F94D784E148FbadD4bF66477722",
      "constructorArguments": "",
      "isProxy": true
    }
  ],
  "bepolia": [
<<<<<<< HEAD
=======
    {
      "name": "StaticMerkleRootMultisigIsmFactory",
      "address": "0x6E7b29CB2A7617405B4d30C6f84bBD51b4Bb4be8",
      "constructorArguments": "",
      "isProxy": false
    },
    {
      "name": "StaticMerkleRootMultisigIsm",
      "address": "0x209e7F9d40954E230008B9bb076a0901d32695e5",
      "constructorArguments": "",
      "isProxy": true
    },
    {
      "name": "StaticMessageIdMultisigIsmFactory",
      "address": "0xfc6e546510dC9d76057F1f76633FCFfC188CB213",
      "constructorArguments": "",
      "isProxy": false
    },
    {
      "name": "StaticMessageIdMultisigIsm",
      "address": "0x99B304925A08aba9305bC0A8FccBf71B4290c5EF",
      "constructorArguments": "",
      "isProxy": true
    },
    {
      "name": "StaticAggregationIsmFactory",
      "address": "0x275aCcCa81cAD931dC6fB6E49ED233Bc99Bed4A7",
      "constructorArguments": "",
      "isProxy": false
    },
    {
      "name": "StaticAggregationIsm",
      "address": "0x33999AB153F68D481AAB1B238368Ffd1Fe81F360",
      "constructorArguments": "",
      "isProxy": true
    },
    {
      "name": "StaticAggregationHookFactory",
      "address": "0xeb6f11189197223c656807a83B0DD374f9A6dF44",
      "constructorArguments": "",
      "isProxy": false
    },
    {
      "name": "StaticAggregationHook",
      "address": "0x3e6F45B03314bD21BcE4201666d483291575E391",
      "constructorArguments": "",
      "isProxy": true
    },
    {
      "name": "DomainRoutingIsmFactory",
      "address": "0x16B710b86CAd07E6F1C531861a16F5feC29dba37",
      "constructorArguments": "",
      "isProxy": false
    },
    {
      "name": "DomainRoutingIsm",
      "address": "0x87935eB971eaA9826060261b07a919451dfd0409",
      "constructorArguments": "",
      "isProxy": true
    },
    {
      "name": "StaticMerkleRootWeightedMultisigIsmFactory",
      "address": "0x44b764045BfDC68517e10e783E69B376cef196B2",
      "constructorArguments": "",
      "isProxy": false
    },
    {
      "name": "StaticMerkleRootWeightedMultisigIsm",
      "address": "0xE5cA56294dA5Bd490D5Bc489B177B002ad16AF83",
      "constructorArguments": "",
      "isProxy": true
    },
    {
      "name": "StaticMessageIdWeightedMultisigIsmFactory",
      "address": "0xC2E36cd6e32e194EE11f15D9273B64461A4D49A2",
      "constructorArguments": "",
      "isProxy": false
    },
    {
      "name": "StaticMessageIdWeightedMultisigIsm",
      "address": "0x7fFe8C9c17F46F94D784E148FbadD4bF66477722",
      "constructorArguments": "",
      "isProxy": true
    }
  ],
  "neuratestnet": [
>>>>>>> e0f28a6d
    {
      "name": "StaticMerkleRootMultisigIsmFactory",
      "address": "0x6E7b29CB2A7617405B4d30C6f84bBD51b4Bb4be8",
      "constructorArguments": "",
      "isProxy": false
    },
    {
      "name": "StaticMerkleRootMultisigIsm",
      "address": "0x209e7F9d40954E230008B9bb076a0901d32695e5",
      "constructorArguments": "",
      "isProxy": true
    },
    {
      "name": "StaticMessageIdMultisigIsmFactory",
      "address": "0xfc6e546510dC9d76057F1f76633FCFfC188CB213",
      "constructorArguments": "",
      "isProxy": false
    },
    {
      "name": "StaticMessageIdMultisigIsm",
      "address": "0x99B304925A08aba9305bC0A8FccBf71B4290c5EF",
      "constructorArguments": "",
      "isProxy": true
    },
    {
      "name": "StaticAggregationIsmFactory",
      "address": "0x275aCcCa81cAD931dC6fB6E49ED233Bc99Bed4A7",
      "constructorArguments": "",
      "isProxy": false
    },
    {
      "name": "StaticAggregationIsm",
      "address": "0x33999AB153F68D481AAB1B238368Ffd1Fe81F360",
      "constructorArguments": "",
      "isProxy": true
    },
    {
      "name": "StaticAggregationHookFactory",
      "address": "0xeb6f11189197223c656807a83B0DD374f9A6dF44",
      "constructorArguments": "",
      "isProxy": false
    },
    {
      "name": "StaticAggregationHook",
      "address": "0x3e6F45B03314bD21BcE4201666d483291575E391",
      "constructorArguments": "",
      "isProxy": true
    },
    {
      "name": "DomainRoutingIsmFactory",
      "address": "0x16B710b86CAd07E6F1C531861a16F5feC29dba37",
      "constructorArguments": "",
      "isProxy": false
    },
    {
      "name": "DomainRoutingIsm",
      "address": "0x87935eB971eaA9826060261b07a919451dfd0409",
      "constructorArguments": "",
      "isProxy": true
    },
    {
      "name": "StaticMerkleRootWeightedMultisigIsmFactory",
      "address": "0x44b764045BfDC68517e10e783E69B376cef196B2",
      "constructorArguments": "",
      "isProxy": false
    },
    {
      "name": "StaticMerkleRootWeightedMultisigIsm",
      "address": "0xE5cA56294dA5Bd490D5Bc489B177B002ad16AF83",
      "constructorArguments": "",
      "isProxy": true
    },
    {
      "name": "StaticMessageIdWeightedMultisigIsmFactory",
      "address": "0xC2E36cd6e32e194EE11f15D9273B64461A4D49A2",
      "constructorArguments": "",
      "isProxy": false
    },
    {
      "name": "StaticMessageIdWeightedMultisigIsm",
      "address": "0x7fFe8C9c17F46F94D784E148FbadD4bF66477722",
      "constructorArguments": "",
      "isProxy": true
    }
  ]
}<|MERGE_RESOLUTION|>--- conflicted
+++ resolved
@@ -1835,11 +1835,7 @@
       "isProxy": true
     }
   ],
-<<<<<<< HEAD
-  "suavetoliman": [
-=======
   "soneiumtestnet": [
->>>>>>> e0f28a6d
     {
       "name": "StaticMerkleRootMultisigIsmFactory",
       "address": "0xfc6e546510dC9d76057F1f76633FCFfC188CB213",
@@ -1925,11 +1921,7 @@
       "isProxy": true
     }
   ],
-<<<<<<< HEAD
-  "soneiumtestnet": [
-=======
   "sonictestnet": [
->>>>>>> e0f28a6d
     {
       "name": "StaticMerkleRootMultisigIsmFactory",
       "address": "0xfc6e546510dC9d76057F1f76633FCFfC188CB213",
@@ -2015,11 +2007,7 @@
       "isProxy": true
     }
   ],
-<<<<<<< HEAD
-  "sonictestnet": [
-=======
   "unichaintestnet": [
->>>>>>> e0f28a6d
     {
       "name": "StaticMerkleRootMultisigIsmFactory",
       "address": "0xfc6e546510dC9d76057F1f76633FCFfC188CB213",
@@ -2105,11 +2093,7 @@
       "isProxy": true
     }
   ],
-<<<<<<< HEAD
-  "unichaintestnet": [
-=======
   "arcadiatestnet2": [
->>>>>>> e0f28a6d
     {
       "name": "StaticMerkleRootMultisigIsmFactory",
       "address": "0xfc6e546510dC9d76057F1f76633FCFfC188CB213",
@@ -2207,11 +2191,7 @@
       "isProxy": true
     }
   ],
-<<<<<<< HEAD
-  "arcadiatestnet2": [
-=======
   "odysseytestnet": [
->>>>>>> e0f28a6d
     {
       "name": "StaticMerkleRootMultisigIsmFactory",
       "address": "0xfc6e546510dC9d76057F1f76633FCFfC188CB213",
@@ -2295,25 +2275,9 @@
       "address": "0x4863236F3a05A1A1F0850fF8cd09afeBAE82d953",
       "constructorArguments": "",
       "isProxy": true
-    },
-    {
-      "name": "StaticMessageIdWeightedMultisigIsmFactory",
-      "address": "0x54148470292C24345fb828B003461a9444414517",
-      "constructorArguments": "",
-      "isProxy": false
-    },
-    {
-      "name": "StaticMessageIdWeightedMultisigIsm",
-      "address": "0x10c9FF6EEE4BaD29734322467f541C84001422C2",
-      "constructorArguments": "",
-      "isProxy": true
-    }
-  ],
-<<<<<<< HEAD
-  "odysseytestnet": [
-=======
+    }
+  ],
   "alephzeroevmtestnet": [
->>>>>>> e0f28a6d
     {
       "name": "StaticMerkleRootMultisigIsmFactory",
       "address": "0xfc6e546510dC9d76057F1f76633FCFfC188CB213",
@@ -2399,11 +2363,7 @@
       "isProxy": true
     }
   ],
-<<<<<<< HEAD
-  "alephzeroevmtestnet": [
-=======
   "inksepolia": [
->>>>>>> e0f28a6d
     {
       "name": "StaticMerkleRootMultisigIsmFactory",
       "address": "0xfc6e546510dC9d76057F1f76633FCFfC188CB213",
@@ -2489,11 +2449,7 @@
       "isProxy": true
     }
   ],
-<<<<<<< HEAD
-  "inksepolia": [
-=======
   "flametestnet": [
->>>>>>> e0f28a6d
     {
       "name": "StaticMerkleRootMultisigIsmFactory",
       "address": "0x6E7b29CB2A7617405B4d30C6f84bBD51b4Bb4be8",
@@ -2665,11 +2621,7 @@
       "isProxy": true
     }
   ],
-<<<<<<< HEAD
-  "flametestnet": [
-=======
   "chronicleyellowstone": [
->>>>>>> e0f28a6d
     {
       "name": "StaticMerkleRootMultisigIsmFactory",
       "address": "0x6E7b29CB2A7617405B4d30C6f84bBD51b4Bb4be8",
@@ -2721,8 +2673,6 @@
     {
       "name": "DomainRoutingIsmFactory",
       "address": "0x16B710b86CAd07E6F1C531861a16F5feC29dba37",
-<<<<<<< HEAD
-=======
       "constructorArguments": "",
       "isProxy": false
     },
@@ -2735,34 +2685,232 @@
     {
       "name": "StaticMerkleRootWeightedMultisigIsmFactory",
       "address": "0x44b764045BfDC68517e10e783E69B376cef196B2",
->>>>>>> e0f28a6d
-      "constructorArguments": "",
-      "isProxy": false
-    },
-    {
-<<<<<<< HEAD
-      "name": "DomaingRoutingIsm",
+      "constructorArguments": "",
+      "isProxy": false
+    },
+    {
+      "name": "StaticMerkleRootWeightedMultisigIsm",
+      "address": "0xE5cA56294dA5Bd490D5Bc489B177B002ad16AF83",
+      "constructorArguments": "",
+      "isProxy": true
+    },
+    {
+      "name": "StaticMessageIdWeightedMultisigIsmFactory",
+      "address": "0xC2E36cd6e32e194EE11f15D9273B64461A4D49A2",
+      "constructorArguments": "",
+      "isProxy": false
+    },
+    {
+      "name": "StaticMessageIdWeightedMultisigIsm",
+      "address": "0x7fFe8C9c17F46F94D784E148FbadD4bF66477722",
+      "constructorArguments": "",
+      "isProxy": true
+    }
+  ],
+  "subtensortestnet": [
+    {
+      "name": "StaticMerkleRootMultisigIsm",
+      "address": "0x209e7F9d40954E230008B9bb076a0901d32695e5",
+      "constructorArguments": "",
+      "isProxy": true
+    },
+    {
+      "name": "StaticMessageIdMultisigIsm",
+      "address": "0x99B304925A08aba9305bC0A8FccBf71B4290c5EF",
+      "constructorArguments": "",
+      "isProxy": true
+    },
+    {
+      "name": "StaticAggregationIsm",
+      "address": "0x33999AB153F68D481AAB1B238368Ffd1Fe81F360",
+      "constructorArguments": "",
+      "isProxy": true
+    },
+    {
+      "name": "StaticAggregationHook",
+      "address": "0x3e6F45B03314bD21BcE4201666d483291575E391",
+      "constructorArguments": "",
+      "isProxy": true
+    },
+    {
+      "name": "DomainRoutingIsm",
       "address": "0x87935eB971eaA9826060261b07a919451dfd0409",
-=======
+      "constructorArguments": "",
+      "isProxy": true
+    },
+    {
       "name": "StaticMerkleRootWeightedMultisigIsm",
       "address": "0xE5cA56294dA5Bd490D5Bc489B177B002ad16AF83",
->>>>>>> e0f28a6d
-      "constructorArguments": "",
-      "isProxy": true
-    },
-    {
-<<<<<<< HEAD
+      "constructorArguments": "",
+      "isProxy": true
+    },
+    {
+      "name": "StaticMessageIdWeightedMultisigIsmFactory",
+      "address": "0x6966b0E55883d49BFB24539356a2f8A673E02039",
+      "constructorArguments": "",
+      "isProxy": false
+    },
+    {
+      "name": "StaticMessageIdWeightedMultisigIsm",
+      "address": "0x4863236F3a05A1A1F0850fF8cd09afeBAE82d953",
+      "constructorArguments": "",
+      "isProxy": true
+    }
+  ],
+  "weavevmtestnet": [
+    {
+      "name": "StaticMerkleRootMultisigIsmFactory",
+      "address": "0x6E7b29CB2A7617405B4d30C6f84bBD51b4Bb4be8",
+      "constructorArguments": "",
+      "isProxy": false
+    },
+    {
+      "name": "StaticMerkleRootMultisigIsm",
+      "address": "0x209e7F9d40954E230008B9bb076a0901d32695e5",
+      "constructorArguments": "",
+      "isProxy": true
+    },
+    {
+      "name": "StaticMessageIdMultisigIsmFactory",
+      "address": "0xfc6e546510dC9d76057F1f76633FCFfC188CB213",
+      "constructorArguments": "",
+      "isProxy": false
+    },
+    {
+      "name": "StaticMessageIdMultisigIsm",
+      "address": "0x99B304925A08aba9305bC0A8FccBf71B4290c5EF",
+      "constructorArguments": "",
+      "isProxy": true
+    },
+    {
+      "name": "StaticAggregationIsmFactory",
+      "address": "0x275aCcCa81cAD931dC6fB6E49ED233Bc99Bed4A7",
+      "constructorArguments": "",
+      "isProxy": false
+    },
+    {
+      "name": "StaticAggregationIsm",
+      "address": "0x33999AB153F68D481AAB1B238368Ffd1Fe81F360",
+      "constructorArguments": "",
+      "isProxy": true
+    },
+    {
+      "name": "StaticAggregationHookFactory",
+      "address": "0xeb6f11189197223c656807a83B0DD374f9A6dF44",
+      "constructorArguments": "",
+      "isProxy": false
+    },
+    {
+      "name": "StaticAggregationHook",
+      "address": "0x3e6F45B03314bD21BcE4201666d483291575E391",
+      "constructorArguments": "",
+      "isProxy": true
+    },
+    {
+      "name": "DomainRoutingIsmFactory",
+      "address": "0x16B710b86CAd07E6F1C531861a16F5feC29dba37",
+      "constructorArguments": "",
+      "isProxy": false
+    },
+    {
+      "name": "DomainRoutingIsm",
+      "address": "0x87935eB971eaA9826060261b07a919451dfd0409",
+      "constructorArguments": "",
+      "isProxy": true
+    },
+    {
       "name": "StaticMerkleRootWeightedMultisigIsmFactory",
       "address": "0x44b764045BfDC68517e10e783E69B376cef196B2",
-=======
+      "constructorArguments": "",
+      "isProxy": false
+    },
+    {
+      "name": "StaticMerkleRootWeightedMultisigIsm",
+      "address": "0xE5cA56294dA5Bd490D5Bc489B177B002ad16AF83",
+      "constructorArguments": "",
+      "isProxy": true
+    },
+    {
       "name": "StaticMessageIdWeightedMultisigIsmFactory",
       "address": "0xC2E36cd6e32e194EE11f15D9273B64461A4D49A2",
->>>>>>> e0f28a6d
-      "constructorArguments": "",
-      "isProxy": false
-    },
-    {
-<<<<<<< HEAD
+      "constructorArguments": "",
+      "isProxy": false
+    },
+    {
+      "name": "StaticMessageIdWeightedMultisigIsm",
+      "address": "0x7fFe8C9c17F46F94D784E148FbadD4bF66477722",
+      "constructorArguments": "",
+      "isProxy": true
+    }
+  ],
+  "monadtestnet": [
+    {
+      "name": "StaticMerkleRootMultisigIsmFactory",
+      "address": "0x6E7b29CB2A7617405B4d30C6f84bBD51b4Bb4be8",
+      "constructorArguments": "",
+      "isProxy": false
+    },
+    {
+      "name": "StaticMerkleRootMultisigIsm",
+      "address": "0x209e7F9d40954E230008B9bb076a0901d32695e5",
+      "constructorArguments": "",
+      "isProxy": true
+    },
+    {
+      "name": "StaticMessageIdMultisigIsmFactory",
+      "address": "0xfc6e546510dC9d76057F1f76633FCFfC188CB213",
+      "constructorArguments": "",
+      "isProxy": false
+    },
+    {
+      "name": "StaticMessageIdMultisigIsm",
+      "address": "0x99B304925A08aba9305bC0A8FccBf71B4290c5EF",
+      "constructorArguments": "",
+      "isProxy": true
+    },
+    {
+      "name": "StaticAggregationIsmFactory",
+      "address": "0x275aCcCa81cAD931dC6fB6E49ED233Bc99Bed4A7",
+      "constructorArguments": "",
+      "isProxy": false
+    },
+    {
+      "name": "StaticAggregationIsm",
+      "address": "0x33999AB153F68D481AAB1B238368Ffd1Fe81F360",
+      "constructorArguments": "",
+      "isProxy": true
+    },
+    {
+      "name": "StaticAggregationHookFactory",
+      "address": "0xeb6f11189197223c656807a83B0DD374f9A6dF44",
+      "constructorArguments": "",
+      "isProxy": false
+    },
+    {
+      "name": "StaticAggregationHook",
+      "address": "0x3e6F45B03314bD21BcE4201666d483291575E391",
+      "constructorArguments": "",
+      "isProxy": true
+    },
+    {
+      "name": "DomainRoutingIsmFactory",
+      "address": "0x16B710b86CAd07E6F1C531861a16F5feC29dba37",
+      "constructorArguments": "",
+      "isProxy": false
+    },
+    {
+      "name": "DomainRoutingIsm",
+      "address": "0x87935eB971eaA9826060261b07a919451dfd0409",
+      "constructorArguments": "",
+      "isProxy": true
+    },
+    {
+      "name": "StaticMerkleRootWeightedMultisigIsmFactory",
+      "address": "0x44b764045BfDC68517e10e783E69B376cef196B2",
+      "constructorArguments": "",
+      "isProxy": false
+    },
+    {
       "name": "StaticMerkleRootWeightedMultisigIsm",
       "address": "0xE5cA56294dA5Bd490D5Bc489B177B002ad16AF83",
       "constructorArguments": "",
@@ -2775,25 +2923,19 @@
       "isProxy": false
     },
     {
-=======
->>>>>>> e0f28a6d
       "name": "StaticMessageIdWeightedMultisigIsm",
       "address": "0x7fFe8C9c17F46F94D784E148FbadD4bF66477722",
       "constructorArguments": "",
       "isProxy": true
     }
   ],
-<<<<<<< HEAD
-  "sonicblaze": [
+  "somniatestnet": [
     {
       "name": "StaticMerkleRootMultisigIsmFactory",
       "address": "0x6E7b29CB2A7617405B4d30C6f84bBD51b4Bb4be8",
       "constructorArguments": "",
       "isProxy": false
     },
-=======
-  "subtensortestnet": [
->>>>>>> e0f28a6d
     {
       "name": "StaticMerkleRootMultisigIsm",
       "address": "0x209e7F9d40954E230008B9bb076a0901d32695e5",
@@ -2801,76 +2943,60 @@
       "isProxy": true
     },
     {
-<<<<<<< HEAD
       "name": "StaticMessageIdMultisigIsmFactory",
       "address": "0xfc6e546510dC9d76057F1f76633FCFfC188CB213",
       "constructorArguments": "",
       "isProxy": false
     },
     {
-=======
->>>>>>> e0f28a6d
       "name": "StaticMessageIdMultisigIsm",
       "address": "0x99B304925A08aba9305bC0A8FccBf71B4290c5EF",
       "constructorArguments": "",
       "isProxy": true
     },
     {
-<<<<<<< HEAD
       "name": "StaticAggregationIsmFactory",
       "address": "0x275aCcCa81cAD931dC6fB6E49ED233Bc99Bed4A7",
       "constructorArguments": "",
       "isProxy": false
     },
     {
-=======
->>>>>>> e0f28a6d
       "name": "StaticAggregationIsm",
       "address": "0x33999AB153F68D481AAB1B238368Ffd1Fe81F360",
       "constructorArguments": "",
       "isProxy": true
     },
     {
-<<<<<<< HEAD
       "name": "StaticAggregationHookFactory",
       "address": "0xeb6f11189197223c656807a83B0DD374f9A6dF44",
       "constructorArguments": "",
       "isProxy": false
     },
     {
-=======
->>>>>>> e0f28a6d
       "name": "StaticAggregationHook",
       "address": "0x3e6F45B03314bD21BcE4201666d483291575E391",
       "constructorArguments": "",
       "isProxy": true
     },
     {
-<<<<<<< HEAD
       "name": "DomainRoutingIsmFactory",
       "address": "0x16B710b86CAd07E6F1C531861a16F5feC29dba37",
       "constructorArguments": "",
       "isProxy": false
     },
     {
-      "name": "DomaingRoutingIsm",
-=======
       "name": "DomainRoutingIsm",
->>>>>>> e0f28a6d
       "address": "0x87935eB971eaA9826060261b07a919451dfd0409",
       "constructorArguments": "",
       "isProxy": true
     },
     {
-<<<<<<< HEAD
       "name": "StaticMerkleRootWeightedMultisigIsmFactory",
       "address": "0x44b764045BfDC68517e10e783E69B376cef196B2",
       "constructorArguments": "",
       "isProxy": false
     },
     {
-=======
->>>>>>> e0f28a6d
       "name": "StaticMerkleRootWeightedMultisigIsm",
       "address": "0xE5cA56294dA5Bd490D5Bc489B177B002ad16AF83",
       "constructorArguments": "",
@@ -2889,11 +3015,7 @@
       "isProxy": true
     }
   ],
-<<<<<<< HEAD
-  "chronicleyellowstone": [
-=======
-  "weavevmtestnet": [
->>>>>>> e0f28a6d
+  "carrchaintestnet": [
     {
       "name": "StaticMerkleRootMultisigIsmFactory",
       "address": "0x6E7b29CB2A7617405B4d30C6f84bBD51b4Bb4be8",
@@ -2979,8 +3101,99 @@
       "isProxy": true
     }
   ],
-<<<<<<< HEAD
-  "subtensortestnet": [
+  "infinityvmmonza": [
+    {
+      "name": "StaticMerkleRootMultisigIsmFactory",
+      "address": "0xfc6e546510dC9d76057F1f76633FCFfC188CB213",
+      "constructorArguments": "",
+      "isProxy": false
+    },
+    {
+      "name": "StaticMerkleRootMultisigIsm",
+      "address": "0x99B304925A08aba9305bC0A8FccBf71B4290c5EF",
+      "constructorArguments": "",
+      "isProxy": true
+    },
+    {
+      "name": "StaticMessageIdMultisigIsmFactory",
+      "address": "0x275aCcCa81cAD931dC6fB6E49ED233Bc99Bed4A7",
+      "constructorArguments": "",
+      "isProxy": false
+    },
+    {
+      "name": "StaticMessageIdMultisigIsm",
+      "address": "0x33999AB153F68D481AAB1B238368Ffd1Fe81F360",
+      "constructorArguments": "",
+      "isProxy": true
+    },
+    {
+      "name": "StaticAggregationIsmFactory",
+      "address": "0xeb6f11189197223c656807a83B0DD374f9A6dF44",
+      "constructorArguments": "",
+      "isProxy": false
+    },
+    {
+      "name": "StaticAggregationIsm",
+      "address": "0x3e6F45B03314bD21BcE4201666d483291575E391",
+      "constructorArguments": "",
+      "isProxy": true
+    },
+    {
+      "name": "StaticAggregationHookFactory",
+      "address": "0x16B710b86CAd07E6F1C531861a16F5feC29dba37",
+      "constructorArguments": "",
+      "isProxy": false
+    },
+    {
+      "name": "StaticAggregationHook",
+      "address": "0x87935eB971eaA9826060261b07a919451dfd0409",
+      "constructorArguments": "",
+      "isProxy": true
+    },
+    {
+      "name": "DomainRoutingIsmFactory",
+      "address": "0x44b764045BfDC68517e10e783E69B376cef196B2",
+      "constructorArguments": "",
+      "isProxy": false
+    },
+    {
+      "name": "DomainRoutingIsm",
+      "address": "0xE5cA56294dA5Bd490D5Bc489B177B002ad16AF83",
+      "constructorArguments": "",
+      "isProxy": true
+    },
+    {
+      "name": "StaticMerkleRootWeightedMultisigIsmFactory",
+      "address": "0xC2E36cd6e32e194EE11f15D9273B64461A4D49A2",
+      "constructorArguments": "",
+      "isProxy": false
+    },
+    {
+      "name": "StaticMerkleRootWeightedMultisigIsm",
+      "address": "0x7fFe8C9c17F46F94D784E148FbadD4bF66477722",
+      "constructorArguments": "",
+      "isProxy": true
+    },
+    {
+      "name": "StaticMessageIdWeightedMultisigIsmFactory",
+      "address": "0x6966b0E55883d49BFB24539356a2f8A673E02039",
+      "constructorArguments": "",
+      "isProxy": false
+    },
+    {
+      "name": "StaticMessageIdWeightedMultisigIsm",
+      "address": "0x4863236F3a05A1A1F0850fF8cd09afeBAE82d953",
+      "constructorArguments": "",
+      "isProxy": true
+    }
+  ],
+  "modetestnet": [
+    {
+      "name": "StaticMerkleRootMultisigIsmFactory",
+      "address": "0x6E7b29CB2A7617405B4d30C6f84bBD51b4Bb4be8",
+      "constructorArguments": "",
+      "isProxy": false
+    },
     {
       "name": "StaticMerkleRootMultisigIsm",
       "address": "0x209e7F9d40954E230008B9bb076a0901d32695e5",
@@ -2988,32 +3201,234 @@
       "isProxy": true
     },
     {
+      "name": "StaticMessageIdMultisigIsmFactory",
+      "address": "0xfc6e546510dC9d76057F1f76633FCFfC188CB213",
+      "constructorArguments": "",
+      "isProxy": false
+    },
+    {
       "name": "StaticMessageIdMultisigIsm",
       "address": "0x99B304925A08aba9305bC0A8FccBf71B4290c5EF",
       "constructorArguments": "",
       "isProxy": true
     },
     {
+      "name": "StaticAggregationIsmFactory",
+      "address": "0x275aCcCa81cAD931dC6fB6E49ED233Bc99Bed4A7",
+      "constructorArguments": "",
+      "isProxy": false
+    },
+    {
       "name": "StaticAggregationIsm",
       "address": "0x33999AB153F68D481AAB1B238368Ffd1Fe81F360",
       "constructorArguments": "",
       "isProxy": true
     },
     {
+      "name": "StaticAggregationHookFactory",
+      "address": "0xeb6f11189197223c656807a83B0DD374f9A6dF44",
+      "constructorArguments": "",
+      "isProxy": false
+    },
+    {
       "name": "StaticAggregationHook",
       "address": "0x3e6F45B03314bD21BcE4201666d483291575E391",
       "constructorArguments": "",
       "isProxy": true
     },
     {
-      "name": "DomaingRoutingIsm",
+      "name": "DomainRoutingIsmFactory",
+      "address": "0x16B710b86CAd07E6F1C531861a16F5feC29dba37",
+      "constructorArguments": "",
+      "isProxy": false
+    },
+    {
+      "name": "DomainRoutingIsm",
       "address": "0x87935eB971eaA9826060261b07a919451dfd0409",
       "constructorArguments": "",
       "isProxy": true
     },
     {
+      "name": "StaticMerkleRootWeightedMultisigIsmFactory",
+      "address": "0x44b764045BfDC68517e10e783E69B376cef196B2",
+      "constructorArguments": "",
+      "isProxy": false
+    },
+    {
       "name": "StaticMerkleRootWeightedMultisigIsm",
       "address": "0xE5cA56294dA5Bd490D5Bc489B177B002ad16AF83",
+      "constructorArguments": "",
+      "isProxy": true
+    },
+    {
+      "name": "StaticMessageIdWeightedMultisigIsmFactory",
+      "address": "0xC2E36cd6e32e194EE11f15D9273B64461A4D49A2",
+      "constructorArguments": "",
+      "isProxy": false
+    },
+    {
+      "name": "StaticMessageIdWeightedMultisigIsm",
+      "address": "0x7fFe8C9c17F46F94D784E148FbadD4bF66477722",
+      "constructorArguments": "",
+      "isProxy": true
+    }
+  ],
+  "cotitestnet": [
+    {
+      "name": "StaticMerkleRootMultisigIsmFactory",
+      "address": "0x6E7b29CB2A7617405B4d30C6f84bBD51b4Bb4be8",
+      "constructorArguments": "",
+      "isProxy": false
+    },
+    {
+      "name": "StaticMerkleRootMultisigIsm",
+      "address": "0x209e7F9d40954E230008B9bb076a0901d32695e5",
+      "constructorArguments": "",
+      "isProxy": true
+    },
+    {
+      "name": "StaticMessageIdMultisigIsmFactory",
+      "address": "0x275aCcCa81cAD931dC6fB6E49ED233Bc99Bed4A7",
+      "constructorArguments": "",
+      "isProxy": false
+    },
+    {
+      "name": "StaticMessageIdMultisigIsm",
+      "address": "0x33999AB153F68D481AAB1B238368Ffd1Fe81F360",
+      "constructorArguments": "",
+      "isProxy": true
+    },
+    {
+      "name": "StaticAggregationIsmFactory",
+      "address": "0x16B710b86CAd07E6F1C531861a16F5feC29dba37",
+      "constructorArguments": "",
+      "isProxy": false
+    },
+    {
+      "name": "StaticAggregationIsm",
+      "address": "0x87935eB971eaA9826060261b07a919451dfd0409",
+      "constructorArguments": "",
+      "isProxy": true
+    },
+    {
+      "name": "StaticAggregationHookFactory",
+      "address": "0xC2E36cd6e32e194EE11f15D9273B64461A4D49A2",
+      "constructorArguments": "",
+      "isProxy": false
+    },
+    {
+      "name": "StaticAggregationHook",
+      "address": "0x7fFe8C9c17F46F94D784E148FbadD4bF66477722",
+      "constructorArguments": "",
+      "isProxy": true
+    },
+    {
+      "name": "DomainRoutingIsmFactory",
+      "address": "0x54148470292C24345fb828B003461a9444414517",
+      "constructorArguments": "",
+      "isProxy": false
+    },
+    {
+      "name": "DomainRoutingIsm",
+      "address": "0x10c9FF6EEE4BaD29734322467f541C84001422C2",
+      "constructorArguments": "",
+      "isProxy": true
+    },
+    {
+      "name": "StaticMerkleRootWeightedMultisigIsmFactory",
+      "address": "0xDDcFEcF17586D08A5740B7D91735fcCE3dfe3eeD",
+      "constructorArguments": "",
+      "isProxy": false
+    },
+    {
+      "name": "StaticMerkleRootWeightedMultisigIsm",
+      "address": "0x8CF9aB5F805072A007dAd0ae56E0099e83B14b61",
+      "constructorArguments": "",
+      "isProxy": true
+    },
+    {
+      "name": "StaticMessageIdWeightedMultisigIsmFactory",
+      "address": "0xB08d78F439e55D02C398519eef61606A5926245F",
+      "constructorArguments": "",
+      "isProxy": false
+    },
+    {
+      "name": "StaticMessageIdWeightedMultisigIsm",
+      "address": "0x9cc1f3401959B6a5BB99923d97515AE629dC9653",
+      "constructorArguments": "",
+      "isProxy": true
+    }
+  ],
+  "plumetestnet2": [
+    {
+      "name": "StaticMerkleRootMultisigIsmFactory",
+      "address": "0xfc6e546510dC9d76057F1f76633FCFfC188CB213",
+      "constructorArguments": "",
+      "isProxy": false
+    },
+    {
+      "name": "StaticMerkleRootMultisigIsm",
+      "address": "0x99B304925A08aba9305bC0A8FccBf71B4290c5EF",
+      "constructorArguments": "",
+      "isProxy": true
+    },
+    {
+      "name": "StaticMessageIdMultisigIsmFactory",
+      "address": "0x275aCcCa81cAD931dC6fB6E49ED233Bc99Bed4A7",
+      "constructorArguments": "",
+      "isProxy": false
+    },
+    {
+      "name": "StaticMessageIdMultisigIsm",
+      "address": "0x33999AB153F68D481AAB1B238368Ffd1Fe81F360",
+      "constructorArguments": "",
+      "isProxy": true
+    },
+    {
+      "name": "StaticAggregationIsmFactory",
+      "address": "0xeb6f11189197223c656807a83B0DD374f9A6dF44",
+      "constructorArguments": "",
+      "isProxy": false
+    },
+    {
+      "name": "StaticAggregationIsm",
+      "address": "0x3e6F45B03314bD21BcE4201666d483291575E391",
+      "constructorArguments": "",
+      "isProxy": true
+    },
+    {
+      "name": "StaticAggregationHookFactory",
+      "address": "0x16B710b86CAd07E6F1C531861a16F5feC29dba37",
+      "constructorArguments": "",
+      "isProxy": false
+    },
+    {
+      "name": "StaticAggregationHook",
+      "address": "0x87935eB971eaA9826060261b07a919451dfd0409",
+      "constructorArguments": "",
+      "isProxy": true
+    },
+    {
+      "name": "DomainRoutingIsmFactory",
+      "address": "0x44b764045BfDC68517e10e783E69B376cef196B2",
+      "constructorArguments": "",
+      "isProxy": false
+    },
+    {
+      "name": "DomainRoutingIsm",
+      "address": "0xE5cA56294dA5Bd490D5Bc489B177B002ad16AF83",
+      "constructorArguments": "",
+      "isProxy": true
+    },
+    {
+      "name": "StaticMerkleRootWeightedMultisigIsmFactory",
+      "address": "0xC2E36cd6e32e194EE11f15D9273B64461A4D49A2",
+      "constructorArguments": "",
+      "isProxy": false
+    },
+    {
+      "name": "StaticMerkleRootWeightedMultisigIsm",
+      "address": "0x7fFe8C9c17F46F94D784E148FbadD4bF66477722",
       "constructorArguments": "",
       "isProxy": true
     },
@@ -3030,10 +3445,137 @@
       "isProxy": true
     }
   ],
-  "weavevmtestnet": [
-=======
-  "monadtestnet": [
->>>>>>> e0f28a6d
+  "auroratestnet": [
+    {
+      "name": "StaticMerkleRootMultisigIsmFactory",
+      "address": "0xEe421285728284000ec6c6C55C6F9161faeFfa99",
+      "constructorArguments": "",
+      "isProxy": false
+    },
+    {
+      "name": "StaticMerkleRootMultisigIsm",
+      "address": "0x0033Aa0033189E05c33a9B82ccf857540d0b5C34",
+      "constructorArguments": "",
+      "isProxy": true
+    },
+    {
+      "name": "StaticMessageIdMultisigIsmFactory",
+      "address": "0x1b33611fCc073aB0737011d5512EF673Bff74962",
+      "constructorArguments": "",
+      "isProxy": false
+    },
+    {
+      "name": "StaticMessageIdMultisigIsm",
+      "address": "0x42aF5c65a035c4daFD15d8Ad5D86f9fCDc8A10F9",
+      "constructorArguments": "",
+      "isProxy": true
+    },
+    {
+      "name": "StaticAggregationIsmFactory",
+      "address": "0x6c13643B3927C57DB92c790E4E3E7Ee81e13f78C",
+      "constructorArguments": "",
+      "isProxy": false
+    },
+    {
+      "name": "StaticAggregationIsm",
+      "address": "0x06115B4905a71dc18f9d9489B4e4B3e0A8c59426",
+      "constructorArguments": "",
+      "isProxy": true
+    },
+    {
+      "name": "StaticAggregationHookFactory",
+      "address": "0x20c44b1E3BeaDA1e9826CFd48BeEDABeE9871cE9",
+      "constructorArguments": "",
+      "isProxy": false
+    },
+    {
+      "name": "StaticAggregationHook",
+      "address": "0x8261624701dbAa452c1C874661F9719aE339E4DE",
+      "constructorArguments": "",
+      "isProxy": true
+    },
+    {
+      "name": "DomainRoutingIsmFactory",
+      "address": "0x783c4a0bB6663359281aD4a637D5af68F83ae213",
+      "constructorArguments": "",
+      "isProxy": false
+    },
+    {
+      "name": "DomainRoutingIsm",
+      "address": "0xc2f12d971Bccd2cfAe792E22D06EA63ED6E8A302",
+      "constructorArguments": "",
+      "isProxy": true
+    },
+    {
+      "name": "StaticMerkleRootWeightedMultisigIsmFactory",
+      "address": "0xeAEfB1458b032e75de3e9A3a480d005c426FB1c5",
+      "constructorArguments": "",
+      "isProxy": false
+    },
+    {
+      "name": "StaticMerkleRootWeightedMultisigIsm",
+      "address": "0x5D71742EDc03161377eF9cD8F86fb9718f39b37a",
+      "constructorArguments": "",
+      "isProxy": true
+    },
+    {
+      "name": "StaticMessageIdWeightedMultisigIsmFactory",
+      "address": "0x66b71A4e18FbE09a6977A6520B47fEDdffA82a1c",
+      "constructorArguments": "",
+      "isProxy": false
+    },
+    {
+      "name": "StaticMessageIdWeightedMultisigIsm",
+      "address": "0x5e42B15C8E06E24Cb71fC75943DEd7D869a2c2a4",
+      "constructorArguments": "",
+      "isProxy": true
+    }
+  ],
+  "megaethtestnet": [
+    {
+      "name": "StaticMerkleRootMultisigIsm",
+      "address": "0x209e7F9d40954E230008B9bb076a0901d32695e5",
+      "constructorArguments": "",
+      "isProxy": true
+    },
+    {
+      "name": "StaticMessageIdMultisigIsm",
+      "address": "0x99B304925A08aba9305bC0A8FccBf71B4290c5EF",
+      "constructorArguments": "",
+      "isProxy": true
+    },
+    {
+      "name": "StaticAggregationIsm",
+      "address": "0x33999AB153F68D481AAB1B238368Ffd1Fe81F360",
+      "constructorArguments": "",
+      "isProxy": true
+    },
+    {
+      "name": "StaticAggregationHook",
+      "address": "0x3e6F45B03314bD21BcE4201666d483291575E391",
+      "constructorArguments": "",
+      "isProxy": true
+    },
+    {
+      "name": "DomainRoutingIsm",
+      "address": "0x87935eB971eaA9826060261b07a919451dfd0409",
+      "constructorArguments": "",
+      "isProxy": true
+    },
+    {
+      "name": "StaticMerkleRootWeightedMultisigIsm",
+      "address": "0xE5cA56294dA5Bd490D5Bc489B177B002ad16AF83",
+      "constructorArguments": "",
+      "isProxy": true
+    },
+    {
+      "name": "StaticMessageIdWeightedMultisigIsm",
+      "address": "0x7fFe8C9c17F46F94D784E148FbadD4bF66477722",
+      "constructorArguments": "",
+      "isProxy": true
+    }
+  ],
+  "basecamptestnet": [
     {
       "name": "StaticMerkleRootMultisigIsmFactory",
       "address": "0x6E7b29CB2A7617405B4d30C6f84bBD51b4Bb4be8",
@@ -3119,8 +3661,7 @@
       "isProxy": true
     }
   ],
-<<<<<<< HEAD
-  "monadtestnet": [
+  "bepolia": [
     {
       "name": "StaticMerkleRootMultisigIsmFactory",
       "address": "0x6E7b29CB2A7617405B4d30C6f84bBD51b4Bb4be8",
@@ -3176,7 +3717,7 @@
       "isProxy": false
     },
     {
-      "name": "DomaingRoutingIsm",
+      "name": "DomainRoutingIsm",
       "address": "0x87935eB971eaA9826060261b07a919451dfd0409",
       "constructorArguments": "",
       "isProxy": true
@@ -3206,9 +3747,7 @@
       "isProxy": true
     }
   ],
-=======
->>>>>>> e0f28a6d
-  "somniatestnet": [
+  "neuratestnet": [
     {
       "name": "StaticMerkleRootMultisigIsmFactory",
       "address": "0x6E7b29CB2A7617405B4d30C6f84bBD51b4Bb4be8",
@@ -3264,11 +3803,7 @@
       "isProxy": false
     },
     {
-<<<<<<< HEAD
-      "name": "DomaingRoutingIsm",
-=======
       "name": "DomainRoutingIsm",
->>>>>>> e0f28a6d
       "address": "0x87935eB971eaA9826060261b07a919451dfd0409",
       "constructorArguments": "",
       "isProxy": true
@@ -3297,858 +3832,5 @@
       "constructorArguments": "",
       "isProxy": true
     }
-  ],
-  "carrchaintestnet": [
-    {
-      "name": "StaticMerkleRootMultisigIsmFactory",
-      "address": "0x6E7b29CB2A7617405B4d30C6f84bBD51b4Bb4be8",
-      "constructorArguments": "",
-      "isProxy": false
-    },
-    {
-      "name": "StaticMerkleRootMultisigIsm",
-      "address": "0x209e7F9d40954E230008B9bb076a0901d32695e5",
-      "constructorArguments": "",
-      "isProxy": true
-    },
-    {
-      "name": "StaticMessageIdMultisigIsmFactory",
-      "address": "0xfc6e546510dC9d76057F1f76633FCFfC188CB213",
-      "constructorArguments": "",
-      "isProxy": false
-    },
-    {
-      "name": "StaticMessageIdMultisigIsm",
-      "address": "0x99B304925A08aba9305bC0A8FccBf71B4290c5EF",
-      "constructorArguments": "",
-      "isProxy": true
-    },
-    {
-      "name": "StaticAggregationIsmFactory",
-      "address": "0x275aCcCa81cAD931dC6fB6E49ED233Bc99Bed4A7",
-      "constructorArguments": "",
-      "isProxy": false
-    },
-    {
-      "name": "StaticAggregationIsm",
-      "address": "0x33999AB153F68D481AAB1B238368Ffd1Fe81F360",
-      "constructorArguments": "",
-      "isProxy": true
-    },
-    {
-      "name": "StaticAggregationHookFactory",
-      "address": "0xeb6f11189197223c656807a83B0DD374f9A6dF44",
-      "constructorArguments": "",
-      "isProxy": false
-    },
-    {
-      "name": "StaticAggregationHook",
-      "address": "0x3e6F45B03314bD21BcE4201666d483291575E391",
-      "constructorArguments": "",
-      "isProxy": true
-    },
-    {
-      "name": "DomainRoutingIsmFactory",
-      "address": "0x16B710b86CAd07E6F1C531861a16F5feC29dba37",
-      "constructorArguments": "",
-      "isProxy": false
-    },
-    {
-<<<<<<< HEAD
-      "name": "DomaingRoutingIsm",
-=======
-      "name": "DomainRoutingIsm",
->>>>>>> e0f28a6d
-      "address": "0x87935eB971eaA9826060261b07a919451dfd0409",
-      "constructorArguments": "",
-      "isProxy": true
-    },
-    {
-      "name": "StaticMerkleRootWeightedMultisigIsmFactory",
-      "address": "0x44b764045BfDC68517e10e783E69B376cef196B2",
-      "constructorArguments": "",
-      "isProxy": false
-    },
-    {
-      "name": "StaticMerkleRootWeightedMultisigIsm",
-      "address": "0xE5cA56294dA5Bd490D5Bc489B177B002ad16AF83",
-      "constructorArguments": "",
-      "isProxy": true
-    },
-    {
-      "name": "StaticMessageIdWeightedMultisigIsmFactory",
-      "address": "0xC2E36cd6e32e194EE11f15D9273B64461A4D49A2",
-      "constructorArguments": "",
-      "isProxy": false
-    },
-    {
-      "name": "StaticMessageIdWeightedMultisigIsm",
-      "address": "0x7fFe8C9c17F46F94D784E148FbadD4bF66477722",
-      "constructorArguments": "",
-      "isProxy": true
-    }
-  ],
-  "infinityvmmonza": [
-    {
-      "name": "StaticMerkleRootMultisigIsmFactory",
-      "address": "0xfc6e546510dC9d76057F1f76633FCFfC188CB213",
-      "constructorArguments": "",
-      "isProxy": false
-    },
-    {
-      "name": "StaticMerkleRootMultisigIsm",
-      "address": "0x99B304925A08aba9305bC0A8FccBf71B4290c5EF",
-      "constructorArguments": "",
-      "isProxy": true
-    },
-    {
-      "name": "StaticMessageIdMultisigIsmFactory",
-      "address": "0x275aCcCa81cAD931dC6fB6E49ED233Bc99Bed4A7",
-      "constructorArguments": "",
-      "isProxy": false
-    },
-    {
-      "name": "StaticMessageIdMultisigIsm",
-      "address": "0x33999AB153F68D481AAB1B238368Ffd1Fe81F360",
-      "constructorArguments": "",
-      "isProxy": true
-    },
-    {
-      "name": "StaticAggregationIsmFactory",
-      "address": "0xeb6f11189197223c656807a83B0DD374f9A6dF44",
-      "constructorArguments": "",
-      "isProxy": false
-    },
-    {
-      "name": "StaticAggregationIsm",
-      "address": "0x3e6F45B03314bD21BcE4201666d483291575E391",
-      "constructorArguments": "",
-      "isProxy": true
-    },
-    {
-      "name": "StaticAggregationHookFactory",
-      "address": "0x16B710b86CAd07E6F1C531861a16F5feC29dba37",
-      "constructorArguments": "",
-      "isProxy": false
-    },
-    {
-      "name": "StaticAggregationHook",
-      "address": "0x87935eB971eaA9826060261b07a919451dfd0409",
-      "constructorArguments": "",
-      "isProxy": true
-    },
-    {
-      "name": "DomainRoutingIsmFactory",
-      "address": "0x44b764045BfDC68517e10e783E69B376cef196B2",
-      "constructorArguments": "",
-      "isProxy": false
-    },
-    {
-<<<<<<< HEAD
-      "name": "DomaingRoutingIsm",
-=======
-      "name": "DomainRoutingIsm",
->>>>>>> e0f28a6d
-      "address": "0xE5cA56294dA5Bd490D5Bc489B177B002ad16AF83",
-      "constructorArguments": "",
-      "isProxy": true
-    },
-    {
-      "name": "StaticMerkleRootWeightedMultisigIsmFactory",
-      "address": "0xC2E36cd6e32e194EE11f15D9273B64461A4D49A2",
-      "constructorArguments": "",
-      "isProxy": false
-    },
-    {
-      "name": "StaticMerkleRootWeightedMultisigIsm",
-      "address": "0x7fFe8C9c17F46F94D784E148FbadD4bF66477722",
-      "constructorArguments": "",
-      "isProxy": true
-    },
-    {
-      "name": "StaticMessageIdWeightedMultisigIsmFactory",
-      "address": "0x6966b0E55883d49BFB24539356a2f8A673E02039",
-      "constructorArguments": "",
-      "isProxy": false
-    },
-    {
-      "name": "StaticMessageIdWeightedMultisigIsm",
-      "address": "0x4863236F3a05A1A1F0850fF8cd09afeBAE82d953",
-      "constructorArguments": "",
-      "isProxy": true
-    }
-  ],
-  "modetestnet": [
-    {
-      "name": "StaticMerkleRootMultisigIsmFactory",
-      "address": "0x6E7b29CB2A7617405B4d30C6f84bBD51b4Bb4be8",
-      "constructorArguments": "",
-      "isProxy": false
-    },
-    {
-      "name": "StaticMerkleRootMultisigIsm",
-      "address": "0x209e7F9d40954E230008B9bb076a0901d32695e5",
-      "constructorArguments": "",
-      "isProxy": true
-    },
-    {
-      "name": "StaticMessageIdMultisigIsmFactory",
-      "address": "0xfc6e546510dC9d76057F1f76633FCFfC188CB213",
-      "constructorArguments": "",
-      "isProxy": false
-    },
-    {
-      "name": "StaticMessageIdMultisigIsm",
-      "address": "0x99B304925A08aba9305bC0A8FccBf71B4290c5EF",
-      "constructorArguments": "",
-      "isProxy": true
-    },
-    {
-      "name": "StaticAggregationIsmFactory",
-      "address": "0x275aCcCa81cAD931dC6fB6E49ED233Bc99Bed4A7",
-      "constructorArguments": "",
-      "isProxy": false
-    },
-    {
-      "name": "StaticAggregationIsm",
-      "address": "0x33999AB153F68D481AAB1B238368Ffd1Fe81F360",
-      "constructorArguments": "",
-      "isProxy": true
-    },
-    {
-      "name": "StaticAggregationHookFactory",
-      "address": "0xeb6f11189197223c656807a83B0DD374f9A6dF44",
-      "constructorArguments": "",
-      "isProxy": false
-    },
-    {
-      "name": "StaticAggregationHook",
-      "address": "0x3e6F45B03314bD21BcE4201666d483291575E391",
-      "constructorArguments": "",
-      "isProxy": true
-    },
-    {
-      "name": "DomainRoutingIsmFactory",
-      "address": "0x16B710b86CAd07E6F1C531861a16F5feC29dba37",
-      "constructorArguments": "",
-      "isProxy": false
-    },
-    {
-<<<<<<< HEAD
-      "name": "DomaingRoutingIsm",
-=======
-      "name": "DomainRoutingIsm",
->>>>>>> e0f28a6d
-      "address": "0x87935eB971eaA9826060261b07a919451dfd0409",
-      "constructorArguments": "",
-      "isProxy": true
-    },
-    {
-      "name": "StaticMerkleRootWeightedMultisigIsmFactory",
-      "address": "0x44b764045BfDC68517e10e783E69B376cef196B2",
-      "constructorArguments": "",
-      "isProxy": false
-    },
-    {
-      "name": "StaticMerkleRootWeightedMultisigIsm",
-      "address": "0xE5cA56294dA5Bd490D5Bc489B177B002ad16AF83",
-      "constructorArguments": "",
-      "isProxy": true
-    },
-    {
-      "name": "StaticMessageIdWeightedMultisigIsmFactory",
-      "address": "0xC2E36cd6e32e194EE11f15D9273B64461A4D49A2",
-      "constructorArguments": "",
-      "isProxy": false
-    },
-    {
-      "name": "StaticMessageIdWeightedMultisigIsm",
-      "address": "0x7fFe8C9c17F46F94D784E148FbadD4bF66477722",
-      "constructorArguments": "",
-      "isProxy": true
-    }
-  ],
-  "cotitestnet": [
-    {
-      "name": "StaticMerkleRootMultisigIsmFactory",
-      "address": "0x6E7b29CB2A7617405B4d30C6f84bBD51b4Bb4be8",
-      "constructorArguments": "",
-      "isProxy": false
-    },
-    {
-      "name": "StaticMerkleRootMultisigIsm",
-      "address": "0x209e7F9d40954E230008B9bb076a0901d32695e5",
-      "constructorArguments": "",
-      "isProxy": true
-    },
-    {
-      "name": "StaticMessageIdMultisigIsmFactory",
-      "address": "0x275aCcCa81cAD931dC6fB6E49ED233Bc99Bed4A7",
-      "constructorArguments": "",
-      "isProxy": false
-    },
-    {
-      "name": "StaticMessageIdMultisigIsm",
-      "address": "0x33999AB153F68D481AAB1B238368Ffd1Fe81F360",
-      "constructorArguments": "",
-      "isProxy": true
-    },
-    {
-      "name": "StaticAggregationIsmFactory",
-      "address": "0x16B710b86CAd07E6F1C531861a16F5feC29dba37",
-      "constructorArguments": "",
-      "isProxy": false
-    },
-    {
-      "name": "StaticAggregationIsm",
-      "address": "0x87935eB971eaA9826060261b07a919451dfd0409",
-      "constructorArguments": "",
-      "isProxy": true
-    },
-    {
-      "name": "StaticAggregationHookFactory",
-      "address": "0xC2E36cd6e32e194EE11f15D9273B64461A4D49A2",
-      "constructorArguments": "",
-      "isProxy": false
-    },
-    {
-      "name": "StaticAggregationHook",
-      "address": "0x7fFe8C9c17F46F94D784E148FbadD4bF66477722",
-      "constructorArguments": "",
-      "isProxy": true
-    },
-    {
-      "name": "DomainRoutingIsmFactory",
-      "address": "0x54148470292C24345fb828B003461a9444414517",
-      "constructorArguments": "",
-      "isProxy": false
-    },
-    {
-<<<<<<< HEAD
-      "name": "DomaingRoutingIsm",
-=======
-      "name": "DomainRoutingIsm",
->>>>>>> e0f28a6d
-      "address": "0x10c9FF6EEE4BaD29734322467f541C84001422C2",
-      "constructorArguments": "",
-      "isProxy": true
-    },
-    {
-      "name": "StaticMerkleRootWeightedMultisigIsmFactory",
-      "address": "0xDDcFEcF17586D08A5740B7D91735fcCE3dfe3eeD",
-      "constructorArguments": "",
-      "isProxy": false
-    },
-    {
-      "name": "StaticMerkleRootWeightedMultisigIsm",
-      "address": "0x8CF9aB5F805072A007dAd0ae56E0099e83B14b61",
-      "constructorArguments": "",
-      "isProxy": true
-    },
-    {
-      "name": "StaticMessageIdWeightedMultisigIsmFactory",
-      "address": "0xB08d78F439e55D02C398519eef61606A5926245F",
-      "constructorArguments": "",
-      "isProxy": false
-    },
-    {
-      "name": "StaticMessageIdWeightedMultisigIsm",
-      "address": "0x9cc1f3401959B6a5BB99923d97515AE629dC9653",
-      "constructorArguments": "",
-      "isProxy": true
-    }
-  ],
-  "plumetestnet2": [
-    {
-      "name": "StaticMerkleRootMultisigIsmFactory",
-      "address": "0xfc6e546510dC9d76057F1f76633FCFfC188CB213",
-      "constructorArguments": "",
-      "isProxy": false
-    },
-    {
-      "name": "StaticMerkleRootMultisigIsm",
-      "address": "0x99B304925A08aba9305bC0A8FccBf71B4290c5EF",
-      "constructorArguments": "",
-      "isProxy": true
-    },
-    {
-      "name": "StaticMessageIdMultisigIsmFactory",
-      "address": "0x275aCcCa81cAD931dC6fB6E49ED233Bc99Bed4A7",
-      "constructorArguments": "",
-      "isProxy": false
-    },
-    {
-      "name": "StaticMessageIdMultisigIsm",
-      "address": "0x33999AB153F68D481AAB1B238368Ffd1Fe81F360",
-      "constructorArguments": "",
-      "isProxy": true
-    },
-    {
-      "name": "StaticAggregationIsmFactory",
-      "address": "0xeb6f11189197223c656807a83B0DD374f9A6dF44",
-      "constructorArguments": "",
-      "isProxy": false
-    },
-    {
-      "name": "StaticAggregationIsm",
-      "address": "0x3e6F45B03314bD21BcE4201666d483291575E391",
-      "constructorArguments": "",
-      "isProxy": true
-    },
-    {
-      "name": "StaticAggregationHookFactory",
-      "address": "0x16B710b86CAd07E6F1C531861a16F5feC29dba37",
-      "constructorArguments": "",
-      "isProxy": false
-    },
-    {
-      "name": "StaticAggregationHook",
-      "address": "0x87935eB971eaA9826060261b07a919451dfd0409",
-      "constructorArguments": "",
-      "isProxy": true
-    },
-    {
-      "name": "DomainRoutingIsmFactory",
-      "address": "0x44b764045BfDC68517e10e783E69B376cef196B2",
-      "constructorArguments": "",
-      "isProxy": false
-    },
-    {
-<<<<<<< HEAD
-      "name": "DomaingRoutingIsm",
-=======
-      "name": "DomainRoutingIsm",
->>>>>>> e0f28a6d
-      "address": "0xE5cA56294dA5Bd490D5Bc489B177B002ad16AF83",
-      "constructorArguments": "",
-      "isProxy": true
-    },
-    {
-      "name": "StaticMerkleRootWeightedMultisigIsmFactory",
-      "address": "0xC2E36cd6e32e194EE11f15D9273B64461A4D49A2",
-      "constructorArguments": "",
-      "isProxy": false
-    },
-    {
-      "name": "StaticMerkleRootWeightedMultisigIsm",
-      "address": "0x7fFe8C9c17F46F94D784E148FbadD4bF66477722",
-      "constructorArguments": "",
-      "isProxy": true
-    },
-    {
-      "name": "StaticMessageIdWeightedMultisigIsmFactory",
-      "address": "0x6966b0E55883d49BFB24539356a2f8A673E02039",
-      "constructorArguments": "",
-      "isProxy": false
-    },
-    {
-      "name": "StaticMessageIdWeightedMultisigIsm",
-      "address": "0x4863236F3a05A1A1F0850fF8cd09afeBAE82d953",
-      "constructorArguments": "",
-      "isProxy": true
-    }
-  ],
-  "auroratestnet": [
-    {
-      "name": "StaticMerkleRootMultisigIsmFactory",
-      "address": "0xEe421285728284000ec6c6C55C6F9161faeFfa99",
-      "constructorArguments": "",
-      "isProxy": false
-    },
-    {
-      "name": "StaticMerkleRootMultisigIsm",
-      "address": "0x0033Aa0033189E05c33a9B82ccf857540d0b5C34",
-      "constructorArguments": "",
-      "isProxy": true
-    },
-    {
-      "name": "StaticMessageIdMultisigIsmFactory",
-      "address": "0x1b33611fCc073aB0737011d5512EF673Bff74962",
-      "constructorArguments": "",
-      "isProxy": false
-    },
-    {
-      "name": "StaticMessageIdMultisigIsm",
-      "address": "0x42aF5c65a035c4daFD15d8Ad5D86f9fCDc8A10F9",
-      "constructorArguments": "",
-      "isProxy": true
-    },
-    {
-      "name": "StaticAggregationIsmFactory",
-      "address": "0x6c13643B3927C57DB92c790E4E3E7Ee81e13f78C",
-      "constructorArguments": "",
-      "isProxy": false
-    },
-    {
-      "name": "StaticAggregationIsm",
-      "address": "0x06115B4905a71dc18f9d9489B4e4B3e0A8c59426",
-      "constructorArguments": "",
-      "isProxy": true
-    },
-    {
-      "name": "StaticAggregationHookFactory",
-      "address": "0x20c44b1E3BeaDA1e9826CFd48BeEDABeE9871cE9",
-      "constructorArguments": "",
-      "isProxy": false
-    },
-    {
-      "name": "StaticAggregationHook",
-      "address": "0x8261624701dbAa452c1C874661F9719aE339E4DE",
-      "constructorArguments": "",
-      "isProxy": true
-    },
-    {
-      "name": "DomainRoutingIsmFactory",
-      "address": "0x783c4a0bB6663359281aD4a637D5af68F83ae213",
-      "constructorArguments": "",
-      "isProxy": false
-    },
-    {
-<<<<<<< HEAD
-      "name": "DomaingRoutingIsm",
-=======
-      "name": "DomainRoutingIsm",
->>>>>>> e0f28a6d
-      "address": "0xc2f12d971Bccd2cfAe792E22D06EA63ED6E8A302",
-      "constructorArguments": "",
-      "isProxy": true
-    },
-    {
-      "name": "StaticMerkleRootWeightedMultisigIsmFactory",
-      "address": "0xeAEfB1458b032e75de3e9A3a480d005c426FB1c5",
-      "constructorArguments": "",
-      "isProxy": false
-    },
-    {
-      "name": "StaticMerkleRootWeightedMultisigIsm",
-      "address": "0x5D71742EDc03161377eF9cD8F86fb9718f39b37a",
-      "constructorArguments": "",
-      "isProxy": true
-    },
-    {
-      "name": "StaticMessageIdWeightedMultisigIsmFactory",
-      "address": "0x66b71A4e18FbE09a6977A6520B47fEDdffA82a1c",
-      "constructorArguments": "",
-      "isProxy": false
-    },
-    {
-      "name": "StaticMessageIdWeightedMultisigIsm",
-      "address": "0x5e42B15C8E06E24Cb71fC75943DEd7D869a2c2a4",
-      "constructorArguments": "",
-      "isProxy": true
-    }
-  ],
-  "megaethtestnet": [
-    {
-      "name": "StaticMerkleRootMultisigIsm",
-      "address": "0x209e7F9d40954E230008B9bb076a0901d32695e5",
-      "constructorArguments": "",
-      "isProxy": true
-    },
-    {
-      "name": "StaticMessageIdMultisigIsm",
-      "address": "0x99B304925A08aba9305bC0A8FccBf71B4290c5EF",
-      "constructorArguments": "",
-      "isProxy": true
-    },
-    {
-      "name": "StaticAggregationIsm",
-      "address": "0x33999AB153F68D481AAB1B238368Ffd1Fe81F360",
-      "constructorArguments": "",
-      "isProxy": true
-    },
-    {
-      "name": "StaticAggregationHook",
-      "address": "0x3e6F45B03314bD21BcE4201666d483291575E391",
-      "constructorArguments": "",
-      "isProxy": true
-    },
-    {
-<<<<<<< HEAD
-      "name": "DomaingRoutingIsm",
-=======
-      "name": "DomainRoutingIsm",
->>>>>>> e0f28a6d
-      "address": "0x87935eB971eaA9826060261b07a919451dfd0409",
-      "constructorArguments": "",
-      "isProxy": true
-    },
-    {
-      "name": "StaticMerkleRootWeightedMultisigIsm",
-      "address": "0xE5cA56294dA5Bd490D5Bc489B177B002ad16AF83",
-      "constructorArguments": "",
-      "isProxy": true
-    },
-    {
-      "name": "StaticMessageIdWeightedMultisigIsm",
-      "address": "0x7fFe8C9c17F46F94D784E148FbadD4bF66477722",
-      "constructorArguments": "",
-      "isProxy": true
-    }
-  ],
-  "basecamptestnet": [
-    {
-      "name": "StaticMerkleRootMultisigIsmFactory",
-      "address": "0x6E7b29CB2A7617405B4d30C6f84bBD51b4Bb4be8",
-      "constructorArguments": "",
-      "isProxy": false
-    },
-    {
-      "name": "StaticMerkleRootMultisigIsm",
-      "address": "0x209e7F9d40954E230008B9bb076a0901d32695e5",
-      "constructorArguments": "",
-      "isProxy": true
-    },
-    {
-      "name": "StaticMessageIdMultisigIsmFactory",
-      "address": "0xfc6e546510dC9d76057F1f76633FCFfC188CB213",
-      "constructorArguments": "",
-      "isProxy": false
-    },
-    {
-      "name": "StaticMessageIdMultisigIsm",
-      "address": "0x99B304925A08aba9305bC0A8FccBf71B4290c5EF",
-      "constructorArguments": "",
-      "isProxy": true
-    },
-    {
-      "name": "StaticAggregationIsmFactory",
-      "address": "0x275aCcCa81cAD931dC6fB6E49ED233Bc99Bed4A7",
-      "constructorArguments": "",
-      "isProxy": false
-    },
-    {
-      "name": "StaticAggregationIsm",
-      "address": "0x33999AB153F68D481AAB1B238368Ffd1Fe81F360",
-      "constructorArguments": "",
-      "isProxy": true
-    },
-    {
-      "name": "StaticAggregationHookFactory",
-      "address": "0xeb6f11189197223c656807a83B0DD374f9A6dF44",
-      "constructorArguments": "",
-      "isProxy": false
-    },
-    {
-      "name": "StaticAggregationHook",
-      "address": "0x3e6F45B03314bD21BcE4201666d483291575E391",
-      "constructorArguments": "",
-      "isProxy": true
-    },
-    {
-      "name": "DomainRoutingIsmFactory",
-      "address": "0x16B710b86CAd07E6F1C531861a16F5feC29dba37",
-      "constructorArguments": "",
-      "isProxy": false
-    },
-    {
-<<<<<<< HEAD
-      "name": "DomaingRoutingIsm",
-=======
-      "name": "DomainRoutingIsm",
->>>>>>> e0f28a6d
-      "address": "0x87935eB971eaA9826060261b07a919451dfd0409",
-      "constructorArguments": "",
-      "isProxy": true
-    },
-    {
-      "name": "StaticMerkleRootWeightedMultisigIsmFactory",
-      "address": "0x44b764045BfDC68517e10e783E69B376cef196B2",
-      "constructorArguments": "",
-      "isProxy": false
-    },
-    {
-      "name": "StaticMerkleRootWeightedMultisigIsm",
-      "address": "0xE5cA56294dA5Bd490D5Bc489B177B002ad16AF83",
-      "constructorArguments": "",
-      "isProxy": true
-    },
-    {
-      "name": "StaticMessageIdWeightedMultisigIsmFactory",
-      "address": "0xC2E36cd6e32e194EE11f15D9273B64461A4D49A2",
-      "constructorArguments": "",
-      "isProxy": false
-    },
-    {
-      "name": "StaticMessageIdWeightedMultisigIsm",
-      "address": "0x7fFe8C9c17F46F94D784E148FbadD4bF66477722",
-      "constructorArguments": "",
-      "isProxy": true
-    }
-  ],
-  "bepolia": [
-<<<<<<< HEAD
-=======
-    {
-      "name": "StaticMerkleRootMultisigIsmFactory",
-      "address": "0x6E7b29CB2A7617405B4d30C6f84bBD51b4Bb4be8",
-      "constructorArguments": "",
-      "isProxy": false
-    },
-    {
-      "name": "StaticMerkleRootMultisigIsm",
-      "address": "0x209e7F9d40954E230008B9bb076a0901d32695e5",
-      "constructorArguments": "",
-      "isProxy": true
-    },
-    {
-      "name": "StaticMessageIdMultisigIsmFactory",
-      "address": "0xfc6e546510dC9d76057F1f76633FCFfC188CB213",
-      "constructorArguments": "",
-      "isProxy": false
-    },
-    {
-      "name": "StaticMessageIdMultisigIsm",
-      "address": "0x99B304925A08aba9305bC0A8FccBf71B4290c5EF",
-      "constructorArguments": "",
-      "isProxy": true
-    },
-    {
-      "name": "StaticAggregationIsmFactory",
-      "address": "0x275aCcCa81cAD931dC6fB6E49ED233Bc99Bed4A7",
-      "constructorArguments": "",
-      "isProxy": false
-    },
-    {
-      "name": "StaticAggregationIsm",
-      "address": "0x33999AB153F68D481AAB1B238368Ffd1Fe81F360",
-      "constructorArguments": "",
-      "isProxy": true
-    },
-    {
-      "name": "StaticAggregationHookFactory",
-      "address": "0xeb6f11189197223c656807a83B0DD374f9A6dF44",
-      "constructorArguments": "",
-      "isProxy": false
-    },
-    {
-      "name": "StaticAggregationHook",
-      "address": "0x3e6F45B03314bD21BcE4201666d483291575E391",
-      "constructorArguments": "",
-      "isProxy": true
-    },
-    {
-      "name": "DomainRoutingIsmFactory",
-      "address": "0x16B710b86CAd07E6F1C531861a16F5feC29dba37",
-      "constructorArguments": "",
-      "isProxy": false
-    },
-    {
-      "name": "DomainRoutingIsm",
-      "address": "0x87935eB971eaA9826060261b07a919451dfd0409",
-      "constructorArguments": "",
-      "isProxy": true
-    },
-    {
-      "name": "StaticMerkleRootWeightedMultisigIsmFactory",
-      "address": "0x44b764045BfDC68517e10e783E69B376cef196B2",
-      "constructorArguments": "",
-      "isProxy": false
-    },
-    {
-      "name": "StaticMerkleRootWeightedMultisigIsm",
-      "address": "0xE5cA56294dA5Bd490D5Bc489B177B002ad16AF83",
-      "constructorArguments": "",
-      "isProxy": true
-    },
-    {
-      "name": "StaticMessageIdWeightedMultisigIsmFactory",
-      "address": "0xC2E36cd6e32e194EE11f15D9273B64461A4D49A2",
-      "constructorArguments": "",
-      "isProxy": false
-    },
-    {
-      "name": "StaticMessageIdWeightedMultisigIsm",
-      "address": "0x7fFe8C9c17F46F94D784E148FbadD4bF66477722",
-      "constructorArguments": "",
-      "isProxy": true
-    }
-  ],
-  "neuratestnet": [
->>>>>>> e0f28a6d
-    {
-      "name": "StaticMerkleRootMultisigIsmFactory",
-      "address": "0x6E7b29CB2A7617405B4d30C6f84bBD51b4Bb4be8",
-      "constructorArguments": "",
-      "isProxy": false
-    },
-    {
-      "name": "StaticMerkleRootMultisigIsm",
-      "address": "0x209e7F9d40954E230008B9bb076a0901d32695e5",
-      "constructorArguments": "",
-      "isProxy": true
-    },
-    {
-      "name": "StaticMessageIdMultisigIsmFactory",
-      "address": "0xfc6e546510dC9d76057F1f76633FCFfC188CB213",
-      "constructorArguments": "",
-      "isProxy": false
-    },
-    {
-      "name": "StaticMessageIdMultisigIsm",
-      "address": "0x99B304925A08aba9305bC0A8FccBf71B4290c5EF",
-      "constructorArguments": "",
-      "isProxy": true
-    },
-    {
-      "name": "StaticAggregationIsmFactory",
-      "address": "0x275aCcCa81cAD931dC6fB6E49ED233Bc99Bed4A7",
-      "constructorArguments": "",
-      "isProxy": false
-    },
-    {
-      "name": "StaticAggregationIsm",
-      "address": "0x33999AB153F68D481AAB1B238368Ffd1Fe81F360",
-      "constructorArguments": "",
-      "isProxy": true
-    },
-    {
-      "name": "StaticAggregationHookFactory",
-      "address": "0xeb6f11189197223c656807a83B0DD374f9A6dF44",
-      "constructorArguments": "",
-      "isProxy": false
-    },
-    {
-      "name": "StaticAggregationHook",
-      "address": "0x3e6F45B03314bD21BcE4201666d483291575E391",
-      "constructorArguments": "",
-      "isProxy": true
-    },
-    {
-      "name": "DomainRoutingIsmFactory",
-      "address": "0x16B710b86CAd07E6F1C531861a16F5feC29dba37",
-      "constructorArguments": "",
-      "isProxy": false
-    },
-    {
-      "name": "DomainRoutingIsm",
-      "address": "0x87935eB971eaA9826060261b07a919451dfd0409",
-      "constructorArguments": "",
-      "isProxy": true
-    },
-    {
-      "name": "StaticMerkleRootWeightedMultisigIsmFactory",
-      "address": "0x44b764045BfDC68517e10e783E69B376cef196B2",
-      "constructorArguments": "",
-      "isProxy": false
-    },
-    {
-      "name": "StaticMerkleRootWeightedMultisigIsm",
-      "address": "0xE5cA56294dA5Bd490D5Bc489B177B002ad16AF83",
-      "constructorArguments": "",
-      "isProxy": true
-    },
-    {
-      "name": "StaticMessageIdWeightedMultisigIsmFactory",
-      "address": "0xC2E36cd6e32e194EE11f15D9273B64461A4D49A2",
-      "constructorArguments": "",
-      "isProxy": false
-    },
-    {
-      "name": "StaticMessageIdWeightedMultisigIsm",
-      "address": "0x7fFe8C9c17F46F94D784E148FbadD4bF66477722",
-      "constructorArguments": "",
-      "isProxy": true
-    }
   ]
 }