--- conflicted
+++ resolved
@@ -32,8 +32,6 @@
   nobletestnet: {
     owner: 'n/a - CSDK not supported here',
   },
-<<<<<<< HEAD
-=======
   starknetsepolia: {
     owner: 'n/a - Starknet not supported here',
   },
@@ -43,7 +41,6 @@
   celestiatestnet: {
     owner: 'n/a - CSDK not supported here',
   },
->>>>>>> e0f28a6d
 };
 
 export const ethereumChainOwners: ChainMap<OwnableConfig> = Object.fromEntries(
