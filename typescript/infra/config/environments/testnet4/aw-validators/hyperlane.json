--- conflicted
+++ resolved
@@ -42,12 +42,9 @@
   },
   "carrchaintestnet": {
     "validators": ["0xa96dfc4d8c6cabb510701732ee01e52a75776205"]
-<<<<<<< HEAD
-=======
   },
   "celestiatestnet": {
     "validators": ["0x3e0227b7f129576c53ff5d98d17c9b8433445094"]
->>>>>>> e0f28a6d
   },
   "chronicleyellowstone": {
     "validators": ["0xf11cfeb2b6db66ec14c2ef7b685b36390cd648b4"]
@@ -89,12 +86,6 @@
   "inksepolia": {
     "validators": ["0xe61c846aee275070207fcbf43674eb254f06097a"]
   },
-<<<<<<< HEAD
-  "kyvetestnet": {
-    "validators": ["0x3c470ad2640bc0bcb6a790e8cf85e54d34ca92f5"]
-  },
-=======
->>>>>>> e0f28a6d
   "megaethtestnet": {
     "validators": ["0xf5c8a82f966d2ec8563a2012ccf556ee3f4b25ef"]
   },
@@ -107,12 +98,9 @@
   "monadtestnet": {
     "validators": ["0x734628f55694d2a5f4de3e755ccb40ecd72b16d9"]
   },
-<<<<<<< HEAD
-=======
   "neuratestnet": {
     "validators": ["0xc14514a91d0ee90ba3070abb6bfb45a10e6d341d"]
   },
->>>>>>> e0f28a6d
   "nobletestnet": {
     "validators": ["0xc30427bd74fdcf179a15b9a6e3c4e1d66104726a"]
   },
@@ -162,8 +150,5 @@
   },
   "unichaintestnet": {
     "validators": ["0x5e99961cf71918308c3b17ef21b5f515a4f86fe5"]
-  },
-  "weavevmtestnet": {
-    "validators": ["0x6d2ee6688de903bb31f3ae2ea31da87b697f7f40"]
   }
 }