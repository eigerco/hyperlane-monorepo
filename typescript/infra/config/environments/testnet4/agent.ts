import {
  GasPaymentEnforcement,
  GasPaymentEnforcementPolicyType,
  IsmCacheConfig,
  IsmCachePolicy,
  IsmCacheSelectorType,
  MatchingList,
  ModuleType,
  RpcConsensusType,
} from '@hyperlane-xyz/sdk';

import {
  AgentChainConfig,
  RootAgentConfig,
  getAgentChainNamesFromConfig,
} from '../../../src/config/agent/agent.js';
import {
  BaseRelayerConfig,
  MetricAppContext,
  routerMatchingList,
} from '../../../src/config/agent/relayer.js';
import { ALL_KEY_ROLES, Role } from '../../../src/roles.js';
import { Contexts, mustBeValidContext } from '../../contexts.js';
import { getDomainId } from '../../registry.js';

import { environment, ethereumChainNames } from './chains.js';
import { helloWorld } from './helloworld.js';
import {
  supportedChainNames,
  testnet4SupportedChainNames,
} from './supportedChainNames.js';
import { validatorChainConfig } from './validators.js';

const releaseCandidateHelloworldMatchingList = routerMatchingList(
  helloWorld[Contexts.ReleaseCandidate].addresses,
);

const repo = 'gcr.io/abacus-labs-dev/hyperlane-agent';

// The chains here must be consistent with the environment's supportedChainNames, which is
// checked / enforced at runtime & in the CI pipeline.
//
// This is intentionally separate and not derived from the environment's supportedChainNames
// to allow for more fine-grained control over which chains are enabled for each agent role.
export const hyperlaneContextAgentChainConfig: AgentChainConfig<
  typeof testnet4SupportedChainNames
> = {
  [Role.Validator]: {
    abstracttestnet: true,
    alephzeroevmtestnet: true,
    alfajores: true,
    arbitrumsepolia: true,
    arcadiatestnet2: true,
    auroratestnet: true,
    basecamptestnet: true,
    basesepolia: true,
    bepolia: true,
    bsctestnet: true,
    carrchaintestnet: true,
<<<<<<< HEAD
=======
    celestiatestnet: true,
>>>>>>> e0f28a6d
    chronicleyellowstone: true,
    citreatestnet: true,
    connextsepolia: true,
    cotitestnet: true,
    ecotestnet: true,
    eclipsetestnet: false,
    flametestnet: true,
    formtestnet: true,
    fuji: true,
    holesky: true,
    hyperliquidevmtestnet: true,
    infinityvmmonza: true,
    inksepolia: true,
<<<<<<< HEAD
    kyvetestnet: true,
=======
    kyvetestnet: false,
>>>>>>> e0f28a6d
    megaethtestnet: true,
    milkywaytestnet: true,
    modetestnet: true,
    monadtestnet: true,
<<<<<<< HEAD
    nobletestnet: true,
    odysseytestnet: true,
    optimismsepolia: true,
=======
    neuratestnet: true,
    nobletestnet: true,
    odysseytestnet: true,
    optimismsepolia: true,
    paradexsepolia: true,
>>>>>>> e0f28a6d
    plumetestnet2: true,
    polygonamoy: true,
    scrollsepolia: true,
    sepolia: true,
    solanatestnet: true,
    soneiumtestnet: true,
    somniatestnet: true,
    sonicblaze: true,
    sonicsvmtestnet: false,
<<<<<<< HEAD
    suavetoliman: false,
=======
    starknetsepolia: true,
>>>>>>> e0f28a6d
    subtensortestnet: true,
    superpositiontestnet: true,
    unichaintestnet: true,
    weavevmtestnet: true,
  },
  [Role.Relayer]: {
    abstracttestnet: true,
    alephzeroevmtestnet: true,
    alfajores: true,
    arbitrumsepolia: true,
    arcadiatestnet2: true,
    auroratestnet: true,
    basecamptestnet: true,
    basesepolia: true,
    bepolia: true,
    bsctestnet: true,
    carrchaintestnet: true,
<<<<<<< HEAD
=======
    celestiatestnet: true,
>>>>>>> e0f28a6d
    chronicleyellowstone: true,
    citreatestnet: true,
    connextsepolia: true,
    cotitestnet: true,
    ecotestnet: true,
    eclipsetestnet: false,
    flametestnet: true,
    formtestnet: true,
    fuji: true,
    holesky: true,
    hyperliquidevmtestnet: true,
<<<<<<< HEAD
    infinityvmmonza: true,
    inksepolia: true,
    kyvetestnet: true,
=======
    infinityvmmonza: false,
    inksepolia: true,
    kyvetestnet: false,
>>>>>>> e0f28a6d
    megaethtestnet: true,
    milkywaytestnet: true,
    modetestnet: true,
    monadtestnet: true,
<<<<<<< HEAD
    nobletestnet: true,
    odysseytestnet: true,
    optimismsepolia: true,
=======
    neuratestnet: true,
    nobletestnet: true,
    odysseytestnet: true,
    optimismsepolia: true,
    paradexsepolia: true,
>>>>>>> e0f28a6d
    plumetestnet2: true,
    polygonamoy: true,
    scrollsepolia: true,
    sepolia: true,
    solanatestnet: true,
    soneiumtestnet: true,
    somniatestnet: true,
    sonicblaze: true,
    sonicsvmtestnet: false,
<<<<<<< HEAD
    suavetoliman: false,
=======
    starknetsepolia: true,
>>>>>>> e0f28a6d
    subtensortestnet: true,
    superpositiontestnet: true,
    unichaintestnet: true,
    weavevmtestnet: true,
  },
  [Role.Scraper]: {
    abstracttestnet: true,
    alephzeroevmtestnet: true,
    alfajores: true,
    arbitrumsepolia: true,
    arcadiatestnet2: true,
    auroratestnet: true,
    basecamptestnet: true,
    basesepolia: true,
    bepolia: true,
    bsctestnet: true,
    carrchaintestnet: true,
<<<<<<< HEAD
=======
    celestiatestnet: true,
>>>>>>> e0f28a6d
    chronicleyellowstone: true,
    citreatestnet: true,
    connextsepolia: false,
    cotitestnet: true,
    ecotestnet: true,
    eclipsetestnet: false,
    flametestnet: true,
    formtestnet: true,
    fuji: true,
    holesky: true,
    hyperliquidevmtestnet: true,
    infinityvmmonza: true,
    inksepolia: true,
<<<<<<< HEAD
    kyvetestnet: true,
=======
    kyvetestnet: false,
>>>>>>> e0f28a6d
    megaethtestnet: true,
    milkywaytestnet: true,
    modetestnet: true,
    monadtestnet: true,
<<<<<<< HEAD
    nobletestnet: true,
    odysseytestnet: true,
    optimismsepolia: true,
=======
    neuratestnet: true,
    nobletestnet: true,
    odysseytestnet: true,
    optimismsepolia: true,
    paradexsepolia: true,
>>>>>>> e0f28a6d
    plumetestnet2: true,
    polygonamoy: true,
    scrollsepolia: true,
    sepolia: true,
<<<<<<< HEAD
    solanatestnet: false,
=======
    solanatestnet: true,
>>>>>>> e0f28a6d
    somniatestnet: true,
    soneiumtestnet: true,
    sonicblaze: true,
    sonicsvmtestnet: false,
<<<<<<< HEAD
    suavetoliman: false,
=======
    starknetsepolia: true,
>>>>>>> e0f28a6d
    subtensortestnet: true,
    superpositiontestnet: false,
    unichaintestnet: true,
    weavevmtestnet: true,
  },
};

export const hyperlaneContextAgentChainNames = getAgentChainNamesFromConfig(
  hyperlaneContextAgentChainConfig,
  testnet4SupportedChainNames,
);

const contextBase = {
  namespace: environment,
  runEnv: environment,
  environmentChainNames: supportedChainNames,
  aws: {
    region: 'us-east-1',
  },
} as const;

const gasPaymentEnforcement: GasPaymentEnforcement[] = [
  {
    type: GasPaymentEnforcementPolicyType.None,
    matchingList: [
      // For testing nobletestnet<>auroratestnet until we control the IGP
      {
        originDomain: getDomainId('nobletestnet'),
        destinationDomain: getDomainId('auroratestnet'),
      },
      // For testing nobletestnet<>hyperliquidevmtestnet until we control the IGP
      {
        originDomain: getDomainId('nobletestnet'),
        destinationDomain: getDomainId('hyperliquidevmtestnet'),
      },
<<<<<<< HEAD
=======
      // Temporary workaround due to IGP not being implemented on starknet chain.
      // starknetsepolia
      { originDomain: getDomainId('starknetsepolia') },
      { destinationDomain: getDomainId('starknetsepolia') },
      // paradexsepolia
      { originDomain: getDomainId('paradexsepolia') },
      { destinationDomain: getDomainId('paradexsepolia') },
>>>>>>> e0f28a6d
    ],
  },
  {
    type: GasPaymentEnforcementPolicyType.Minimum,
    payment: '1',
    matchingList: [
      // Temporary workaround for testing milkywaytestnet->bsctestnet.
      {
        originDomain: getDomainId('milkywaytestnet'),
        destinationDomain: getDomainId('bsctestnet'),
      },
      // Temporary workaround for testing bsctestnet->milkywaytestnet.
      {
        originDomain: getDomainId('bsctestnet'),
        destinationDomain: getDomainId('milkywaytestnet'),
      },
<<<<<<< HEAD
=======
      // Workaround for gas price fluctuations
      // Works in tandem with increased igp overhead
      {
        destinationDomain: getDomainId('somniatestnet'),
      },
>>>>>>> e0f28a6d
    ],
  },
  {
    type: GasPaymentEnforcementPolicyType.None,
    matchingList: [
      // Temporary workaround due to InfinityVM Monza whitelisting.
      { originDomain: getDomainId('infinityvmmonza') },
      // Temporary workaround due to InfinityVM Monza whitelisting.
      { destinationDomain: getDomainId('infinityvmmonza') },
    ],
  },
  // Default policy is OnChainFeeQuoting
  {
    type: GasPaymentEnforcementPolicyType.OnChainFeeQuoting,
  },
];

// Resource requests are based on observed usage found in https://abacusworks.grafana.net/d/FSR9YWr7k
const relayerResources = {
  requests: {
    cpu: '1000m',
    memory: '4Gi',
  },
};

const validatorResources = {
  requests: {
    cpu: '250m',
    memory: '256Mi',
  },
};

const scraperResources = {
  requests: {
    cpu: '100m',
    memory: '1Gi',
  },
};

// Kessel is a load test, these are contracts involved in the load
// test that we want to have certain relayers focus on or ignore.
const kesselMatchingList: MatchingList = [
  // classic kessel test recipient
  {
    recipientAddress: '0x492b3653A38e229482Bab2f7De4A094B18017246',
  },
  // kessel run spice route
  {
    destinationDomain: getDomainId('basesepolia'),
    recipientAddress: '0x4Cd2d5deD9D1ef5013fddCDceBeaCB32DFb5ad47',
  },
  {
    destinationDomain: getDomainId('bsctestnet'),
    recipientAddress: '0x975B8Cf9501cBaD717812fcdE3b51a390AD77540',
  },
  {
    destinationDomain: getDomainId('optimismsepolia'),
    recipientAddress: '0x554B0724432Ef42CB4a2C12E756F6F022e37aD8F',
  },
  {
    destinationDomain: getDomainId('arbitrumsepolia'),
    recipientAddress: '0xdED2d823A5e4E82AfbBB68A3e9D947eE03EFbA9d',
  },
  {
    destinationDomain: getDomainId('sepolia'),
    recipientAddress: '0x51BB50884Ec21063DEC3DCA0B2d4aCeF2559E65a',
  },
];

const kesselAppContext = 'kessel';

const metricAppContextsGetter = (): MetricAppContext[] => [
  {
    name: 'helloworld',
    matchingList: routerMatchingList(helloWorld[Contexts.Hyperlane].addresses),
  },
  {
    name: kesselAppContext,
    matchingList: kesselMatchingList,
  },
];

const ismCacheConfigs: Array<IsmCacheConfig> = [
  {
    selector: {
      type: IsmCacheSelectorType.DefaultIsm,
    },
    // Default ISM Routing ISMs change configs based off message content,
    // so they are not specified here.
    moduleTypes: [
      ModuleType.AGGREGATION,
      ModuleType.MERKLE_ROOT_MULTISIG,
      ModuleType.MESSAGE_ID_MULTISIG,
    ],
    // SVM is explicitly not cached as the default ISM is a multisig ISM
    // that routes internally.
    chains: ethereumChainNames,
    cachePolicy: IsmCachePolicy.IsmSpecific,
  },
  {
    selector: {
      type: IsmCacheSelectorType.AppContext,
      context: kesselAppContext,
    },
    // Default ISM Routing ISMs change configs based off message content,
    // so they are not specified here.
    moduleTypes: [
      ModuleType.AGGREGATION,
      ModuleType.MERKLE_ROOT_MULTISIG,
      ModuleType.MESSAGE_ID_MULTISIG,
      ModuleType.ROUTING,
    ],
    // SVM is explicitly not cached as the default ISM is a multisig ISM
    // that routes internally.
    chains: ethereumChainNames,
    cachePolicy: IsmCachePolicy.IsmSpecific,
  },
];

const relayBlacklist: BaseRelayerConfig['blacklist'] = [
  // Ignore kessel runner test recipients.
  // All 5 test recipients have the same address.
  ...kesselMatchingList,
  {
    // In an effort to reduce some giant retry queues that resulted
    // from spam txs to the old TestRecipient before we were charging for
    // gas, we blacklist the old TestRecipient address.
    recipientAddress: '0xBC3cFeca7Df5A45d61BC60E7898E63670e1654aE',
  },
  // Ignore load testing done by Mitosis from sepolia when they used a different Mailbox on
  // arbitrumsepolia and optimismsepolia.
  {
    originDomain: getDomainId('sepolia'),
    senderAddress: '0xb6f4a8dccac0beab1062212f4665879d9937c83c',
    destinationDomain: getDomainId('arbitrumsepolia'),
    recipientAddress: '0x3da95d8d0b98d7428dc2f864511e2650e34f7087',
  },
  {
    originDomain: getDomainId('sepolia'),
    senderAddress: '0xb6f4a8dccac0beab1062212f4665879d9937c83c',
    destinationDomain: getDomainId('optimismsepolia'),
    recipientAddress: '0xa49942c908ec50db14652914317518661ec04904',
  },
];

const hyperlane: RootAgentConfig = {
  ...contextBase,
  contextChainNames: hyperlaneContextAgentChainNames,
  context: Contexts.Hyperlane,
  rolesWithKeys: ALL_KEY_ROLES,
  relayer: {
    rpcConsensusType: RpcConsensusType.Fallback,
    docker: {
      repo,
<<<<<<< HEAD
      tag: 'b98468d-20250516-114242',
=======
      tag: 'ac07f38-20250716-204548',
>>>>>>> e0f28a6d
    },
    blacklist: [...releaseCandidateHelloworldMatchingList, ...relayBlacklist],
    gasPaymentEnforcement,
    metricAppContextsGetter,
    ismCacheConfigs,
<<<<<<< HEAD
=======
    batch: {
      batchSizeOverrides: {
        starknetsepolia: 16,
        paradexsepolia: 16,
      },
    },
>>>>>>> e0f28a6d
    cache: {
      enabled: true,
    },
    resources: relayerResources,
  },
  validators: {
    rpcConsensusType: RpcConsensusType.Fallback,
    docker: {
      repo,
<<<<<<< HEAD
      tag: '1363c76-20250507-120738',
=======
      tag: '373482a-20250707-140617',
>>>>>>> e0f28a6d
    },
    chains: validatorChainConfig(Contexts.Hyperlane),
    resources: validatorResources,
  },
  scraper: {
    rpcConsensusType: RpcConsensusType.Fallback,
    docker: {
      repo,
<<<<<<< HEAD
      tag: 'b98468d-20250516-114242',
=======
      tag: '373482a-20250707-140617',
>>>>>>> e0f28a6d
    },
    resources: scraperResources,
  },
};

const releaseCandidate: RootAgentConfig = {
  ...contextBase,
  context: Contexts.ReleaseCandidate,
  contextChainNames: hyperlaneContextAgentChainNames,
  rolesWithKeys: [Role.Relayer, Role.Kathy, Role.Validator],
  relayer: {
    rpcConsensusType: RpcConsensusType.Fallback,
    docker: {
      repo,
<<<<<<< HEAD
      tag: 'b98468d-20250516-114242',
=======
      tag: 'ac07f38-20250716-204548',
    },
    blacklist: relayBlacklist,
    gasPaymentEnforcement,
    metricAppContextsGetter,
    ismCacheConfigs,
    batch: {
      batchSizeOverrides: {
        starknetsepolia: 16,
        paradexsepolia: 16,
      },
    },
    cache: {
      enabled: true,
    },
    resources: relayerResources,
  },
  validators: {
    rpcConsensusType: RpcConsensusType.Fallback,
    docker: {
      repo,
      tag: '33b3649-20250612-161513',
    },
    chains: validatorChainConfig(Contexts.ReleaseCandidate),
    resources: validatorResources,
  },
};

export const kesselRunnerNetworks = [
  'basesepolia',
  'arbitrumsepolia',
  'sepolia',
  'bsctestnet',
  'optimismsepolia',
];

// Relayer Neutron Testnet is not running at the moment, but we keep the config
// If you would like to run it for testing purposes, you should configure it
// only for chains you would like to run it.
// Relayer Neutron Testnet should not relay messages for `infinityvmmonza`.
const neutron: RootAgentConfig = {
  ...contextBase,
  context: Contexts.Neutron,
  contextChainNames: hyperlaneContextAgentChainNames,
  rolesWithKeys: [Role.Relayer],
  relayer: {
    rpcConsensusType: RpcConsensusType.Fallback,
    docker: {
      repo,
      tag: '33b3649-20250612-161513',
>>>>>>> e0f28a6d
    },
    blacklist: relayBlacklist,
    gasPaymentEnforcement,
    metricAppContextsGetter,
    ismCacheConfigs,
<<<<<<< HEAD
=======
    batch: {
      batchSizeOverrides: {
        starknetsepolia: 16,
        paradexsepolia: 16,
      },
    },
>>>>>>> e0f28a6d
    cache: {
      enabled: true,
    },
    resources: relayerResources,
  },
  validators: {
    rpcConsensusType: RpcConsensusType.Fallback,
    docker: {
      repo,
<<<<<<< HEAD
      tag: '385b307-20250418-150728',
=======
      tag: '33b3649-20250612-161513',
>>>>>>> e0f28a6d
    },
    chains: validatorChainConfig(Contexts.ReleaseCandidate),
    resources: validatorResources,
  },
};

<<<<<<< HEAD
export const kesselRunnerNetworks = [
  'basesepolia',
  'arbitrumsepolia',
  'sepolia',
  'bsctestnet',
  'optimismsepolia',
];
const neutron: RootAgentConfig = {
  ...contextBase,
  context: Contexts.Neutron,
  contextChainNames: {
    validator: [],
    relayer: kesselRunnerNetworks,
    scraper: [],
  },
  rolesWithKeys: [Role.Relayer],
  relayer: {
    rpcConsensusType: RpcConsensusType.Fallback,
    docker: {
      repo,
      tag: '385b307-20250418-150728',
    },
    whitelist: kesselMatchingList,
    gasPaymentEnforcement,
    metricAppContextsGetter,
    ismCacheConfigs,
    cache: {
      enabled: true,
      // Cache for 10 minutes
      defaultExpirationSeconds: 10 * 60,
    },
    resources: {
      requests: {
        cpu: '20000m',
        memory: '32Gi',
      },
    },
  },
};

=======
>>>>>>> e0f28a6d
const getVanguardRootAgentConfig = (index: number): RootAgentConfig => ({
  ...contextBase,
  context: mustBeValidContext(`vanguard${index}`),
  contextChainNames: {
    validator: [],
    relayer: kesselRunnerNetworks,
    scraper: [],
  },
  rolesWithKeys: [Role.Relayer],
  relayer: {
    rpcConsensusType: RpcConsensusType.Fallback,
    docker: {
      repo,
      // includes gasPriceCap overrides + per-chain maxSubmitQueueLength
      tag: '9d20c65-20250418-220918',
    },
    whitelist: kesselMatchingList,
    gasPaymentEnforcement: [
      {
        type: GasPaymentEnforcementPolicyType.None,
        matchingList: kesselMatchingList,
      },
    ],
    metricAppContextsGetter,
    ismCacheConfigs,
    cache: {
      enabled: true,
    },
    resources: {
      requests: {
        cpu: '30000m',
        memory: '100Gi',
      },
    },
    dbBootstrap: true,
    mixing: {
      enabled: true,
      // Arbitrary salt to ensure different agents have different sorting behavior for pending messages
      salt: 69690 + index,
    },
    batch: {
      defaultBatchSize: 32,
      batchSizeOverrides: {
        // Slightly lower to ideally fit within 5M
        sepolia: 26,
      },
      bypassBatchSimulation: true,
      maxSubmitQueueLength: {
        arbitrumsepolia: 350,
        basesepolia: 350,
        bsctestnet: 350,
        optimismsepolia: 350,
        sepolia: 75,
      },
    },
    txIdIndexingEnabled: false,
    igpIndexingEnabled: false,
  },
});

export const agents = {
  [Contexts.Hyperlane]: hyperlane,
  [Contexts.ReleaseCandidate]: releaseCandidate,
  [Contexts.Neutron]: neutron,
  [Contexts.Vanguard0]: getVanguardRootAgentConfig(0),
  [Contexts.Vanguard1]: getVanguardRootAgentConfig(1),
  [Contexts.Vanguard2]: getVanguardRootAgentConfig(2),
  [Contexts.Vanguard3]: getVanguardRootAgentConfig(3),
  [Contexts.Vanguard4]: getVanguardRootAgentConfig(4),
  [Contexts.Vanguard5]: getVanguardRootAgentConfig(5),
};<|MERGE_RESOLUTION|>--- conflicted
+++ resolved
@@ -57,10 +57,7 @@
     bepolia: true,
     bsctestnet: true,
     carrchaintestnet: true,
-<<<<<<< HEAD
-=======
     celestiatestnet: true,
->>>>>>> e0f28a6d
     chronicleyellowstone: true,
     citreatestnet: true,
     connextsepolia: true,
@@ -74,26 +71,16 @@
     hyperliquidevmtestnet: true,
     infinityvmmonza: true,
     inksepolia: true,
-<<<<<<< HEAD
-    kyvetestnet: true,
-=======
     kyvetestnet: false,
->>>>>>> e0f28a6d
     megaethtestnet: true,
     milkywaytestnet: true,
     modetestnet: true,
     monadtestnet: true,
-<<<<<<< HEAD
-    nobletestnet: true,
-    odysseytestnet: true,
-    optimismsepolia: true,
-=======
     neuratestnet: true,
     nobletestnet: true,
     odysseytestnet: true,
     optimismsepolia: true,
     paradexsepolia: true,
->>>>>>> e0f28a6d
     plumetestnet2: true,
     polygonamoy: true,
     scrollsepolia: true,
@@ -103,11 +90,7 @@
     somniatestnet: true,
     sonicblaze: true,
     sonicsvmtestnet: false,
-<<<<<<< HEAD
-    suavetoliman: false,
-=======
     starknetsepolia: true,
->>>>>>> e0f28a6d
     subtensortestnet: true,
     superpositiontestnet: true,
     unichaintestnet: true,
@@ -125,10 +108,7 @@
     bepolia: true,
     bsctestnet: true,
     carrchaintestnet: true,
-<<<<<<< HEAD
-=======
     celestiatestnet: true,
->>>>>>> e0f28a6d
     chronicleyellowstone: true,
     citreatestnet: true,
     connextsepolia: true,
@@ -140,30 +120,18 @@
     fuji: true,
     holesky: true,
     hyperliquidevmtestnet: true,
-<<<<<<< HEAD
-    infinityvmmonza: true,
-    inksepolia: true,
-    kyvetestnet: true,
-=======
     infinityvmmonza: false,
     inksepolia: true,
     kyvetestnet: false,
->>>>>>> e0f28a6d
     megaethtestnet: true,
     milkywaytestnet: true,
     modetestnet: true,
     monadtestnet: true,
-<<<<<<< HEAD
-    nobletestnet: true,
-    odysseytestnet: true,
-    optimismsepolia: true,
-=======
     neuratestnet: true,
     nobletestnet: true,
     odysseytestnet: true,
     optimismsepolia: true,
     paradexsepolia: true,
->>>>>>> e0f28a6d
     plumetestnet2: true,
     polygonamoy: true,
     scrollsepolia: true,
@@ -173,11 +141,7 @@
     somniatestnet: true,
     sonicblaze: true,
     sonicsvmtestnet: false,
-<<<<<<< HEAD
-    suavetoliman: false,
-=======
     starknetsepolia: true,
->>>>>>> e0f28a6d
     subtensortestnet: true,
     superpositiontestnet: true,
     unichaintestnet: true,
@@ -195,10 +159,7 @@
     bepolia: true,
     bsctestnet: true,
     carrchaintestnet: true,
-<<<<<<< HEAD
-=======
     celestiatestnet: true,
->>>>>>> e0f28a6d
     chronicleyellowstone: true,
     citreatestnet: true,
     connextsepolia: false,
@@ -212,44 +173,26 @@
     hyperliquidevmtestnet: true,
     infinityvmmonza: true,
     inksepolia: true,
-<<<<<<< HEAD
-    kyvetestnet: true,
-=======
     kyvetestnet: false,
->>>>>>> e0f28a6d
     megaethtestnet: true,
     milkywaytestnet: true,
     modetestnet: true,
     monadtestnet: true,
-<<<<<<< HEAD
-    nobletestnet: true,
-    odysseytestnet: true,
-    optimismsepolia: true,
-=======
     neuratestnet: true,
     nobletestnet: true,
     odysseytestnet: true,
     optimismsepolia: true,
     paradexsepolia: true,
->>>>>>> e0f28a6d
     plumetestnet2: true,
     polygonamoy: true,
     scrollsepolia: true,
     sepolia: true,
-<<<<<<< HEAD
-    solanatestnet: false,
-=======
     solanatestnet: true,
->>>>>>> e0f28a6d
     somniatestnet: true,
     soneiumtestnet: true,
     sonicblaze: true,
     sonicsvmtestnet: false,
-<<<<<<< HEAD
-    suavetoliman: false,
-=======
     starknetsepolia: true,
->>>>>>> e0f28a6d
     subtensortestnet: true,
     superpositiontestnet: false,
     unichaintestnet: true,
@@ -285,8 +228,6 @@
         originDomain: getDomainId('nobletestnet'),
         destinationDomain: getDomainId('hyperliquidevmtestnet'),
       },
-<<<<<<< HEAD
-=======
       // Temporary workaround due to IGP not being implemented on starknet chain.
       // starknetsepolia
       { originDomain: getDomainId('starknetsepolia') },
@@ -294,7 +235,6 @@
       // paradexsepolia
       { originDomain: getDomainId('paradexsepolia') },
       { destinationDomain: getDomainId('paradexsepolia') },
->>>>>>> e0f28a6d
     ],
   },
   {
@@ -311,14 +251,11 @@
         originDomain: getDomainId('bsctestnet'),
         destinationDomain: getDomainId('milkywaytestnet'),
       },
-<<<<<<< HEAD
-=======
       // Workaround for gas price fluctuations
       // Works in tandem with increased igp overhead
       {
         destinationDomain: getDomainId('somniatestnet'),
       },
->>>>>>> e0f28a6d
     ],
   },
   {
@@ -473,25 +410,18 @@
     rpcConsensusType: RpcConsensusType.Fallback,
     docker: {
       repo,
-<<<<<<< HEAD
-      tag: 'b98468d-20250516-114242',
-=======
       tag: 'ac07f38-20250716-204548',
->>>>>>> e0f28a6d
     },
     blacklist: [...releaseCandidateHelloworldMatchingList, ...relayBlacklist],
     gasPaymentEnforcement,
     metricAppContextsGetter,
     ismCacheConfigs,
-<<<<<<< HEAD
-=======
     batch: {
       batchSizeOverrides: {
         starknetsepolia: 16,
         paradexsepolia: 16,
       },
     },
->>>>>>> e0f28a6d
     cache: {
       enabled: true,
     },
@@ -501,11 +431,7 @@
     rpcConsensusType: RpcConsensusType.Fallback,
     docker: {
       repo,
-<<<<<<< HEAD
-      tag: '1363c76-20250507-120738',
-=======
       tag: '373482a-20250707-140617',
->>>>>>> e0f28a6d
     },
     chains: validatorChainConfig(Contexts.Hyperlane),
     resources: validatorResources,
@@ -514,11 +440,7 @@
     rpcConsensusType: RpcConsensusType.Fallback,
     docker: {
       repo,
-<<<<<<< HEAD
-      tag: 'b98468d-20250516-114242',
-=======
       tag: '373482a-20250707-140617',
->>>>>>> e0f28a6d
     },
     resources: scraperResources,
   },
@@ -533,9 +455,6 @@
     rpcConsensusType: RpcConsensusType.Fallback,
     docker: {
       repo,
-<<<<<<< HEAD
-      tag: 'b98468d-20250516-114242',
-=======
       tag: 'ac07f38-20250716-204548',
     },
     blacklist: relayBlacklist,
@@ -586,21 +505,17 @@
     docker: {
       repo,
       tag: '33b3649-20250612-161513',
->>>>>>> e0f28a6d
     },
     blacklist: relayBlacklist,
     gasPaymentEnforcement,
     metricAppContextsGetter,
     ismCacheConfigs,
-<<<<<<< HEAD
-=======
     batch: {
       batchSizeOverrides: {
         starknetsepolia: 16,
         paradexsepolia: 16,
       },
     },
->>>>>>> e0f28a6d
     cache: {
       enabled: true,
     },
@@ -610,60 +525,13 @@
     rpcConsensusType: RpcConsensusType.Fallback,
     docker: {
       repo,
-<<<<<<< HEAD
-      tag: '385b307-20250418-150728',
-=======
       tag: '33b3649-20250612-161513',
->>>>>>> e0f28a6d
     },
     chains: validatorChainConfig(Contexts.ReleaseCandidate),
     resources: validatorResources,
   },
 };
 
-<<<<<<< HEAD
-export const kesselRunnerNetworks = [
-  'basesepolia',
-  'arbitrumsepolia',
-  'sepolia',
-  'bsctestnet',
-  'optimismsepolia',
-];
-const neutron: RootAgentConfig = {
-  ...contextBase,
-  context: Contexts.Neutron,
-  contextChainNames: {
-    validator: [],
-    relayer: kesselRunnerNetworks,
-    scraper: [],
-  },
-  rolesWithKeys: [Role.Relayer],
-  relayer: {
-    rpcConsensusType: RpcConsensusType.Fallback,
-    docker: {
-      repo,
-      tag: '385b307-20250418-150728',
-    },
-    whitelist: kesselMatchingList,
-    gasPaymentEnforcement,
-    metricAppContextsGetter,
-    ismCacheConfigs,
-    cache: {
-      enabled: true,
-      // Cache for 10 minutes
-      defaultExpirationSeconds: 10 * 60,
-    },
-    resources: {
-      requests: {
-        cpu: '20000m',
-        memory: '32Gi',
-      },
-    },
-  },
-};
-
-=======
->>>>>>> e0f28a6d
 const getVanguardRootAgentConfig = (index: number): RootAgentConfig => ({
   ...contextBase,
   context: mustBeValidContext(`vanguard${index}`),
