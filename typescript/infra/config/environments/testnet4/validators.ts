--- conflicted
+++ resolved
@@ -395,8 +395,6 @@
       ),
     },
 
-<<<<<<< HEAD
-=======
     starknetsepolia: {
       interval: 5,
       reorgPeriod: getReorgPeriod('starknetsepolia'),
@@ -410,7 +408,6 @@
       ),
     },
 
->>>>>>> e0f28a6d
     subtensortestnet: {
       interval: 5,
       reorgPeriod: getReorgPeriod('subtensortestnet'),
@@ -587,8 +584,6 @@
         'bepolia',
       ),
     },
-<<<<<<< HEAD
-=======
 
     neuratestnet: {
       interval: 5,
@@ -611,6 +606,5 @@
         'celestiatestnet',
       ),
     },
->>>>>>> e0f28a6d
   };
 };