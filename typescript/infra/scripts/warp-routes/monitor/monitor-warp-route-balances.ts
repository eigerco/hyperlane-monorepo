--- conflicted
+++ resolved
@@ -51,11 +51,6 @@
   xERC20Address: Address;
 }
 
-interface XERC20Info {
-  limits: XERC20Limit;
-  xERC20Address: Address;
-}
-
 async function main() {
   const {
     checkFrequency,
@@ -190,12 +185,8 @@
 
     if (!warpDeployConfig) {
       logger.warn(
-<<<<<<< HEAD
-        `Can't read warp deploy config for token ${token.symbol} on chain ${token.chainName} skipping extra lockboxes`,
-=======
         { token: token.symbol, chain: token.chainName },
         'Failed to read warp deploy config, skipping extra lockboxes',
->>>>>>> e0f28a6d
       );
       return;
     }
@@ -206,9 +197,6 @@
       currentTokenDeployConfig.type !== TokenType.XERC20 &&
       currentTokenDeployConfig.type !== TokenType.XERC20Lockbox
     ) {
-<<<<<<< HEAD
-      logger.error('Token is xERC20 but token deploy config is not');
-=======
       logger.error(
         {
           expected: 'XERC20|XERC20Lockbox',
@@ -218,7 +206,6 @@
         },
         'Invalid deploy config type for xERC20 token',
       );
->>>>>>> e0f28a6d
       return;
     }
 
@@ -323,7 +310,6 @@
     balance,
     valueUSD: tokenPrice ? balance * tokenPrice : undefined,
     tokenAddress,
-<<<<<<< HEAD
   };
 }
 
@@ -355,39 +341,6 @@
   };
 }
 
-=======
-  };
-}
-
-async function getManagedLockBoxCollateralInfo(
-  warpToken: Token,
-  multiProtocolProvider: MultiProtocolProvider,
-  lockBoxAddress: Address,
-): Promise<{ tokenName: string; tokenAddress: Address }> {
-  const lockBoxInstance = await getManagedLockBox(
-    warpToken,
-    multiProtocolProvider,
-    lockBoxAddress,
-  );
-
-  const collateralTokenAddress = await lockBoxInstance.ERC20();
-  const collateralTokenAdapter = new EvmTokenAdapter(
-    warpToken.chainName,
-    multiProtocolProvider,
-    {
-      token: collateralTokenAddress,
-    },
-  );
-
-  const { name } = await collateralTokenAdapter.getMetadata();
-
-  return {
-    tokenName: name,
-    tokenAddress: collateralTokenAddress,
-  };
-}
-
->>>>>>> e0f28a6d
 function formatBigInt(warpToken: Token, num: bigint): number {
   return warpToken.amount(num).getDecimalFormattedAmount();
 }
@@ -560,12 +513,6 @@
   let balance;
   try {
     balance = await erc20tokenAdapter.getBalance(lockboxAddress);
-<<<<<<< HEAD
-  } catch (e) {
-    logger.error(
-      `Error getting balance for contract at "${lockboxAddress}" on chain ${warpToken.chainName} on token ${erc20TokenAddress}`,
-      e,
-=======
   } catch (err) {
     logger.error(
       {
@@ -576,7 +523,6 @@
         erc20TokenAddress,
       },
       'Failed to get balance for contract at lockbox address',
->>>>>>> e0f28a6d
     );
     return;
   }
