--- conflicted
+++ resolved
@@ -198,18 +198,12 @@
     if (!warpRouteId) {
       warpRouteId = await getWarpRouteIdInteractive(environment);
     }
-<<<<<<< HEAD
-=======
-
->>>>>>> e0f28a6d
+
     const config = await getWarpConfig(
       multiProvider,
       envConfig,
       warpRouteId,
       registryUris,
-<<<<<<< HEAD
-    );
-=======
     ).catch((error) => {
       console.log(
         `Fetching warp route deploy config failed for ${warpRouteId}. Exiting with error: ${error}`,
@@ -217,7 +211,6 @@
       process.exit(0);
     });
 
->>>>>>> e0f28a6d
     const warpAddresses = await getWarpAddressesFrom(warpRouteId, registryUris);
 
     const filteredAddresses = Object.keys(warpAddresses) // filter out changes not in config
