--- conflicted
+++ resolved
@@ -1,13 +1,8 @@
 import chalk from 'chalk';
 import { Gauge, Registry } from 'prom-client';
 
-<<<<<<< HEAD
-import { DEFAULT_GITHUB_REGISTRY } from '@hyperlane-xyz/registry';
-=======
 import { getRegistry } from '@hyperlane-xyz/registry/fs';
->>>>>>> e0f28a6d
 import { ChainName } from '@hyperlane-xyz/sdk';
-import { assert } from '@hyperlane-xyz/utils';
 
 import { WarpRouteIds } from '../../config/environments/mainnet3/warp/warpIds.js';
 import { DEFAULT_REGISTRY_URI } from '../../config/registry.js';
@@ -37,28 +32,6 @@
 
   const routesToSkip: string[] = [
     WarpRouteIds.ArbitrumBaseBlastBscEthereumGnosisLiskMantleModeOptimismPolygonScrollZeroNetworkZoraMainnet,
-<<<<<<< HEAD
-  ];
-
-  const registries = [DEFAULT_REGISTRY_URI];
-  const warpCoreConfigMap =
-    await getWarpConfigMapFromMergedRegistry(registries);
-
-  console.log(chalk.yellow('Skipping the following warp routes:'));
-  routesToSkip.forEach((route) => console.log(chalk.yellow(`- ${route}`)));
-
-  const warpIdsToCheck = Object.keys(warpCoreConfigMap).filter(
-    (warpRouteId) => !routesToSkip.includes(warpRouteId),
-  );
-
-  // Get all the chains from warpCoreConfigMap. Used to initialize the MultiProvider.
-  const warpConfigChains = warpIdsToCheck.reduce((chains, warpRouteId) => {
-    const warpConfigs = warpCoreConfigMap[warpRouteId];
-    assert(warpConfigs, `Config not found in registry for ${warpRouteId}`);
-    Object.keys(warpConfigs).forEach((chain) => chains.add(chain));
-    return chains;
-  }, new Set<ChainName>());
-=======
     'EDGEN/bsc-edgenchain-ethereum',
   ];
 
@@ -106,7 +79,6 @@
       warpConfigChains.add(chain),
     );
   });
->>>>>>> e0f28a6d
 
   console.log(
     `Found warp configs for chains: ${Array.from(warpConfigChains).join(', ')}`,
