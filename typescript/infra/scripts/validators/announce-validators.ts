--- conflicted
+++ resolved
@@ -113,36 +113,6 @@
 
   for (let i = 0; i < announcements.length; i++) {
     const chain = chains[i];
-<<<<<<< HEAD
-    const contracts = core.getContracts(chain);
-    const validatorAnnounce = contracts.validatorAnnounce;
-    const address = announcement.value.validator;
-    const location = announcement.value.storage_location;
-    const announcedLocations =
-      await validatorAnnounce.getAnnouncedStorageLocations([address]);
-    assert(
-      announcedLocations.length == 1,
-      `Expected 1 announced location, got ${announcedLocations.length}`,
-    );
-    const announced = announcedLocations[0].includes(location);
-    if (!announced) {
-      const signature = ethers.utils.joinSignature(announcement.signature);
-      console.log(
-        `[${chain}] Announcing ${address} checkpoints at ${location}`,
-      );
-      const estimatedGas = await validatorAnnounce.estimateGas.announce(
-        address,
-        location,
-        signature,
-      );
-      await validatorAnnounce.announce(address, location, signature, {
-        gasLimit: addBufferToGasLimit(estimatedGas),
-        ...multiProvider.getTransactionOverrides(chain),
-      });
-    } else {
-      console.log(
-        `[${chain}] Already announced ${address} checkpoints at ${location}`,
-=======
     try {
       const { storageLocation, announcement } = announcements[i];
       if (!announcement) {
@@ -190,7 +160,6 @@
     } catch (error) {
       console.error(
         chalk.bold.red(`Error processing announcement for ${chain}:`, error),
->>>>>>> e0f28a6d
       );
     }
   }
