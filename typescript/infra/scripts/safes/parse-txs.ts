--- conflicted
+++ resolved
@@ -11,14 +11,7 @@
   stringifyObject,
 } from '@hyperlane-xyz/utils';
 
-<<<<<<< HEAD
-import {
-  getGovernanceIcas,
-  getGovernanceSafes,
-} from '../../config/environments/mainnet3/governance/utils.js';
-=======
 import { getGovernanceSafes } from '../../config/environments/mainnet3/governance/utils.js';
->>>>>>> e0f28a6d
 import { withGovernanceType } from '../../src/governance.js';
 import { GovernTransactionReader } from '../../src/tx/govern-transaction-reader.js';
 import { getPendingTxsForChains, getSafeTx } from '../../src/utils/safe.js';
@@ -41,26 +34,10 @@
   // Get the relevant set of governance safes and icas
   const safes = getGovernanceSafes(governanceType);
 
-<<<<<<< HEAD
-  // Get the relevant set of governance safes and icas
-  const safes = getGovernanceSafes(governanceType);
-  const icas = getGovernanceIcas(governanceType);
-
-  // Initialize the transaction reader with the relevant safes and icas
-  const reader = new GovernTransactionReader(
-    environment,
-    multiProvider,
-    chainAddresses,
-    config.core,
-    warpRoutes,
-    safes,
-    icas,
-=======
   // Initialize the transaction reader for the given governance type
   const reader = await GovernTransactionReader.create(
     environment,
     governanceType,
->>>>>>> e0f28a6d
   );
 
   // Get the pending transactions for the relevant chains, for the chosen governance type
@@ -87,13 +64,9 @@
 
   const chainResultEntries = await Promise.all(
     pendingTxs.map(async ({ chain, nonce, fullTxHash }) => {
-<<<<<<< HEAD
-      rootLogger.info(`Reading tx ${fullTxHash} on ${chain}`);
-=======
       rootLogger.info(
         chalk.gray.italic(`Reading tx ${fullTxHash} on ${chain}`),
       );
->>>>>>> e0f28a6d
       const safeTx = await getSafeTx(chain, multiProvider, fullTxHash);
       const tx: AnnotatedEV5Transaction = {
         to: safeTx.to,
@@ -103,13 +76,9 @@
 
       try {
         const results = await reader.read(chain, tx);
-<<<<<<< HEAD
-        rootLogger.info(`Finished reading tx ${fullTxHash} on ${chain}`);
-=======
         rootLogger.info(
           chalk.blue(`Finished reading tx ${fullTxHash} on ${chain}`),
         );
->>>>>>> e0f28a6d
         return [`${chain}-${nonce}-${fullTxHash}`, results];
       } catch (err) {
         rootLogger.error(
@@ -129,9 +98,6 @@
       chalk.red('❌❌❌❌❌ Encountered fatal errors ❌❌❌❌❌'),
     );
   } else {
-<<<<<<< HEAD
-    rootLogger.info('✅✅✅✅✅ No fatal errors ✅✅✅✅✅');
-=======
     rootLogger.info(chalk.green('✅✅✅✅✅ No fatal errors ✅✅✅✅✅'));
   }
 
@@ -142,13 +108,7 @@
 
   if (reader.errors.length) {
     process.exit(1);
->>>>>>> e0f28a6d
   }
-
-  const chainResults = Object.fromEntries(chainResultEntries);
-  const resultsPath = `safe-tx-results-${Date.now()}.yaml`;
-  writeYamlAtPath(resultsPath, chainResults);
-  rootLogger.info(`Results written to ${resultsPath}`);
 }
 
 main().catch((err) => {
