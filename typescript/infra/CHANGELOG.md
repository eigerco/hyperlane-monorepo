--- conflicted
+++ resolved
@@ -1,7 +1,5 @@
 # @hyperlane-xyz/infra
 
-<<<<<<< HEAD
-=======
 ## 16.0.0
 
 ### Patch Changes
@@ -186,7 +184,6 @@
   - @hyperlane-xyz/utils@13.0.0
   - @hyperlane-xyz/helloworld@13.0.0
 
->>>>>>> e0f28a6d
 ## 12.6.0
 
 ### Minor Changes
