import chalk from 'chalk';
import { BigNumber } from 'ethers';
import prompts from 'prompts';

import { Ownable__factory, ProxyAdmin__factory } from '@hyperlane-xyz/core';
import {
  ChainMap,
  ChainName,
  ChainTechnicalStack,
  CheckerViolation,
  GetCallRemoteSettings,
  HyperlaneApp,
  HyperlaneAppChecker,
  InterchainAccount,
  OwnableConfig,
  OwnerViolation,
  ProxyAdminViolation,
  canProposeSafeTransactions,
} from '@hyperlane-xyz/sdk';
import {
  Address,
  CallData,
  assert,
  bytes32ToAddress,
  eqAddress,
  objMap,
  retryAsync,
  rootLogger,
} from '@hyperlane-xyz/utils';

import { getGovernanceSafes } from '../../config/environments/mainnet3/governance/utils.js';
<<<<<<< HEAD
import { GovernanceType, determineGovernanceType } from '../governance.js';
=======
import { legacyEthIcaRouter, legacyIcaChainRouters } from '../config/chain.js';
import {
  GovernanceType,
  Owner,
  determineGovernanceType,
} from '../governance.js';
>>>>>>> e0f28a6d

import {
  ManualMultiSend,
  MultiSend,
  SafeMultiSend,
  SignerMultiSend,
} from './multisend.js';

export enum SubmissionType {
  MANUAL = 0,
  SAFE = 1,
  SIGNER = 2,
}

export type AnnotatedCallData = CallData & {
  submissionType?: SubmissionType;
  description: string;
  expandedDescription?: string;
<<<<<<< HEAD
  icaTargetChain?: ChainName;
=======
  callRemoteArgs?: GetCallRemoteSettings;
>>>>>>> e0f28a6d
  governanceType?: GovernanceType;
};

export type InferredCall = {
  type: SubmissionType;
  chain: ChainName;
  call: AnnotatedCallData;
  callRemoteArgs?: GetCallRemoteSettings;
};

export abstract class HyperlaneAppGovernor<
  App extends HyperlaneApp<any>,
  Config extends OwnableConfig,
> {
  protected readonly checker: HyperlaneAppChecker<App, Config>;
  protected calls: ChainMap<AnnotatedCallData[]>;
  private canPropose: ChainMap<Map<string, boolean>>;
  readonly interchainAccount?: InterchainAccount;

  constructor(
    checker: HyperlaneAppChecker<App, Config>,
    readonly ica?: InterchainAccount,
  ) {
    this.checker = checker;
    this.calls = objMap(this.checker.app.contractsMap, () => []);
    this.canPropose = objMap(this.checker.app.contractsMap, () => new Map());
    if (ica) {
      this.interchainAccount = ica;
    }
  }

  async check(chainsToCheck?: ChainName[]) {
    await this.checker.check(chainsToCheck);
  }

  async checkChain(chain: ChainName) {
    await this.checker.checkChain(chain);
  }

  getCheckerViolations() {
    return this.checker.violations;
  }

  async govern(confirm = true, chain?: ChainName) {
    if (this.checker.violations.length === 0) return;
    // 1. Produce calls from checker violations.
    await this.mapViolationsToCalls();

    // 2. For each call, infer how it should be submitted on-chain.
    await this.inferCallSubmissionTypes();

    // 3. Prompt the user to confirm that the count, description,
    // and submission methods look correct before submitting.
    const chains = chain ? [chain] : Object.keys(this.calls);
    for (const chain of chains) {
      await this.sendCalls(chain, confirm);
    }
  }

  protected async sendCalls(chain: ChainName, requestConfirmation: boolean) {
    const calls = this.calls[chain] || [];
    rootLogger.info(`\nFound ${calls.length} transactions for ${chain}`);
    const filterCalls = (
      submissionType: SubmissionType,
      governanceType?: GovernanceType,
    ) =>
      calls.filter(
        (call) =>
          call.submissionType == submissionType &&
          (governanceType === undefined ||
            call.governanceType == governanceType),
      );
    const summarizeCalls = async (
      submissionType: SubmissionType,
      callsForSubmissionType: AnnotatedCallData[],
    ): Promise<boolean> => {
      if (!callsForSubmissionType || callsForSubmissionType.length === 0) {
        return false;
      }

      rootLogger.info(
        `${SubmissionType[submissionType]} calls: ${callsForSubmissionType.length}`,
      );
      callsForSubmissionType.map(
        ({ callRemoteArgs, description, expandedDescription, ...call }) => {
          // Print a blank line to separate calls
          rootLogger.info('');

          // Print the ICA call header if it exists
<<<<<<< HEAD
          if (icaTargetChain) {
=======
          if (callRemoteArgs) {
>>>>>>> e0f28a6d
            rootLogger.info(
              chalk.bold(
                `> INTERCHAIN ACCOUNT CALL: ${chain} -> ${callRemoteArgs.destination}`,
              ),
            );
          }

          // Print the call details
          rootLogger.info(chalk.bold(`> ${description.trimEnd()}`));
          if (expandedDescription) {
            rootLogger.info(chalk.gray(`${expandedDescription.trimEnd()}`));
          }

          rootLogger.info(chalk.gray(`to: ${call.to}`));
          rootLogger.info(chalk.gray(`data: ${call.data}`));
          rootLogger.info(chalk.gray(`value: ${call.value}`));
        },
      );
      if (!requestConfirmation) return true;

      const { value: confirmed } = await prompts({
        type: 'confirm',
        name: 'value',
        message: 'Can you confirm?',
        initial: false,
      });

      return !!confirmed;
    };

    const sendCallsForType = async (
      submissionType: SubmissionType,
      multiSend: MultiSend,
      governanceType?: GovernanceType,
    ) => {
      const callsForSubmissionType = [];
      const filteredCalls = filterCalls(submissionType, governanceType);

      // Add the filtered calls to the calls for submission type
      callsForSubmissionType.push(...filteredCalls);

      if (callsForSubmissionType.length > 0) {
        this.printSeparator();
        const confirmed = await summarizeCalls(
          submissionType,
          callsForSubmissionType,
        );
        if (confirmed) {
          rootLogger.info(
            chalk.italic(
              `Submitting calls on ${chain} via ${SubmissionType[submissionType]}`,
            ),
          );
          try {
            // Process calls in batches up to max size of 100
            const maxBatchSize = 120;
            for (
              let i = 0;
              i < callsForSubmissionType.length;
              i += maxBatchSize
            ) {
              const batch = callsForSubmissionType.slice(i, i + maxBatchSize);
              await multiSend.sendTransactions(
                batch.map((call) => ({
                  to: call.to,
                  data: call.data,
                  value: call.value,
                })),
              );
            }
          } catch (error) {
            rootLogger.error(
              chalk.red(`Error submitting calls on ${chain}: ${error}`),
            );
          }
        } else {
          rootLogger.info(
            chalk.italic(
              `Skipping submission of calls on ${chain} via ${SubmissionType[submissionType]}`,
            ),
          );
        }
      }
    };

    // Do all SIGNER calls first
    await sendCallsForType(
      SubmissionType.SIGNER,
      new SignerMultiSend(this.checker.multiProvider, chain),
    );

    // Then propose transactions on safes for all governance types
    for (const governanceType of Object.values(GovernanceType)) {
      const safeOwner = getGovernanceSafes(governanceType)[chain];
      if (safeOwner) {
        await retryAsync(
          () =>
            sendCallsForType(
              SubmissionType.SAFE,
              new SafeMultiSend(this.checker.multiProvider, chain, safeOwner),
              governanceType,
            ),
          10,
        );
      }
    }

    // Then finally submit remaining calls manually
    await sendCallsForType(SubmissionType.MANUAL, new ManualMultiSend(chain));

    this.printSeparator();
  }

  private printSeparator() {
    rootLogger.info(
      `-------------------------------------------------------------------------------------------------------------------`,
    );
  }

  protected pushCall(chain: ChainName, call: AnnotatedCallData) {
    this.calls[chain] = this.calls[chain] || [];
    const isDuplicate = this.calls[chain].some(
      (existingCall) =>
        existingCall.to === call.to &&
        existingCall.data === call.data &&
        existingCall.value?.eq(call.value || 0),
    );
    if (!isDuplicate) {
      this.calls[chain].push(call);
    }
  }

  protected async mapViolationsToCalls(): Promise<void> {
    const callObjs = await Promise.all(
      this.checker.violations.map((violation) =>
        this.mapViolationToCall(violation),
      ),
    );

    for (const callObj of callObjs) {
      if (callObj) {
        this.pushCall(callObj.chain, callObj.call);
      }
    }
  }

  protected abstract mapViolationToCall(
    violation: CheckerViolation,
  ): Promise<{ chain: string; call: AnnotatedCallData } | undefined>;

  protected async inferCallSubmissionTypes() {
    const newCalls: ChainMap<AnnotatedCallData[]> = {};
    const pushNewCall = (inferredCall: InferredCall) => {
      newCalls[inferredCall.chain] = newCalls[inferredCall.chain] || [];
      newCalls[inferredCall.chain].push({
        submissionType: inferredCall.type,
        callRemoteArgs: inferredCall.callRemoteArgs,
        ...inferredCall.call,
      });
    };

    const results: ChainMap<InferredCall[]> = {};
    await Promise.all(
      Object.keys(this.calls).map(async (chain) => {
        try {
          results[chain] = await Promise.all(
            this.calls[chain].map((call) =>
              this.inferCallSubmissionType(chain, call),
            ),
          );
        } catch (error) {
          rootLogger.error(
            chalk.red(
              `Error inferring call submission types for chain ${chain}: ${error}`,
            ),
          );
          results[chain] = [];
        }
      }),
    );

    Object.entries(results).forEach(([_, inferredCalls]) => {
      inferredCalls.forEach(pushNewCall);
    });

    this.calls = newCalls;
  }

  /**
   * Infers the submission type for a call that may be encoded for an Interchain Account (ICA).
   *
   * This function performs the following steps:
   * 1. Checks if an ICA exists. If not, defaults to manual submission.
   * 2. Retrieves the owner of the target contract.
   * 3. Verifies if the owner is the ICA router. If not, defaults to manual submission.
   * 4. Fetches the ICA configuration to determine the origin chain.
   * 5. Prepares the call for remote execution via the ICA if all conditions are met.
   *
   * @param chain The chain where the call is to be executed
   * @param call The call data to be executed
   * @returns An InferredCall object with the appropriate submission type and details
   */
  protected async inferICAEncodedSubmissionType(
    chain: ChainName,
    call: AnnotatedCallData,
  ): Promise<InferredCall> {
    const multiProvider = this.checker.multiProvider;
    const signer = multiProvider.getSigner(chain);

    // If there is no ICA, default to manual submission
    if (!this.interchainAccount) {
      return {
        type: SubmissionType.MANUAL,
        chain,
        call,
      };
    }

    // Get the account's owner
    const ownableAddress = call.to;
    const ownable = Ownable__factory.connect(ownableAddress, signer);
    const account = Ownable__factory.connect(await ownable.owner(), signer);
    const localOwner = await account.owner();

    // If the account's owner is not the ICA router, default to manual submission
    if (!eqAddress(localOwner, this.interchainAccount.routerAddress(chain))) {
      rootLogger.info(
        chalk.gray(
          `Account's owner ${localOwner} is not ICA router. Defaulting to manual submission.`,
        ),
      );
      return {
        type: SubmissionType.MANUAL,
        chain,
        call,
      };
    }

    let accountConfig = this.interchainAccount.knownAccounts[account.address];

    if (!accountConfig) {
      const { ownerType, governanceType: icaGovernanceType } =
        await determineGovernanceType(chain, account.address);
      // verify that we expect it to be an ICA
      assert(ownerType === Owner.ICA, 'ownerType should be ICA');
      // get the set of safes for this governance type
      const safes = getGovernanceSafes(icaGovernanceType);
      const origin = 'ethereum';
      const remoteOwner = safes[origin];
      accountConfig = {
        origin,
        owner: remoteOwner,
        ...(legacyIcaChainRouters[chain]
          ? {
              localRouter: legacyEthIcaRouter,
              routerOverride:
                legacyIcaChainRouters[chain].interchainAccountRouter,
            }
          : {}),
      };
    }

    // WARNING: origin is a reserved word in TypeScript
    const origin = accountConfig.origin;

    // Check that it derives to the ICA
    const derivedIca = await this.interchainAccount.getAccount(
      chain,
      accountConfig,
    );
<<<<<<< HEAD
=======

    if (!eqAddress(derivedIca, account.address)) {
      console.info(
        chalk.gray(
          `Account ${account.address} is not the expected ICA ${derivedIca}. Defaulting to manual submission.`,
        ),
      );
      return {
        type: SubmissionType.MANUAL,
        chain,
        call,
      };
    }

>>>>>>> e0f28a6d
    rootLogger.info(
      chalk.gray(
        `Inferred call for ICA remote owner ${bytes32ToAddress(
          accountConfig.owner,
        )} on ${origin} to ${chain}`,
      ),
    );

    // Get the encoded call to the remote ICA
    const callRemoteArgs: GetCallRemoteSettings = {
      chain: origin,
      destination: chain,
      innerCalls: [
        {
          to: call.to,
          data: call.data,
          value: call.value?.toString() || '0',
        },
      ],
      config: accountConfig,
    };
    const callRemote =
      await this.interchainAccount.getCallRemote(callRemoteArgs);

    // If the call to the remote ICA is not valid, default to manual submission
    if (!callRemote.to || !callRemote.data) {
      return {
        type: SubmissionType.MANUAL,
        chain,
        call,
      };
    }

    const { governanceType } = await determineGovernanceType(
      origin,
      accountConfig.owner,
    );

    // If the call to the remote ICA is valid, infer the submission type
    const { description, expandedDescription } = call;
    const encodedCall: AnnotatedCallData = {
      to: callRemote.to,
      data: callRemote.data,
      value: callRemote.value,
      description,
      expandedDescription,
      governanceType,
    };

    // Try to infer the submission type for the ICA call
    const { type: subType } = await this.inferCallSubmissionType(
      origin,
      encodedCall,
      (chain: ChainName, submitterAddress: Address) => {
        // Require the submitter to be the owner of the ICA on the origin chain.
        return (
          chain === origin &&
          eqAddress(bytes32ToAddress(accountConfig!.owner), submitterAddress)
        );
      },
      true, // Flag this as an ICA call
    );

    // If returned submission type is not MANUAL
    // we'll return the inferred call with the ICA target chain
    if (subType !== SubmissionType.MANUAL) {
      return {
        type: subType,
        chain: origin,
        call: encodedCall,
        callRemoteArgs,
      };
    }

    // Else, default to manual submission
    return {
      type: SubmissionType.MANUAL,
      chain,
      call,
    };
  }

  /**
   * Infers the submission type for a call.
   *
   * This function performs the following steps:
   * 1. Checks if the transaction will succeed with the SIGNER.
   * 2. Checks if the transaction will succeed with a SAFE.
   * 3. If not already an ICA call, tries to infer an ICA call.
   * 4. If the transaction will not succeed with SIGNER, SAFE, or ICA, defaults to MANUAL submission.
   *
   * @param chain The chain where the call is to be executed
   * @param call The call data to be executed
   * @param additionalTxSuccessCriteria An optional function to check additional success criteria for the transaction
   * @param isICACall Flag to indicate if the call is already an ICA call
   * @returns An InferredCall object with the appropriate submission type and details
   */
  protected async inferCallSubmissionType(
    chain: ChainName,
    call: AnnotatedCallData,
    additionalTxSuccessCriteria?: (
      chain: ChainName,
      submitterAddress: Address,
    ) => boolean,
    isICACall: boolean = false,
  ): Promise<InferredCall> {
    const multiProvider = this.checker.multiProvider;
    const signer = multiProvider.getSigner(chain);
    const signerAddress = await signer.getAddress();

    // Check if the transaction will succeed with a given submitter address
    const checkTransactionSuccess = async (
      chain: ChainName,
      submitterAddress: Address,
    ): Promise<boolean> => {
      // Check if the transaction has a value and if the submitter has enough balance
      if (call.value !== undefined) {
        await this.checkSubmitterBalance(chain, submitterAddress, call.value);
      }

      // Check if the submitter is the owner of the contract
      try {
        const ownable = Ownable__factory.connect(call.to, signer);
        const owner = await ownable.owner();
        const isOwner = eqAddress(owner, submitterAddress);

        if (!isOwner) {
          return false;
        }
      } catch {
        // If the contract does not implement Ownable, just continue
        // with the next check.
      }

      // Check if the transaction has additional success criteria
      if (
        additionalTxSuccessCriteria &&
        !additionalTxSuccessCriteria(chain, submitterAddress)
      ) {
        return false;
      }

      // Check if the transaction will succeed with the signer
      try {
        await multiProvider.estimateGas(chain, call, submitterAddress);
        return true;
      } catch (_) {
        return false;
      }
    };

    // Check if the transaction will succeed with the SIGNER
    if (await checkTransactionSuccess(chain, signerAddress)) {
      return {
        type: SubmissionType.SIGNER,
        chain,
        call,
      };
<<<<<<< HEAD
=======
    }

    // Fallback to manual submission if we're on a ZkSync chain.
    // This is because we are not allowed to estimate gas for non-signer addresses on ZkSync.
    // And if we can't simulate the transaction, we can't know for sure ourselves which safe to submit it to.
    const { technicalStack } = multiProvider.getChainMetadata(chain);
    if (technicalStack === ChainTechnicalStack.ZkSync) {
      return { type: SubmissionType.MANUAL, chain, call };
>>>>>>> e0f28a6d
    }

    // Check if the transaction will succeed with a SAFE
    // Need to check all governance types because the safe address is different for each type
    for (const governanceType of Object.values(GovernanceType)) {
      const safeAddress = getGovernanceSafes(governanceType)[chain];
<<<<<<< HEAD
      if (typeof safeAddress === 'string') {
        // Check if the safe can propose transactions
        const canProposeSafe = await this.checkSafeProposalEligibility(
          chain,
          signerAddress,
          safeAddress,
        );
        if (
          canProposeSafe &&
          (await checkTransactionSuccess(chain, safeAddress))
        ) {
          call.governanceType = governanceType;
          // If the transaction will succeed with the safe, return the inferred call
          return { type: SubmissionType.SAFE, chain, call };
        }
=======
      if (
        typeof safeAddress === 'string' &&
        (await checkTransactionSuccess(chain, safeAddress))
      ) {
        call.governanceType = governanceType;
        // If the transaction will succeed with the safe, return the inferred call
        return { type: SubmissionType.SAFE, chain, call };
>>>>>>> e0f28a6d
      }
    }

    // If we're not already an ICA call, try to infer an ICA call
    // We'll also infer the governance type for the ICA call
    if (!isICACall) {
      return this.inferICAEncodedSubmissionType(chain, call);
    }

    // If the transaction will not succeed with SIGNER, SAFE or ICA, default to MANUAL submission
    return {
      type: SubmissionType.MANUAL,
      chain,
      call,
    };
  }

  private async checkSubmitterBalance(
    chain: ChainName,
    submitterAddress: Address,
    requiredValue: BigNumber,
  ): Promise<void> {
    const submitterBalance = await this.checker.multiProvider
      .getProvider(chain)
      .getBalance(submitterAddress);
    if (submitterBalance.lt(requiredValue)) {
      rootLogger.warn(
        chalk.yellow(
          `Submitter ${submitterAddress} has an insufficient balance for the call and is likely to fail. Balance: ${submitterBalance}, Balance required: ${requiredValue}`,
        ),
      );
    }
  }

<<<<<<< HEAD
  private async checkSafeProposalEligibility(
    chain: ChainName,
    signerAddress: Address,
    safeAddress: string,
    retries = 10,
  ): Promise<boolean> {
    if (!this.canPropose[chain].has(safeAddress)) {
      try {
        const canPropose = await canProposeSafeTransactions(
          signerAddress,
          chain,
          this.checker.multiProvider,
          safeAddress,
        );
        this.canPropose[chain].set(safeAddress, canPropose);
      } catch (error) {
        const errorMessage = (error as Error).message.toLowerCase();

        // Handle invalid MultiSend contract errors
        if (
          errorMessage.includes('invalid multisend contract address') ||
          errorMessage.includes('invalid multisendcallonly contract address')
        ) {
          rootLogger.warn(chalk.yellow(`Invalid contract: ${errorMessage}.`));
          return false;
        }

        // Handle service unavailable and rate limit errors
        if (
          errorMessage.includes('service unavailable') ||
          errorMessage.includes('too many requests')
        ) {
          rootLogger.warn(
            chalk.yellow(
              `Safe service error for ${safeAddress} on ${chain}: ${errorMessage}. ${retries} retries left.`,
            ),
          );

          if (retries > 0) {
            await new Promise((resolve) => setTimeout(resolve, 1000));
            return this.checkSafeProposalEligibility(
              chain,
              signerAddress,
              safeAddress,
              retries - 1,
            );
          }
          return false;
        }

        // Handle all other errors
        rootLogger.error(
          chalk.red(
            `Failed to determine if signer can propose safe transactions on ${chain}. Error: ${error}`,
          ),
        );
        return false;
      }
    }
    return this.canPropose[chain].get(safeAddress) || false;
  }

=======
>>>>>>> e0f28a6d
  handleOwnerViolation(violation: OwnerViolation) {
    return {
      chain: violation.chain,
      call: {
        to: violation.contract.address,
        data: violation.contract.interface.encodeFunctionData(
          'transferOwnership',
          [violation.expected],
        ),
        value: BigNumber.from(0),
        description: `Transfer ownership of ${violation.name} at ${violation.contract.address} to ${violation.expected}`,
      },
    };
  }

  async handleProxyAdminViolation(violation: ProxyAdminViolation) {
    const provider = this.checker.multiProvider.getProvider(violation.chain);
    const code = await provider.getCode(violation.expected);
    const proxyAdminInterface = ProxyAdmin__factory.createInterface();

    let call;
    if (code !== '0x') {
      // admin for proxy is ProxyAdmin contract
      call = {
        chain: violation.chain,
        call: {
          to: violation.actual,
          data: proxyAdminInterface.encodeFunctionData('changeProxyAdmin', [
            violation.proxyAddress,
            violation.expected,
          ]),
          value: BigNumber.from(0),
          description: `Change proxyAdmin of transparent proxy ${violation.proxyAddress} from ${violation.actual} to ${violation.expected}`,
        },
      };
    } else {
      throw new Error(
        `Admin for proxy ${violation.proxyAddress} is not a ProxyAdmin contract`,
      );
    }

    return call;
  }
}<|MERGE_RESOLUTION|>--- conflicted
+++ resolved
@@ -15,7 +15,6 @@
   OwnableConfig,
   OwnerViolation,
   ProxyAdminViolation,
-  canProposeSafeTransactions,
 } from '@hyperlane-xyz/sdk';
 import {
   Address,
@@ -29,16 +28,12 @@
 } from '@hyperlane-xyz/utils';
 
 import { getGovernanceSafes } from '../../config/environments/mainnet3/governance/utils.js';
-<<<<<<< HEAD
-import { GovernanceType, determineGovernanceType } from '../governance.js';
-=======
 import { legacyEthIcaRouter, legacyIcaChainRouters } from '../config/chain.js';
 import {
   GovernanceType,
   Owner,
   determineGovernanceType,
 } from '../governance.js';
->>>>>>> e0f28a6d
 
 import {
   ManualMultiSend,
@@ -57,11 +52,7 @@
   submissionType?: SubmissionType;
   description: string;
   expandedDescription?: string;
-<<<<<<< HEAD
-  icaTargetChain?: ChainName;
-=======
   callRemoteArgs?: GetCallRemoteSettings;
->>>>>>> e0f28a6d
   governanceType?: GovernanceType;
 };
 
@@ -151,11 +142,7 @@
           rootLogger.info('');
 
           // Print the ICA call header if it exists
-<<<<<<< HEAD
-          if (icaTargetChain) {
-=======
           if (callRemoteArgs) {
->>>>>>> e0f28a6d
             rootLogger.info(
               chalk.bold(
                 `> INTERCHAIN ACCOUNT CALL: ${chain} -> ${callRemoteArgs.destination}`,
@@ -426,8 +413,6 @@
       chain,
       accountConfig,
     );
-<<<<<<< HEAD
-=======
 
     if (!eqAddress(derivedIca, account.address)) {
       console.info(
@@ -442,7 +427,6 @@
       };
     }
 
->>>>>>> e0f28a6d
     rootLogger.info(
       chalk.gray(
         `Inferred call for ICA remote owner ${bytes32ToAddress(
@@ -601,8 +585,6 @@
         chain,
         call,
       };
-<<<<<<< HEAD
-=======
     }
 
     // Fallback to manual submission if we're on a ZkSync chain.
@@ -611,30 +593,12 @@
     const { technicalStack } = multiProvider.getChainMetadata(chain);
     if (technicalStack === ChainTechnicalStack.ZkSync) {
       return { type: SubmissionType.MANUAL, chain, call };
->>>>>>> e0f28a6d
     }
 
     // Check if the transaction will succeed with a SAFE
     // Need to check all governance types because the safe address is different for each type
     for (const governanceType of Object.values(GovernanceType)) {
       const safeAddress = getGovernanceSafes(governanceType)[chain];
-<<<<<<< HEAD
-      if (typeof safeAddress === 'string') {
-        // Check if the safe can propose transactions
-        const canProposeSafe = await this.checkSafeProposalEligibility(
-          chain,
-          signerAddress,
-          safeAddress,
-        );
-        if (
-          canProposeSafe &&
-          (await checkTransactionSuccess(chain, safeAddress))
-        ) {
-          call.governanceType = governanceType;
-          // If the transaction will succeed with the safe, return the inferred call
-          return { type: SubmissionType.SAFE, chain, call };
-        }
-=======
       if (
         typeof safeAddress === 'string' &&
         (await checkTransactionSuccess(chain, safeAddress))
@@ -642,7 +606,6 @@
         call.governanceType = governanceType;
         // If the transaction will succeed with the safe, return the inferred call
         return { type: SubmissionType.SAFE, chain, call };
->>>>>>> e0f28a6d
       }
     }
 
@@ -677,71 +640,6 @@
     }
   }
 
-<<<<<<< HEAD
-  private async checkSafeProposalEligibility(
-    chain: ChainName,
-    signerAddress: Address,
-    safeAddress: string,
-    retries = 10,
-  ): Promise<boolean> {
-    if (!this.canPropose[chain].has(safeAddress)) {
-      try {
-        const canPropose = await canProposeSafeTransactions(
-          signerAddress,
-          chain,
-          this.checker.multiProvider,
-          safeAddress,
-        );
-        this.canPropose[chain].set(safeAddress, canPropose);
-      } catch (error) {
-        const errorMessage = (error as Error).message.toLowerCase();
-
-        // Handle invalid MultiSend contract errors
-        if (
-          errorMessage.includes('invalid multisend contract address') ||
-          errorMessage.includes('invalid multisendcallonly contract address')
-        ) {
-          rootLogger.warn(chalk.yellow(`Invalid contract: ${errorMessage}.`));
-          return false;
-        }
-
-        // Handle service unavailable and rate limit errors
-        if (
-          errorMessage.includes('service unavailable') ||
-          errorMessage.includes('too many requests')
-        ) {
-          rootLogger.warn(
-            chalk.yellow(
-              `Safe service error for ${safeAddress} on ${chain}: ${errorMessage}. ${retries} retries left.`,
-            ),
-          );
-
-          if (retries > 0) {
-            await new Promise((resolve) => setTimeout(resolve, 1000));
-            return this.checkSafeProposalEligibility(
-              chain,
-              signerAddress,
-              safeAddress,
-              retries - 1,
-            );
-          }
-          return false;
-        }
-
-        // Handle all other errors
-        rootLogger.error(
-          chalk.red(
-            `Failed to determine if signer can propose safe transactions on ${chain}. Error: ${error}`,
-          ),
-        );
-        return false;
-      }
-    }
-    return this.canPropose[chain].get(safeAddress) || false;
-  }
-
-=======
->>>>>>> e0f28a6d
   handleOwnerViolation(violation: OwnerViolation) {
     return {
       chain: violation.chain,
