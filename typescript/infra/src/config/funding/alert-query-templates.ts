// alert queries currently need to support special cases i.e cross VM (sealevel and cosmos chains) and ata payer (sealevel). These special cases are hard coded for now. We aim to add cross VM support to the key and will be able to remove special casing in the future
export const LOW_URGENCY_KEY_FUNDER_HEADER = `# Note: use last_over_time(hyperlane_wallet_balance{}[1d]) to be resilient to gaps in the 'hyperlane_wallet_balance'
# that occur due to key funder only running every hour or so.

min by (chain, wallet_address, wallet_name) (
    # Mainnets`;

export const LOW_URGENCY_KEY_FUNDER_FOOTER = `    # Mainnets that don't use key-funder and all funds are stored in the relayer's wallet
    # Eclipse
    last_over_time(hyperlane_wallet_balance{wallet_name="relayer", hyperlane_context="hyperlane", chain=~"eclipsemainnet"}[1d]) - 1 or
    # Any ATA payer on Eclipse
    last_over_time(hyperlane_wallet_balance{wallet_name=~".*/ata-payer", chain=~"eclipsemainnet"}[1d]) - 0.01 or
    # SOL/eclipsemainnet-solanamainnet
    last_over_time(hyperlane_wallet_balance{wallet_name=~"SOL/eclipsemainnet-solanamainnet/ata-payer | USDC/eclipsemainnet-ethereum-solanamainnet/ata-payer", chain=~"eclipsemainnet"}[1d]) - 0.1 or

    # Solana
    last_over_time(hyperlane_wallet_balance{wallet_name="relayer", hyperlane_context="hyperlane", chain=~"solanamainnet"}[1d]) - 27 or
    # Any ATA payer on Solana
    last_over_time(hyperlane_wallet_balance{wallet_name=~".*/ata-payer", chain=~"solanamainnet"}[1d]) - 0.2 or
    # Any ATA payer on Solana
    last_over_time(hyperlane_wallet_balance{wallet_name=~"USDC/eclipsemainnet-ethereum-solanamainnet/ata-payer", chain=~"solanamainnet"}[1d]) - 0.8 or

    # SOON
    last_over_time(hyperlane_wallet_balance{wallet_name="relayer", hyperlane_context="hyperlane", chain=~"soon"}[1d]) - 0.1 or
    # Any ATA payer on SOON
    last_over_time(hyperlane_wallet_balance{wallet_name=~".*/ata-payer", chain=~"soon"}[1d]) - 0.01 or

    # Sonic SVM
    last_over_time(hyperlane_wallet_balance{wallet_name="relayer", hyperlane_context="hyperlane", chain=~"sonicsvm"}[1d]) - 4 or
    # Any ATA payer on SonicSVM
    last_over_time(hyperlane_wallet_balance{wallet_name=~".*/ata-payer", chain=~"sonicsvm"}[1d]) - 0.1 or
    
    # Starknet 
    last_over_time(hyperlane_wallet_balance{wallet_name="relayer", hyperlane_context="hyperlane", chain=~"starknet"}[1d]) - 250 or

    # Neutron context
    last_over_time(hyperlane_wallet_balance{wallet_name="relayer", chain="mantapacific", hyperlane_context="neutron"}[1d]) - 0.3 or
    last_over_time(hyperlane_wallet_balance{wallet_name="relayer", chain="arbitrum", hyperlane_context="neutron"}[1d]) - 0.3 or
    last_over_time(hyperlane_wallet_balance{wallet_name="relayer", chain="neutron", hyperlane_context="neutron"}[1d]) - 1500 or

    # Injective
    (last_over_time(hyperlane_wallet_balance{wallet_name="relayer", chain="injective", wallet_address!~"inj1ddw6pm84zmtpms0gpknfsejkk9v6t0ergjpl30|inj1ds32d5t26j7gauvtly86lk6uh06ear3jvqllaw"}[1d]) / 1000000000000) - 3 or

    # Stride
    (last_over_time(hyperlane_wallet_balance{wallet_name="relayer", chain="stride"}[1d])) - 10
`;

export const LOW_URGENCY_ENG_KEY_FUNDER_FOOTER = `    # Mainnets that don't use key-funder and all funds are stored in the relayer's wallet
    # Eclipse
    last_over_time(hyperlane_wallet_balance{wallet_name="relayer", hyperlane_context="hyperlane", chain=~"eclipsemainnet"}[1d]) - 0.5 or
    # Any ATA payer on Eclipse
    last_over_time(hyperlane_wallet_balance{wallet_name=~".*/ata-payer", chain=~"eclipsemainnet"}[1d]) - 0.005 or
    # SOL/eclipsemainnet-solanamainnet
    last_over_time(hyperlane_wallet_balance{wallet_name=~"SOL/eclipsemainnet-solanamainnet/ata-payer | USDC/eclipsemainnet-ethereum-solanamainnet/ata-payer", chain=~"eclipsemainnet"}[1d]) - 0.05 or

    # Solana
    last_over_time(hyperlane_wallet_balance{wallet_name="relayer", hyperlane_context="hyperlane", chain=~"solanamainnet"}[1d]) - 13.5 or
    # Any ATA payer on Solana
    last_over_time(hyperlane_wallet_balance{wallet_name=~".*/ata-payer", chain=~"solanamainnet"}[1d]) - 0.1 or
    # Any ATA payer on Solana
    last_over_time(hyperlane_wallet_balance{wallet_name=~"USDC/eclipsemainnet-ethereum-solanamainnet/ata-payer", chain=~"solanamainnet"}[1d]) - 0.4 or

    # SOON
    last_over_time(hyperlane_wallet_balance{wallet_name="relayer", hyperlane_context="hyperlane", chain=~"soon"}[1d]) - 0.05 or
    # Any ATA payer on SOON
    last_over_time(hyperlane_wallet_balance{wallet_name=~".*/ata-payer", chain=~"soon"}[1d]) - 0.005 or

    # Sonic SVM 
    last_over_time(hyperlane_wallet_balance{wallet_name="relayer", hyperlane_context="hyperlane", chain=~"sonicsvm"}[1d]) - 2 or
    # Any ATA payer on SonicSVM
    last_over_time(hyperlane_wallet_balance{wallet_name=~".*/ata-payer", chain=~"sonicsvm"}[1d]) - 0.05 or
<<<<<<< HEAD
=======

    # Starknet 
    last_over_time(hyperlane_wallet_balance{wallet_name="relayer", hyperlane_context="hyperlane", chain=~"starknet"}[1d]) - 150 or
>>>>>>> e0f28a6d
    
    # Neutron context
    last_over_time(hyperlane_wallet_balance{wallet_name="relayer", chain="mantapacific", hyperlane_context="neutron"}[1d]) - 0.15 or
    last_over_time(hyperlane_wallet_balance{wallet_name="relayer", chain="arbitrum", hyperlane_context="neutron"}[1d]) - 0.15 or
    last_over_time(hyperlane_wallet_balance{wallet_name="relayer", chain="neutron", hyperlane_context="neutron"}[1d]) - 750 or

    # Injective
    (last_over_time(hyperlane_wallet_balance{wallet_name="relayer", chain="injective", wallet_address!~"inj1ddw6pm84zmtpms0gpknfsejkk9v6t0ergjpl30|inj1ds32d5t26j7gauvtly86lk6uh06ear3jvqllaw"}[1d]) / 1000000000000) - 1.5 or

    # Stride
    (last_over_time(hyperlane_wallet_balance{wallet_name="relayer", chain="stride"}[1d])) - 5
`;

export const HIGH_URGENCY_RELAYER_HEADER = `min by (chain, wallet_address, wallet_name) (
    # Mainnets`;

export const HIGH_URGENCY_RELAYER_FOOTER = `    # Special contexts already have hyperlane_context set correctly

    # Eclipse
    last_over_time(hyperlane_wallet_balance{wallet_name=~".*/ata-payer", chain=~"eclipsemainnet"}[1d]) - 0.001 or

    # Solana
    last_over_time(hyperlane_wallet_balance{wallet_name=~".*/ata-payer", chain=~"solanamainnet"}[1d]) - 0.1 or

    # SOON
    # Any ATA payer on SOON
    last_over_time(hyperlane_wallet_balance{wallet_name=~".*/ata-payer", chain=~"soon"}[1d]) - 0.005 or
    
    # Sonic SVM
    last_over_time(hyperlane_wallet_balance{wallet_name=~".*/ata-payer", chain=~"sonicsvm"}[1d]) - 0.075 or

    # Neutron context lines stay with neutron context
    last_over_time(hyperlane_wallet_balance{wallet_name="relayer", chain="mantapacific", hyperlane_context="neutron"}[1d]) - 0.02 or
    last_over_time(hyperlane_wallet_balance{wallet_name="relayer", chain="arbitrum", hyperlane_context="neutron"}[1d]) - 0.02 or
    last_over_time(hyperlane_wallet_balance{wallet_name="relayer", chain="neutron", hyperlane_context="neutron"}[1d]) - 0.7
`;<|MERGE_RESOLUTION|>--- conflicted
+++ resolved
@@ -69,12 +69,9 @@
     last_over_time(hyperlane_wallet_balance{wallet_name="relayer", hyperlane_context="hyperlane", chain=~"sonicsvm"}[1d]) - 2 or
     # Any ATA payer on SonicSVM
     last_over_time(hyperlane_wallet_balance{wallet_name=~".*/ata-payer", chain=~"sonicsvm"}[1d]) - 0.05 or
-<<<<<<< HEAD
-=======
 
     # Starknet 
     last_over_time(hyperlane_wallet_balance{wallet_name="relayer", hyperlane_context="hyperlane", chain=~"starknet"}[1d]) - 150 or
->>>>>>> e0f28a6d
     
     # Neutron context
     last_over_time(hyperlane_wallet_balance{wallet_name="relayer", chain="mantapacific", hyperlane_context="neutron"}[1d]) - 0.15 or
